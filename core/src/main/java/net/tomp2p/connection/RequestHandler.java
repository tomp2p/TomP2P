--- conflicted
+++ resolved
@@ -1,4 +1,4 @@
-/*
+ /*
  * Copyright 2009 Thomas Bocek
  *
  * Licensed under the Apache License, Version 2.0 (the "License"); you may not
@@ -28,198 +28,186 @@
 import org.slf4j.LoggerFactory;
 
 /**
- * Is able to send UDP messages (as a request) and processes incoming replies.
- * It is important that this class handles close() because if we shutdown the
- * connections, the we need to notify the futures. In case of error set the peer
- * to offline. A similar class is {@link RequestHandlerTCP}, which is used for
- * TCP.
+ * Is able to send UDP messages (as a request) and processes incoming replies. It is important that this class handles
+ * close() because if we shutdown the connections, the we need to notify the futures. In case of error set the peer to
+ * offline. A similar class is {@link RequestHandlerTCP}, which is used for TCP.
  * 
  * @author Thomas Bocek
  * @param <K>
  *            The type of future to handle
  */
 public class RequestHandler<K extends FutureResponse> extends SimpleChannelInboundHandler<Message> {
-	private static final Logger LOG = LoggerFactory.getLogger(RequestHandler.class);
-
-	// The future response which is currently be waited for
-	private final K futureResponse;
-
-	// The node this request handler is associated with
-	private final PeerBean peerBean;
-	private final ConnectionBean connectionBean;
-
-	private final Message message;
-
-	private final MessageID sendMessageID;
-
-	// modifiable variables
-	private final int idleTCPSeconds; // =
-										// ConnectionBean.DEFAULT_TCP_IDLE_SECONDS;
-	private final int idleUDPSeconds; // =
-										// ConnectionBean.DEFAULT_UDP_IDLE_SECONDS;
-	private final int connectionTimeoutTCPMillis; // =
-													// ConnectionBean.DEFAULT_CONNECTION_TIMEOUT_TCP;
-
-	/**
-	 * Create a request handler that can send UDP messages.
-	 * 
-	 * @param futureResponse
-	 *            The future that will be called when we get an answer
-	 * @param peerBean
-	 *            The peer bean
-	 * @param connectionBean
-	 *            The connection bean
-	 * @param configuration
-	 *            the client side connection configuration
-	 */
-	public RequestHandler(final K futureResponse, final PeerBean peerBean, final ConnectionBean connectionBean,
-			final ConnectionConfiguration configuration) {
-		this.peerBean = peerBean;
-		this.connectionBean = connectionBean;
-		this.futureResponse = futureResponse;
-		this.message = futureResponse.request();
-		this.sendMessageID = new MessageID(message);
-		this.idleTCPSeconds = configuration.idleTCPSeconds();
-		this.idleUDPSeconds = configuration.idleUDPSeconds();
-		this.connectionTimeoutTCPMillis = configuration.connectionTimeoutTCPMillis();
-	}
-
-	/**
-	 * @return The future response that will be called when we get an answer
-	 */
-	public K futureResponse() {
-		return futureResponse;
-	}
-
-	/**
-	 * @return The peer bean
-	 */
-	public PeerBean peerBean() {
-		return peerBean;
-	}
-
-	/**
-	 * @return The connection bean
-	 */
-	public ConnectionBean connectionBean() {
-		return connectionBean;
-	}
-
-	/**
-	 * @return The time that a TCP connection can be idle
-	 */
-	public int idleTCPSeconds() {
-		return idleTCPSeconds;
-	}
-
-	/**
-	 * @return The time that a UDP connection can be idle
-	 */
-	public int idleUDPSeconds() {
-		return idleUDPSeconds;
-	}
-
-	/**
-	 * @return The time a TCP connection is allowed to be established
-	 */
-	public int connectionTimeoutTCPMillis() {
-		return connectionTimeoutTCPMillis;
-	}
-
-	/**
-	 * Send a UDP message and expect a reply.
-	 * 
-	 * @param channelCreator
-	 *            The channel creator will create a UDP connection
-	 * @return The future that was added in the constructor
-	 */
-	public K sendUDP(final ChannelCreator channelCreator) {
-		connectionBean.sender().sendUDP(this, futureResponse, message, channelCreator, idleUDPSeconds, false);
-		return futureResponse;
-	}
-
-	/**
-	 * Send a UDP message and don't expect a reply.
-	 * 
-	 * @param channelCreator
-	 *            The channel creator will create a UDP connection
-	 * @return The future that was added in the constructor
-	 */
-	public K fireAndForgetUDP(final ChannelCreator channelCreator) {
-		connectionBean.sender().sendUDP(null, futureResponse, message, channelCreator, 0, false);
-		return futureResponse;
-	}
-
-	/**
-	 * Broadcast a UDP message (layer 2) and expect a reply.
-	 * 
-	 * @param channelCreator
-	 *            The channel creator will create a UDP connection
-	 * @return The future that was added in the constructor
-	 */
-	public K sendBroadcastUDP(final ChannelCreator channelCreator) {
-		connectionBean.sender().sendUDP(this, futureResponse, message, channelCreator, idleUDPSeconds, true);
-		return futureResponse;
-	}
-
-	/**
-	 * Send a TCP message and expect a reply.
-	 * 
-	 * @param channelCreator
-	 *            The channel creator will create a TCP connection
-	 * @return The future that was added in the constructor
-	 */
-	public K sendTCP(final ChannelCreator channelCreator) {
-		connectionBean.sender().sendTCP(this, futureResponse, message, channelCreator, idleTCPSeconds, connectionTimeoutTCPMillis, null);
-		return futureResponse;
-	}
-
-	public K sendTCP(final PeerConnection peerConnection) {
-		connectionBean.sender().sendTCP(this, futureResponse, message, null, idleTCPSeconds, connectionTimeoutTCPMillis, peerConnection);
-		return futureResponse;
-	}
-
-	/**
-	 * Send a TCP message and expect a reply.
-	 * 
-	 * @param channelCreator
-	 *            The channel creator will create a TCP connection
-	 * @return The future that was added in the constructor
-	 */
-	public K sendTCP(final ChannelCreator channelCreator, final PeerConnection peerConnection) {
-		connectionBean.sender().sendTCP(this, futureResponse, message, channelCreator, idleTCPSeconds, connectionTimeoutTCPMillis,
-				peerConnection);
-		return futureResponse;
-	}
-
-	@Override
-	public void exceptionCaught(final ChannelHandlerContext ctx, final Throwable cause) throws Exception {
-		LOG.debug("Error originating from: {}, cause {}", futureResponse.request(), cause);
-		if (futureResponse.isCompleted()) {
-			LOG.warn("Got exception, but ignored (future response completed): {}", futureResponse.failedReason());
-		} else {
-			if (LOG.isDebugEnabled()) {
-				LOG.debug("exception caugth, but handled properly: " + cause.toString());
-			}
-			if (cause instanceof PeerException) {
-				PeerException pe = (PeerException) cause;
-				if (pe.abortCause() != PeerException.AbortCause.USER_ABORT) {
-					// do not force if we ran into a timeout, the peer may be
-					// busy
-					synchronized (peerBean.peerStatusListeners()) {
-						for (PeerStatusListener peerStatusListener : peerBean.peerStatusListeners()) {
+    private static final Logger LOG = LoggerFactory.getLogger(RequestHandler.class);
+
+    // The future response which is currently be waited for
+    private final K futureResponse;
+
+    // The node this request handler is associated with
+    private final PeerBean peerBean;
+    private final ConnectionBean connectionBean;
+
+    private final Message message;
+
+    private final MessageID sendMessageID;
+
+    // modifiable variables
+    private final int idleTCPSeconds; // = ConnectionBean.DEFAULT_TCP_IDLE_SECONDS;
+    private final int idleUDPSeconds; // = ConnectionBean.DEFAULT_UDP_IDLE_SECONDS;
+    private final int connectionTimeoutTCPMillis; // = ConnectionBean.DEFAULT_CONNECTION_TIMEOUT_TCP;
+
+    /**
+     * Create a request handler that can send UDP messages.
+     * 
+     * @param futureResponse
+     *            The future that will be called when we get an answer
+     * @param peerBean
+     *            The peer bean
+     * @param connectionBean
+     *            The connection bean
+     * @param configuration
+     *            the client side connection configuration
+     */
+    public RequestHandler(final K futureResponse, final PeerBean peerBean,
+            final ConnectionBean connectionBean, final ConnectionConfiguration configuration) {
+        this.peerBean = peerBean;
+        this.connectionBean = connectionBean;
+        this.futureResponse = futureResponse;
+        this.message = futureResponse.request();
+        this.sendMessageID = new MessageID(message);
+        this.idleTCPSeconds = configuration.idleTCPSeconds();
+        this.idleUDPSeconds = configuration.idleUDPSeconds();
+        this.connectionTimeoutTCPMillis = configuration.connectionTimeoutTCPMillis();
+    }
+
+    /**
+     * @return The future response that will be called when we get an answer
+     */
+    public K futureResponse() {
+        return futureResponse;
+    }
+
+    /**
+     * @return The peer bean
+     */
+    public PeerBean peerBean() {
+        return peerBean;
+    }
+
+    /**
+     * @return The connection bean
+     */
+    public ConnectionBean connectionBean() {
+        return connectionBean;
+    }
+
+    /**
+     * @return The time that a TCP connection can be idle
+     */
+    public int idleTCPSeconds() {
+        return idleTCPSeconds;
+    }
+
+    /**
+     * @return The time that a UDP connection can be idle
+     */
+    public int idleUDPSeconds() {
+        return idleUDPSeconds;
+    }
+
+    /**
+     * @return The time a TCP connection is allowed to be established
+     */
+    public int connectionTimeoutTCPMillis() {
+        return connectionTimeoutTCPMillis;
+    }
+
+    /**
+     * Send a UDP message and expect a reply.
+     * 
+     * @param channelCreator
+     *            The channel creator will create a UDP connection
+     * @return The future that was added in the constructor
+     */
+    public K sendUDP(final ChannelCreator channelCreator) {
+        connectionBean.sender().sendUDP(this, futureResponse, message, channelCreator, idleUDPSeconds, false);
+        return futureResponse;
+    }
+
+    /**
+     * Send a UDP message and don't expect a reply.
+     * 
+     * @param channelCreator
+     *            The channel creator will create a UDP connection
+     * @return The future that was added in the constructor
+     */
+    public K fireAndForgetUDP(final ChannelCreator channelCreator) {
+        connectionBean.sender().sendUDP(null, futureResponse, message, channelCreator, 0, false);
+        return futureResponse;
+    }
+
+    /**
+     * Broadcast a UDP message (layer 2) and expect a reply.
+     * 
+     * @param channelCreator
+     *            The channel creator will create a UDP connection
+     * @return The future that was added in the constructor
+     */
+    public K sendBroadcastUDP(final ChannelCreator channelCreator) {
+        connectionBean.sender().sendUDP(this, futureResponse, message, channelCreator, idleUDPSeconds, true);
+        return futureResponse;
+    }
+
+    /**
+     * Send a TCP message and expect a reply.
+     * 
+     * @param channelCreator
+     *            The channel creator will create a TCP connection
+     * @return The future that was added in the constructor
+     */
+    public K sendTCP(final ChannelCreator channelCreator) {
+        connectionBean.sender().sendTCP(this, futureResponse, message, channelCreator, idleTCPSeconds,
+                connectionTimeoutTCPMillis, null);
+        return futureResponse;
+    }
+    
+    public K sendTCP(final PeerConnection peerConnection) {
+        connectionBean.sender().sendTCP(this, futureResponse, message, null, idleTCPSeconds,
+                connectionTimeoutTCPMillis, peerConnection);
+        return futureResponse;
+    }
+    
+    /**
+     * Send a TCP message and expect a reply.
+     * 
+     * @param channelCreator
+     *            The channel creator will create a TCP connection
+     * @return The future that was added in the constructor
+     */
+    public K sendTCP(final ChannelCreator channelCreator, final PeerConnection peerConnection) {
+        connectionBean.sender().sendTCP(this, futureResponse, message, channelCreator, idleTCPSeconds,
+                connectionTimeoutTCPMillis, peerConnection);
+        return futureResponse;
+    }
+
+    @Override
+    public void exceptionCaught(final ChannelHandlerContext ctx, final Throwable cause) throws Exception {
+        LOG.debug("Error originating from: {}, cause {}", futureResponse.request(), cause);
+        if (futureResponse.isCompleted()) {
+            LOG.warn("Got exception, but ignored (future response completed): {}",
+                    futureResponse.failedReason());
+        } else {
+            if (LOG.isDebugEnabled()) {
+                LOG.debug("exception caugth, but handled properly: " + cause.toString());
+            }
+            if (cause instanceof PeerException) {
+                PeerException pe = (PeerException) cause;
+                if (pe.abortCause() != PeerException.AbortCause.USER_ABORT) {
+                    // do not force if we ran into a timeout, the peer may be
+                    // busy
+                    synchronized (peerBean.peerStatusListeners()) {
+                    	for (PeerStatusListener peerStatusListener : peerBean.peerStatusListeners()) {
 							peerStatusListener.peerFailed(futureResponse.request().recipient(), pe);
 						}
-<<<<<<< HEAD
-					}
-					LOG.warn("removed from map, cause: {} msg: {}", pe.toString(), message);
-				} else {
-					LOG.warn("error in request", cause);
-				}
-			} else {
-				synchronized (peerBean.peerStatusListeners()) {
-					for (PeerStatusListener peerStatusListener : peerBean.peerStatusListeners()) {
-=======
                     }
                     LOG.debug("removed from map, cause: {} msg: {}", pe.toString(), message);
                 } else {
@@ -228,51 +216,17 @@
             } else {
             	synchronized (peerBean.peerStatusListeners()) {
             		for (PeerStatusListener peerStatusListener : peerBean.peerStatusListeners()) {
->>>>>>> 579b11da
 						peerStatusListener.peerFailed(futureResponse.request().recipient(), new PeerException(cause));
 					}
-				}
-			}
-		}
-
-		LOG.debug("report failure", cause);
-		futureResponse.failedLater(cause);
-		ctx.close();
-	}
-
-<<<<<<< HEAD
-	@Override
-	protected void channelRead0(final ChannelHandlerContext ctx, final Message responseMessage) throws Exception {
-		MessageID recvMessageID = new MessageID(responseMessage);
-		// Error handling
-		if (responseMessage.type() == Message.Type.UNKNOWN_ID) {
-			String msg = "Message was not delivered successfully, unknow id (peer may be offline or unknown RPC handler): " + this.message;
-			exceptionCaught(ctx, new PeerException(PeerException.AbortCause.PEER_ABORT, msg));
-			return;
-		} else if (responseMessage.type() == Message.Type.EXCEPTION) {
-			String msg = "Message caused an exception on the other side, handle as peer_abort: " + this.message;
-			exceptionCaught(ctx, new PeerException(PeerException.AbortCause.PEER_ABORT, msg));
-			return;
-		} else if (responseMessage.isRequest()) {
-			ctx.fireChannelRead(responseMessage);
-			return;
-		} else if (!sendMessageID.equals(recvMessageID)) {
-			String msg = "Message [" + responseMessage + "] sent to the node is not the same as we expect. We sent [" + this.message + "]";
-			exceptionCaught(ctx, new PeerException(PeerException.AbortCause.PEER_ABORT, msg));
-			return;
-			// We need to exclude RCON Messages from the sanity check because we
-			// use this RequestHandler for sending a Type.REQUEST_1,
-			// RPC.Commands.RCON message on top of it. Therefore the response
-			// type will never be the same Type as the one the user initially
-			// used (e.g. DIRECT_DATA).
-		} else if (responseMessage.command() != RPC.Commands.RCON.getNr()
-				&& message.recipient().isRelayed() != responseMessage.sender().isRelayed()) {
-			String msg = "Message [" + responseMessage + "] sent has a different relay flag than we sent [" + this.message
-					+ "]. Recipient (" + message.recipient().isRelayed() + ") / Sender (" + responseMessage.sender().isRelayed() + ")";
-			exceptionCaught(ctx, new PeerException(PeerException.AbortCause.PEER_ABORT, msg));
-			return;
-		}
-=======
+            	}
+            }
+        }
+        
+        LOG.debug("report failure", cause);
+        futureResponse.failedLater(cause);
+        ctx.close();
+    }
+
     @Override
     protected void channelRead0(final ChannelHandlerContext ctx, final Message responseMessage)
             throws Exception {
@@ -306,42 +260,37 @@
             exceptionCaught(ctx, new PeerException(PeerException.AbortCause.PEER_ABORT, msg));
             return;
         }
->>>>>>> 579b11da
-
-		// We got a good answer, let's mark the sender as alive
+
+        // We got a good answer, let's mark the sender as alive
 		if (responseMessage.isOk() || responseMessage.isNotOk()) {
 			synchronized (peerBean.peerStatusListeners()) {
 				for (PeerStatusListener peerStatusListener : peerBean.peerStatusListeners()) {
-					if (responseMessage.sender().isRelayed() && !responseMessage.peerSocketAddresses().isEmpty()) {
-						// use the response message as we have up-to-date data
-						// for the relays
-						final PeerAddress remotePeer = responseMessage.sender().changePeerSocketAddresses(
-								responseMessage.peerSocketAddresses());
+					if(responseMessage.sender().isRelayed() && !responseMessage.peerSocketAddresses().isEmpty()) {
+						//use the response message as we have up-to-date data for the relays
+						final PeerAddress remotePeer = responseMessage.sender().changePeerSocketAddresses(responseMessage.peerSocketAddresses());
 						responseMessage.sender(remotePeer);
 					}
 					peerStatusListener.peerFound(responseMessage.sender(), null, null);
 				}
 			}
 		}
-
-		// call this for streaming support
-		futureResponse.progress(responseMessage);
-		if (!responseMessage.isDone()) {
-			LOG.debug("good message is streaming {}", responseMessage);
-			return;
-		}
-
-		if (!message.isKeepAlive()) {
-			LOG.debug("good message, we can close {}, {}", responseMessage, ctx.channel());
-			// set the success now, but trigger the notify when we closed the
-			// channel.
-			futureResponse.responseLater(responseMessage);
-			// the channel creater adds a listener that sets
-			// futureResponse.setResponseNow, when the channel is closed
-			ctx.close();
-		} else {
-			LOG.debug("good message, leave open {}", responseMessage);
-			futureResponse.response(responseMessage);
-		}
-	}
+        
+        // call this for streaming support
+        futureResponse.progress(responseMessage);
+        if (!responseMessage.isDone()) {
+            LOG.debug("good message is streaming {}", responseMessage);
+            return;
+        }
+
+        if (!message.isKeepAlive()) {
+        	LOG.debug("good message, we can close {}, {}", responseMessage, ctx.channel());
+            //set the success now, but trigger the notify when we closed the channel.
+            futureResponse.responseLater(responseMessage); 
+            //the channel creater adds a listener that sets futureResponse.setResponseNow, when the channel is closed
+            ctx.close();
+        } else {
+        	LOG.debug("good message, leave open {}", responseMessage);
+            futureResponse.response(responseMessage);
+        }
+    }
 }