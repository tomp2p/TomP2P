--- conflicted
+++ resolved
@@ -77,19 +77,14 @@
 	 * @param rconRPC the reverse connection RPC
 	 * @return
 	 */
-<<<<<<< HEAD
-	public RelayRPC(Peer peer, RconRPC rconRPC, HolePRPC holePunchRPC, IGCMSender gcmSenderRPC, MessageBufferConfiguration bufferConfig,
-			ConnectionConfiguration config) {
-=======
-	public RelayRPC(Peer peer, RconRPC rconRPC, HolePunchRPC holePunchRPC, Map<RelayType, RelayServerConfig> serverConfigs) {
->>>>>>> bdc7cdee
+	public RelayRPC(Peer peer, RconRPC rconRPC, HolePRPC holePRPC, Map<RelayType, RelayServerConfig> serverConfigs) {
 		super(peer.peerBean(), peer.connectionBean());
 		this.peer = peer;
 		this.serverConfigs = serverConfigs;
 		this.servers = new ConcurrentHashMap<Number160, BaseRelayServer>();
 		this.clients = new ConcurrentHashMap<Number160, BaseRelayClient>();
 		this.rconRPC = rconRPC;
-		this.holePunchRPC = holePunchRPC;
+		this.holePunchRPC = holePRPC;
 
 		// register this handler
 		register(RPC.Commands.RELAY.getNr());
