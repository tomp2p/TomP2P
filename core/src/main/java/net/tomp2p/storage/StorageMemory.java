--- conflicted
+++ resolved
@@ -48,22 +48,10 @@
     // Protection
     final private Map<Number320, PublicKey> protectedMap = new ConcurrentHashMap<Number320, PublicKey>();
     final private Map<Number480, PublicKey> entryMap = new ConcurrentHashMap<Number480, PublicKey>();
-<<<<<<< HEAD
-    final private ReplicationStorage storageMemoryReplication;
-
-    public StorageMemory() {
-    	this.storageMemoryReplication = new StorageMemoryReplicationNRoot();
-    }
-
-    public StorageMemory(final ReplicationStorage storageMemoryReplication) {
-    	this.storageMemoryReplication = storageMemoryReplication;
-    }
-=======
-    
+
     // Responsibility
-    final private Map<Number160, Number160> responsibilityMap = new ConcurrentHashMap<Number160, Number160>();
+    final private Map<Number160, Set<Number160>> responsibilityMap = new ConcurrentHashMap<Number160, Set<Number160>>();
     final private Map<Number160, Set<Number160>> responsibilityMapRev = new ConcurrentHashMap<Number160, Set<Number160>>();
->>>>>>> f5ba5d15
 
     // Core
     @Override
@@ -188,48 +176,44 @@
         return timeouts == null ? hashSet : timeouts;
     }
 
-    @Override
-<<<<<<< HEAD
-    public Collection<Number160> findPeerIDsForResponsibleContent(Number160 locationKey) {
-        return storageMemoryReplication.findPeerIDsForResponsibleContent(locationKey);
-=======
-    public Number160 findPeerIDForResponsibleContent(Number160 locationKey) {
-    	return responsibilityMap.get(locationKey);
->>>>>>> f5ba5d15
-    }
+	@Override
+	public Collection<Number160> findPeerIDsForResponsibleContent(Number160 locationKey) {
+		return responsibilityMap.get(locationKey);
+	}
 
     @Override
     public Collection<Number160> findContentForResponsiblePeerID(Number160 peerID) {
-        return responsibilityMapRev.get(peerID);
-    }
-
-    @Override
-    public boolean updateResponsibilities(Number160 locationKey, Number160 peerId) {
-        boolean isNew = true;
-        Number160 oldPeerId = responsibilityMap.put(locationKey, peerId);
-        // add to the reverse map
-        Set<Number160> contentIDs = putIfAbsent1(peerId, new HashSet<Number160>());
-        contentIDs.add(locationKey);
-        if (oldPeerId != null) {
-            isNew = !oldPeerId.equals(peerId);
-            if (isNew) {
-                removeRevResponsibility(oldPeerId, locationKey);
-            }
-        }
-        return isNew;
-    }
-    
-    private Set<Number160> putIfAbsent1(Number160 peerId, Set<Number160> hashSet) {
-        Set<Number160> contentIDs = ((ConcurrentMap<Number160, Set<Number160>>) responsibilityMapRev).putIfAbsent(
-                peerId, hashSet);
-        return contentIDs == null ? hashSet : contentIDs;
-    }
+		return responsibilityMapRev.get(peerID);
+    }
+
+	@Override
+	public boolean updateResponsibilities(Number160 locationKey, Number160 peerId) {
+		Set<Number160> peerIDs = putIfAbsent(locationKey, new HashSet<Number160>());
+		boolean isNew = peerIDs.add(peerId);
+		Set<Number160> contentIDs = putIfAbsentRev(peerId, new HashSet<Number160>());
+		contentIDs.add(locationKey);
+		return isNew;
+	}
+
+    private Set<Number160> putIfAbsent(Number160 locationKey, Set<Number160> hashSet) {
+        Set<Number160> peerIDs = ((ConcurrentMap<Number160, Set<Number160>>) responsibilityMap).putIfAbsent(
+        		locationKey, hashSet);
+        return peerIDs == null ? hashSet : peerIDs;
+    }
+
+	private Set<Number160> putIfAbsentRev(Number160 peerId, Set<Number160> hashSet) {
+		Set<Number160> contentIDs = ((ConcurrentMap<Number160, Set<Number160>>) responsibilityMapRev)
+				.putIfAbsent(peerId, hashSet);
+		return contentIDs == null ? hashSet : contentIDs;
+	}
 
     @Override
     public void removeResponsibility(Number160 locationKey) {
-    	 Number160 peerId = responsibilityMap.remove(locationKey);
-    	 if(peerId != null) {
-    		 removeRevResponsibility(peerId, locationKey);
+    	 Set<Number160> peerIds = responsibilityMap.remove(locationKey);
+    	 if(peerIds != null) {
+			for (Number160 peerId : peerIds) {
+				removeRevResponsibility(peerId, locationKey);
+			}
     	 }
     }
     
@@ -244,9 +228,12 @@
     }
 
     @Override
-    public void removeResponsibility(Number160 locationKey, Number160 peerId) {
-        storageMemoryReplication.removeResponsibility(locationKey, peerId);
-    }
+	public void removeResponsibility(Number160 locationKey, Number160 peerId) {
+		Set<Number160> peerIds = responsibilityMap.get(locationKey);
+		if (peerIds != null && peerIds.remove(peerId)) {
+			removeRevResponsibility(peerId, locationKey);
+		}
+	}
 
     // Misc
     @Override
@@ -271,5 +258,4 @@
         }
         return !other.equals(publicKey);
     }
-
 }