<<<<<<< HEAD
/*
 * Copyright 2012 Thomas Bocek
 *
 * Licensed under the Apache License, Version 2.0 (the "License"); you may not
 * use this file except in compliance with the License. You may obtain a copy of
 * the License at
 *
 * http://www.apache.org/licenses/LICENSE-2.0
 *
 * Unless required by applicable law or agreed to in writing, software
 * distributed under the License is distributed on an "AS IS" BASIS, WITHOUT
 * WARRANTIES OR CONDITIONS OF ANY KIND, either express or implied. See the
 * License for the specific language governing permissions and limitations under
 * the License.
 */
package net.tomp2p.utils;

import java.util.ArrayList;
import java.util.Collection;
import java.util.HashSet;
import java.util.Iterator;
import java.util.Map;
import java.util.Set;
import java.util.concurrent.ConcurrentMap;
import java.util.concurrent.TimeUnit;
import java.util.concurrent.atomic.AtomicInteger;

import org.slf4j.Logger;
import org.slf4j.LoggerFactory;

/**
 * A map with expiration and more or less LRU. Since the maps are separated in segments, the LRU is done for each
 * segment. A segment is chosen based on the hash of the key. If one segments is more loaded than another, then an entry
 * of the loaded segment may get evicted before an entry used least recently from an other segment. The expiration is
 * done best effort. There is no thread checking for timed out entries since the cache has a fixed size. Once an entry
 * times out, it remains in the map until it either is accessed or evicted. A test showed that for the default entry
 * size of 1024, this map has a size of 967 if 1024 items are inserted. This is due to the segmentation and hashing.
 * 
 * @author Thomas Bocek
 * @param <K>
 *            the type of the key
 * @param <V>
 *            the type of the value
 */
public class ConcurrentCacheMap<K, V> implements ConcurrentMap<K, V> {
    private static final Logger LOGGER = LoggerFactory.getLogger(ConcurrentCacheMap.class);

    /**
     * Number of segments that can be accessed concurrently.
     */
    public static final int SEGMENT_NR = 16;

    /**
     * Max. number of entries that the map can hold until the least recently used gets replaced
     */
    public static final int MAX_ENTRIES = 1024;

    /**
     * Time to live for a value. The value may stay longer in the map, but it is considered invalid.
     */
    public static final int DEFAULT_TIME_TO_LIVE = 60;

    private final CacheMap<K, ExpiringObject>[] segments;

    private final int timeToLiveSeconds;

    private final boolean refreshTimeout;

    private final AtomicInteger removedCounter = new AtomicInteger();

    /**
     * Creates a new instance of ConcurrentCacheMap using the supplied values and a {@link CacheMap} for the internal
     * data structure.
     */
    public ConcurrentCacheMap() {
        this(DEFAULT_TIME_TO_LIVE, MAX_ENTRIES, true);
    }

    /**
     * Creates a new instance of ConcurrentCacheMap using the supplied values and a {@link CacheMap} for the internal
     * data structure.
     * 
     * @param timeToLive
     *            The time-to-live value (seconds)
     * @param maxEntries
     *            Set the maximum number of entries until items gets replaced with LRU
     */
    public ConcurrentCacheMap(final int timeToLiveSeconds, final int maxEntries) {
        this(timeToLiveSeconds, maxEntries, true);
    }

    /**
     * Creates a new instance of ConcurrentCacheMap using the supplied values and a {@link CacheMap} for the internal
     * data structure.
     * 
     * @param timeToLiveSeconds
     *            The time-to-live value (seconds)
     * @param maxEntries
     *            The maximum entries to keep in cache, default is 1024
     * @param refreshTimeout
     *            If set to true, timeout will be reset in case of {@link #putIfAbsent(Object, Object)}
     */
    @SuppressWarnings("unchecked")
    public ConcurrentCacheMap(final int timeToLiveSeconds, final int maxEntries, final boolean refreshTimeout) {
        this.segments = new CacheMap[SEGMENT_NR];
        final int maxEntriesPerSegment = maxEntries / SEGMENT_NR;
        for (int i = 0; i < SEGMENT_NR; i++) {
            // set the cachemap to true, since it should behave as a regular map
            segments[i] = new CacheMap<K, ExpiringObject>(maxEntriesPerSegment, true);
        }
        this.timeToLiveSeconds = timeToLiveSeconds;
        this.refreshTimeout = refreshTimeout;
    }

    /**
     * Returns the segment based on the key.
     * 
     * @param key
     *            The key where the hash code identifies the segment
     * @return The cache map that corresponds to this segment
     */
    private CacheMap<K, ExpiringObject> segment(final Object key) {
        return segments[(key.hashCode() & Integer.MAX_VALUE) % SEGMENT_NR];
    }

    @Override
    public V put(final K key, final V value) {
        final ExpiringObject newValue = new ExpiringObject(value, System.currentTimeMillis());
        final CacheMap<K, ExpiringObject> segment = segment(key);
        ExpiringObject oldValue;
        synchronized (segment) {
            oldValue = segment.put(key, newValue);
        }
        if (oldValue == null || oldValue.isExpired()) {
            return null;
        }
        return oldValue.getValue();
    }

    @Override
    /**
     * This does not reset the timer!
     */
    public V putIfAbsent(final K key, final V value) {
        final CacheMap<K, ExpiringObject> segment = segment(key);
        final ExpiringObject newValue = new ExpiringObject(value, System.currentTimeMillis());
        ExpiringObject oldValue = null;
        synchronized (segment) {
            if (!segment.containsKey(key)) {
                oldValue = segment.put(key, newValue);
            } else {
                oldValue = segment.get(key);
                if (oldValue.isExpired()) {
                    segment.put(key, newValue);
                } else if (refreshTimeout) {
                    oldValue = new ExpiringObject(oldValue.getValue(), System.currentTimeMillis());
                    segment.put(key, oldValue);
                }
            }
        }
        if (oldValue == null || oldValue.isExpired()) {
            return null;
        }
        return oldValue.getValue();
    }

    @SuppressWarnings("unchecked")
    @Override
    public V get(final Object key) {
        final CacheMap<K, ExpiringObject> segment = segment(key);
        final ExpiringObject oldValue;
        synchronized (segment) {
            oldValue = segment.get(key);
        }
        if (oldValue != null) {
            if (expire(segment, (K) key, oldValue)) {
                return null;
            } else {
                if (LOGGER.isDebugEnabled()) {
                    LOGGER.debug("get: " + key + ";" + oldValue.getValue());
                }
                return oldValue.getValue();
            }
        }
        if (LOGGER.isDebugEnabled()) {
            LOGGER.debug("get not found: " + key);
        }
        return null;
    }

    @Override
    public V remove(final Object key) {
        final CacheMap<K, ExpiringObject> segment = segment(key);
        final ExpiringObject oldValue;
        synchronized (segment) {
            oldValue = segment.remove(key);
        }
        if (oldValue == null || oldValue.isExpired()) {
            return null;
        }
        return oldValue.getValue();
    }

    @SuppressWarnings("unchecked")
    @Override
    public boolean remove(final Object key, final Object value) {
        final CacheMap<K, ExpiringObject> segment = segment(key);
        final ExpiringObject oldValue;
        boolean removed = false;
        synchronized (segment) {
            oldValue = segment.get(key);
            if (oldValue != null && oldValue.equals(value) && !oldValue.isExpired()) {
                removed = segment.remove(key) != null;
            }
        }
        if (oldValue != null) {
            expire(segment, (K) key, oldValue);
        }
        return removed;
    }

    @SuppressWarnings("unchecked")
    @Override
    public boolean containsKey(final Object key) {
        final CacheMap<K, ExpiringObject> segment = segment(key);
        final ExpiringObject oldValue;
        synchronized (segment) {
            oldValue = segment.get(key);
        }
        if (oldValue != null) {
            if (!expire(segment, (K) key, oldValue)) {
                return true;
            }
        }
        return false;
    }

    @Override
    public boolean containsValue(final Object value) {
        for (final CacheMap<K, ExpiringObject> segment : segments) {
            synchronized (segment) {
                expireSegment(segment);
                if (segment.containsValue(value)) {
                    return true;
                }
            }
        }
        return false;
    }

    @Override
    public int size() {
        int size = 0;
        for (final CacheMap<K, ExpiringObject> segment : segments) {
            synchronized (segment) {
                expireSegment(segment);
                size += segment.size();
            }
        }
        return size;
    }

    @Override
    public boolean isEmpty() {
        for (final CacheMap<K, ExpiringObject> segment : segments) {
            synchronized (segment) {
                expireSegment(segment);
                if (!segment.isEmpty()) {
                    return false;
                }
            }
        }
        return true;
    }

    @Override
    public void clear() {
        for (final CacheMap<K, ExpiringObject> segment : segments) {
            synchronized (segment) {
                segment.clear();
            }
        }
    }

    @Override
    public int hashCode() {
        int hashCode = 0;
        for (final CacheMap<K, ExpiringObject> segment : segments) {
            synchronized (segment) {
                expireSegment(segment);
                // as seen in AbstractMap
                hashCode += segment.hashCode();
            }
        }
        return hashCode;
    }

    @Override
    public Set<K> keySet() {
        final Set<K> retVal = new HashSet<K>();
        for (final CacheMap<K, ExpiringObject> segment : segments) {
            synchronized (segment) {
                expireSegment(segment);
                retVal.addAll(segment.keySet());
            }
        }
        return retVal;
    }

    @Override
    public void putAll(final Map<? extends K, ? extends V> inMap) {
        for (final Entry<? extends K, ? extends V> e : inMap.entrySet()) {
            this.put(e.getKey(), e.getValue());
        }
    }

    @Override
    public Collection<V> values() {
        final Collection<V> retVal = new ArrayList<V>() {
            private static final long serialVersionUID = 3769009451779243542L;

			@Override
        	public Iterator<V> iterator() {
        		final Iterator<V> orig = super.iterator();
        		return new Iterator<V>() {
					@Override
                    public boolean hasNext() {
	                    return orig.hasNext();
                    }

					@Override
                    public V next() {
	                    return orig.next();
                    }

					@Override
                    public void remove() {
						throw new UnsupportedOperationException("cannot remove from values");
                    }
				};
        	}
        };
        for (final CacheMap<K, ExpiringObject> segment : segments) {
            synchronized (segment) {
                final Iterator<ExpiringObject> iterator = segment.values().iterator();
                while (iterator.hasNext()) {
                    final ExpiringObject expiringObject = iterator.next();
                    if (expiringObject.isExpired()) {
                        iterator.remove();
                        if (LOGGER.isDebugEnabled()) {
                            LOGGER.debug("Removed fom entry set: {}." + expiringObject.getValue());
                        }
                        removedCounter.incrementAndGet();
                    } else {
                        retVal.add(expiringObject.getValue());
                    }
                }
            }
        }
        return retVal;
    }

    @Override
    public Set<Map.Entry<K, V>> entrySet() {
        final Set<Map.Entry<K, V>> retVal = new HashSet<Map.Entry<K, V>>() {
            private static final long serialVersionUID = 3769009451779243542L;

			@Override
        	public Iterator<java.util.Map.Entry<K, V>> iterator() {
				final Iterator<Map.Entry<K,V>> orig = super.iterator();
        	    return new Iterator<Map.Entry<K,V>>() {

        	    	private K currentKey = null;
        	    	
					@Override
                    public boolean hasNext() {
	                    return orig.hasNext();
                    }

					@Override
                    public java.util.Map.Entry<K, V> next() {
						java.util.Map.Entry<K, V> entry = orig.next();
						currentKey = entry.getKey();
						return entry;
                    }

					@Override
                    public void remove() {
	                    orig.remove();
	                    if(currentKey != null) {
	                    	ConcurrentCacheMap.this.remove(currentKey);
	                    }
                    }
				};
        	}
        };
        for (final CacheMap<K, ExpiringObject> segment : segments) {
            synchronized (segment) {
                final Iterator<Map.Entry<K, ExpiringObject>> iterator = segment.entrySet().iterator();
                while (iterator.hasNext()) {
                    final Map.Entry<K, ExpiringObject> entry = iterator.next();
                    if (entry.getValue().isExpired()) {
                        iterator.remove();
                        if (LOGGER.isDebugEnabled()) {
                            LOGGER.debug("Removed fom entry set: {}.", entry.getValue().getValue());
                        }
                        removedCounter.incrementAndGet();
                    } else {
                        retVal.add(new Map.Entry<K, V>() {
                            @Override
                            public K getKey() {
                                return entry.getKey();
                            }

                            @Override
                            public V getValue() {
                                return entry.getValue().getValue();
                            }

                            @Override
                            public V setValue(final V value) {
                                throw new UnsupportedOperationException("not supported");
                            }
                        });
                    }
                }
            }
        }
        return retVal;
    }

    @Override
    public boolean replace(final K key, final V oldValue, final V newValue) {
        final ExpiringObject oldValue2 = new ExpiringObject(oldValue, 0L);
        final ExpiringObject newValue2 = new ExpiringObject(newValue, System.currentTimeMillis());
        final CacheMap<K, ExpiringObject> segment = segment(key);
        final ExpiringObject oldValue3;
        boolean replaced = false;
        synchronized (segment) {
            oldValue3 = segment.get(key);
            if (oldValue3 != null && !oldValue3.isExpired() && oldValue2.equals(oldValue3.getValue())) {
                segment.put(key, newValue2);
                replaced = true;
            }
        }
        if (oldValue3 != null) {
            expire(segment, key, oldValue3);
        }
        return replaced;
    }

    @Override
    public V replace(final K key, final V value) {
        final ExpiringObject newValue = new ExpiringObject(value, System.currentTimeMillis());
        final CacheMap<K, ExpiringObject> segment = segment(key);
        final ExpiringObject oldValue;
        synchronized (segment) {
            oldValue = segment.get(key);
            if (oldValue != null && !oldValue.isExpired()) {
                segment.put(key, newValue);
            }
        }
        if (oldValue == null) {
            return null;
        }
        if (expire(segment, key, oldValue)) {
            return null;
        }
        return oldValue.getValue();
    }

    /**
     * Expires a key in a segment. If a key value pair is expired, it will get removed.
     * 
     * @param segment
     *            The segment
     * @param key
     *            The key
     * @param value
     *            The value
     * @return True, if expired. False, otherwise.
     */
    private boolean expire(final CacheMap<K, ExpiringObject> segment, final K key, final ExpiringObject value) {
        if (value.isExpired()) {
            synchronized (segment) {
                final ExpiringObject tmp = segment.get(key);
                if (tmp != null && tmp.equals(value)) {
                    segment.remove(key);
                    if (LOGGER.isDebugEnabled()) {
                        LOGGER.debug("Remove in expire: {}.", value.getValue());
                    }
                    removedCounter.incrementAndGet();
                }
            }
            return true;
        }
        return false;
    }

    /**
     * Fast expiration. Since the ExpiringObject is ordered, the for-loop can break eaely if an object is not expired.
     * 
     * @param segment
     *            The segment
     */
    private void expireSegment(final CacheMap<K, ExpiringObject> segment) {
        final Iterator<ExpiringObject> iterator = segment.values().iterator();
        while (iterator.hasNext()) {
            final ExpiringObject expiringObject = iterator.next();
            if (expiringObject.isExpired()) {
                iterator.remove();
                if (LOGGER.isDebugEnabled()) {
                    LOGGER.debug("Removed in expire segment: {}.", expiringObject.getValue());
                }
                removedCounter.incrementAndGet();
            } else {
                break;
            }
        }
    }

    /**
     * @return The number of expired objects
     */
    public int expiredCounter() {
        return removedCounter.get();
    }

    /**
     * An object that also holds expriation information.
     */
    private class ExpiringObject {
        private final V value;

        private final long lastAccessTime;

        /**
         * Creates a new expiring object with the given time of access.
         * 
         * @param value
         *            The value that is wrapped in this class
         * @param lastAccessTime
         *            The time of access
         */
        ExpiringObject(final V value, final long lastAccessTime) {
            if (value == null) {
                throw new IllegalArgumentException("An expiring object cannot be null.");
            }
            this.value = value;
            this.lastAccessTime = lastAccessTime;
        }

        /**
         * @return If entry is expired
         */
        public boolean isExpired() {
            return System.currentTimeMillis() >= lastAccessTime + 
            		(TimeUnit.MILLISECONDS.convert(timeToLiveSeconds, TimeUnit.SECONDS));
        }

        /**
         * @return The wrapped value
         */
        public V getValue() {
            return value;
        }

        @Override
        public boolean equals(final Object obj) {
            if (!(obj instanceof ConcurrentCacheMap.ExpiringObject)) {
                return false;
            }
            @SuppressWarnings("unchecked")
            final ExpiringObject exp = (ExpiringObject) obj;
            return value.equals(exp.value);
        }

        @Override
        public int hashCode() {
            return value.hashCode();
        }
    }
}
=======
/*
 * Copyright 2012 Thomas Bocek
 *
 * Licensed under the Apache License, Version 2.0 (the "License"); you may not
 * use this file except in compliance with the License. You may obtain a copy of
 * the License at
 *
 * http://www.apache.org/licenses/LICENSE-2.0
 *
 * Unless required by applicable law or agreed to in writing, software
 * distributed under the License is distributed on an "AS IS" BASIS, WITHOUT
 * WARRANTIES OR CONDITIONS OF ANY KIND, either express or implied. See the
 * License for the specific language governing permissions and limitations under
 * the License.
 */
package net.tomp2p.utils;

import java.util.ArrayList;
import java.util.Collection;
import java.util.HashSet;
import java.util.Iterator;
import java.util.Map;
import java.util.Set;
import java.util.concurrent.ConcurrentMap;
import java.util.concurrent.TimeUnit;
import java.util.concurrent.atomic.AtomicInteger;

import org.slf4j.Logger;
import org.slf4j.LoggerFactory;

/**
 * A map with expiration and more or less LRU. Since the maps are separated in segments, the LRU is done for each
 * segment. A segment is chosen based on the hash of the key. If one segments is more loaded than another, then an entry
 * of the loaded segment may get evicted before an entry used least recently from an other segment. The expiration is
 * done best effort. There is no thread checking for timed out entries since the cache has a fixed size. Once an entry
 * times out, it remains in the map until it either is accessed or evicted. A test showed that for the default entry
 * size of 1024, this map has a size of 967 if 1024 items are inserted. This is due to the segmentation and hashing.
 * 
 * @author Thomas Bocek
 * @param <K>
 *            the type of the key
 * @param <V>
 *            the type of the value
 */
public class ConcurrentCacheMap<K, V> implements ConcurrentMap<K, V> {
    private static final Logger LOG = LoggerFactory.getLogger(ConcurrentCacheMap.class);

    /**
     * Number of segments that can be accessed concurrently.
     */
    public static final int SEGMENT_NR = 16;

    /**
     * Max. number of entries that the map can hold until the least recently used gets replaced
     */
    public static final int MAX_ENTRIES = 1024;

    /**
     * Time to live for a value. The value may stay longer in the map, but it is considered invalid.
     */
    public static final int DEFAULT_TIME_TO_LIVE = 60;

    private final CacheMap<K, ExpiringObject>[] segments;

    private final int timeToLiveSeconds;

    private final boolean refreshTimeout;

    private final AtomicInteger removedCounter = new AtomicInteger();

    /**
     * Creates a new instance of ConcurrentCacheMap using the default values and a {@link CacheMap} for the internal
     * data structure.
     */
    public ConcurrentCacheMap() {
        this(DEFAULT_TIME_TO_LIVE, MAX_ENTRIES, true);
    }

    /**
     * Creates a new instance of ConcurrentCacheMap using the supplied values and a {@link CacheMap} for the internal
     * data structure.
     * 
     * @param timeToLive
     *            The time-to-live value (seconds)
     * @param maxEntries
     *            The maximum number of entries until items gets replaced with LRU
     */
    public ConcurrentCacheMap(final int timeToLiveSeconds, final int maxEntries) {
        this(timeToLiveSeconds, maxEntries, true);
    }

    /**
     * Creates a new instance of ConcurrentCacheMap using the supplied values and a {@link CacheMap} for the internal
     * data structure.
     * 
     * @param timeToLiveSeconds
     *            The time-to-live value (seconds)
     * @param maxEntries
     *            The maximum number of entries until items gets replaced with LRU
     * @param refreshTimeout
     *            If set to true, timeout will be reset in case of {@link #putIfAbsent(Object, Object)}
     */
    @SuppressWarnings("unchecked")
    public ConcurrentCacheMap(final int timeToLiveSeconds, final int maxEntries, final boolean refreshTimeout) {
        this.segments = new CacheMap[SEGMENT_NR];
        final int maxEntriesPerSegment = maxEntries / SEGMENT_NR;
        for (int i = 0; i < SEGMENT_NR; i++) {
        	// set updateOnInsert to true, since it should behave as a regular map
            segments[i] = new CacheMap<K, ExpiringObject>(maxEntriesPerSegment, true);
        }
        this.timeToLiveSeconds = timeToLiveSeconds;
        this.refreshTimeout = refreshTimeout;
    }

    /**
     * Returns the segment based on the key.
     * 
     * @param key
     *            The key where the hash code identifies the segment
     * @return The cache map that corresponds to this segment
     */
    private CacheMap<K, ExpiringObject> segment(final Object key) {
        return segments[(key.hashCode() & Integer.MAX_VALUE) % SEGMENT_NR];
    }

    @Override
    public V put(final K key, final V value) {
    	final CacheMap<K, ExpiringObject> segment = segment(key);
        final ExpiringObject newValue = new ExpiringObject(value, System.currentTimeMillis());
        ExpiringObject oldValue;
        synchronized (segment) {
            oldValue = segment.put(key, newValue);
        }
        if (oldValue == null || oldValue.isExpired()) {
            return null;
        }
        return oldValue.getValue();
    }

    @Override
    /**
     * This does not reset the timer!
     */
    public V putIfAbsent(final K key, final V value) {
        final CacheMap<K, ExpiringObject> segment = segment(key);
        final ExpiringObject newValue = new ExpiringObject(value, System.currentTimeMillis());
        ExpiringObject oldValue;
        synchronized (segment) {
            if (!segment.containsKey(key)) {
                oldValue = segment.put(key, newValue);
            } else {
                oldValue = segment.get(key);
                if (oldValue.isExpired()) {
                    segment.put(key, newValue);
                } else if (refreshTimeout) {
                    oldValue = new ExpiringObject(oldValue.getValue(), System.currentTimeMillis());
                    segment.put(key, oldValue);
                }
            }
        }
        if (oldValue == null || oldValue.isExpired()) {
            return null;
        }
        return oldValue.getValue();
    }

    @SuppressWarnings("unchecked")
    @Override
    public V get(final Object key) {
        final CacheMap<K, ExpiringObject> segment = segment(key);
        final ExpiringObject oldValue;
        synchronized (segment) {
            oldValue = segment.get(key);
        }
        if (oldValue != null) {
            if (expire(segment, (K) key, oldValue)) {
                return null;
            } else {
                if (LOG.isDebugEnabled()) {
                    LOG.debug("Get found. Key: {}. Value: {}.", key, oldValue.getValue());
                }
                return oldValue.getValue();
            }
        }
        if (LOG.isDebugEnabled()) {
            LOG.debug("Get not found. Key: {}.", key);
        }
        return null;
    }

    @Override
    public V remove(final Object key) {
        final CacheMap<K, ExpiringObject> segment = segment(key);
        final ExpiringObject oldValue;
        synchronized (segment) {
            oldValue = segment.remove(key);
        }
        if (oldValue == null || oldValue.isExpired()) {
            return null;
        }
        return oldValue.getValue();
    }

    @SuppressWarnings("unchecked")
    @Override
    public boolean remove(final Object key, final Object value) {
        final CacheMap<K, ExpiringObject> segment = segment(key);
        final ExpiringObject oldValue;
        boolean removed = false;
        synchronized (segment) {
            oldValue = segment.get(key);
            if (oldValue != null && oldValue.equals(value) && !oldValue.isExpired()) {
                removed = segment.remove(key) != null;
            }
        }
        if (oldValue != null) {
            expire(segment, (K) key, oldValue);
        }
        return removed;
    }

    @SuppressWarnings("unchecked")
    @Override
    public boolean containsKey(final Object key) {
        final CacheMap<K, ExpiringObject> segment = segment(key);
        final ExpiringObject oldValue;
        synchronized (segment) {
            oldValue = segment.get(key);
        }
        if (oldValue != null) {
            if (!expire(segment, (K) key, oldValue)) {
                return true;
            }
        }
        return false;
    }

    @Override
    public boolean containsValue(final Object value) {
        for (final CacheMap<K, ExpiringObject> segment : segments) {
            synchronized (segment) {
                expireSegment(segment);
                if (segment.containsValue(value)) {
                    return true;
                }
            }
        }
        return false;
    }

    @Override
    public int size() {
        int size = 0;
        for (final CacheMap<K, ExpiringObject> segment : segments) {
            synchronized (segment) {
                expireSegment(segment);
                size += segment.size();
            }
        }
        return size;
    }

    @Override
    public boolean isEmpty() {
        for (final CacheMap<K, ExpiringObject> segment : segments) {
            synchronized (segment) {
                expireSegment(segment);
                if (!segment.isEmpty()) {
                    return false;
                }
            }
        }
        return true;
    }

    @Override
    public void clear() {
        for (final CacheMap<K, ExpiringObject> segment : segments) {
            synchronized (segment) {
                segment.clear();
            }
        }
    }

    @Override
    public int hashCode() {
        int hashCode = 0;
        for (final CacheMap<K, ExpiringObject> segment : segments) {
            synchronized (segment) {
                expireSegment(segment);
                // as seen in AbstractMap
                hashCode += segment.hashCode();
            }
        }
        return hashCode;
    }

    @Override
    public Set<K> keySet() {
        final Set<K> retVal = new HashSet<K>();
        for (final CacheMap<K, ExpiringObject> segment : segments) {
            synchronized (segment) {
                expireSegment(segment);
                retVal.addAll(segment.keySet());
            }
        }
        return retVal;
    }

    @Override
    public void putAll(final Map<? extends K, ? extends V> inMap) {
        for (final Entry<? extends K, ? extends V> e : inMap.entrySet()) {
            this.put(e.getKey(), e.getValue());
        }
    }

    @Override
    public Collection<V> values() {
        final Collection<V> retVal = new ArrayList<V>() {
            private static final long serialVersionUID = 3769009451779243542L;

			@Override
        	public Iterator<V> iterator() {
        		final Iterator<V> orig = super.iterator();
        		return new Iterator<V>() {
					@Override
                    public boolean hasNext() {
	                    return orig.hasNext();
                    }

					@Override
                    public V next() {
	                    return orig.next();
                    }

					@Override
                    public void remove() {
						throw new UnsupportedOperationException("cannot remove from values");
                    }
				};
        	}
        };
        for (final CacheMap<K, ExpiringObject> segment : segments) {
            synchronized (segment) {
                final Iterator<ExpiringObject> iterator = segment.values().iterator();
                while (iterator.hasNext()) {
                    final ExpiringObject expiringObject = iterator.next();
                    if (expiringObject.isExpired()) {
                        iterator.remove();
                        if (LOG.isDebugEnabled()) {
                            LOG.debug("remove in entrySet " + expiringObject.getValue());
                        }
                        removedCounter.incrementAndGet();
                    } else {
                        retVal.add(expiringObject.getValue());
                    }
                }
            }
        }
        return retVal;
    }

    @Override
    public Set<Map.Entry<K, V>> entrySet() {
        final Set<Map.Entry<K, V>> retVal = new HashSet<Map.Entry<K, V>>() {
            private static final long serialVersionUID = 3769009451779243542L;

			@Override
        	public Iterator<java.util.Map.Entry<K, V>> iterator() {
				final Iterator<Map.Entry<K,V>> orig = super.iterator();
        	    return new Iterator<Map.Entry<K,V>>() {

        	    	private K currentKey = null;
        	    	
					@Override
                    public boolean hasNext() {
	                    return orig.hasNext();
                    }

					@Override
                    public java.util.Map.Entry<K, V> next() {
						java.util.Map.Entry<K, V> entry = orig.next();
						currentKey = entry.getKey();
						return entry;
                    }

					@Override
                    public void remove() {
	                    orig.remove();
	                    if(currentKey != null) {
	                    	ConcurrentCacheMap.this.remove(currentKey);
	                    }
                    }
				};
        	}
        };
        for (final CacheMap<K, ExpiringObject> segment : segments) {
            synchronized (segment) {
                final Iterator<Map.Entry<K, ExpiringObject>> iterator = segment.entrySet().iterator();
                while (iterator.hasNext()) {
                    final Map.Entry<K, ExpiringObject> entry = iterator.next();
                    if (entry.getValue().isExpired()) {
                        iterator.remove();
                        if (LOG.isDebugEnabled()) {
                            LOG.debug("remove in entrySet " + entry.getValue().getValue());
                        }
                        removedCounter.incrementAndGet();
                    } else {
                        retVal.add(new Map.Entry<K, V>() {
                            @Override
                            public K getKey() {
                                return entry.getKey();
                            }

                            @Override
                            public V getValue() {
                                return entry.getValue().getValue();
                            }

                            @Override
                            public V setValue(final V value) {
                                throw new UnsupportedOperationException("not supported");
                            }
                        });
                    }
                }
            }
        }
        return retVal;
    }

    @Override
    public boolean replace(final K key, final V oldValue, final V newValue) {
        final ExpiringObject oldValue2 = new ExpiringObject(oldValue, 0L);
        final ExpiringObject newValue2 = new ExpiringObject(newValue, System.currentTimeMillis());
        final CacheMap<K, ExpiringObject> segment = segment(key);
        final ExpiringObject oldValue3;
        boolean replaced = false;
        synchronized (segment) {
            oldValue3 = segment.get(key);
            if (oldValue3 != null && !oldValue3.isExpired() && oldValue2.equals(oldValue3.getValue())) {
                segment.put(key, newValue2);
                replaced = true;
            }
        }
        if (oldValue3 != null) {
            expire(segment, key, oldValue3);
        }
        return replaced;
    }

    @Override
    public V replace(final K key, final V value) {
        final ExpiringObject newValue = new ExpiringObject(value, System.currentTimeMillis());
        final CacheMap<K, ExpiringObject> segment = segment(key);
        final ExpiringObject oldValue;
        synchronized (segment) {
            oldValue = segment.get(key);
            if (oldValue != null && !oldValue.isExpired()) {
                segment.put(key, newValue);
            }
        }
        if (oldValue == null) {
            return null;
        }
        if (expire(segment, key, oldValue)) {
            return null;
        }
        return oldValue.getValue();
    }

    /**
     * Expires a key in a segment. If a key value pair is expired, it will get removed.
     * 
     * @param segment
     *            The segment
     * @param key
     *            The key
     * @param value
     *            The value
     * @return True if expired, otherwise false.
     */
    private boolean expire(final CacheMap<K, ExpiringObject> segment, final K key, final ExpiringObject value) {
        if (value.isExpired()) {
            synchronized (segment) {
                final ExpiringObject tmp = segment.get(key);
                if (tmp != null && tmp.equals(value)) {
                    segment.remove(key);
                    if (LOG.isDebugEnabled()) {
                        LOG.debug("remove in expire " + value.getValue());
                    }
                    removedCounter.incrementAndGet();
                }
            }
            return true;
        }
        return false;
    }

    /**
     * Fast expiration. Since the ExpiringObject is ordered the for loop can break early if a object is not expired.
     * 
     * @param segment
     *            The segment
     */
    private void expireSegment(final CacheMap<K, ExpiringObject> segment) {
        final Iterator<ExpiringObject> iterator = segment.values().iterator();
        while (iterator.hasNext()) {
            final ExpiringObject expiringObject = iterator.next();
            if (expiringObject.isExpired()) {
                iterator.remove();
                if (LOG.isDebugEnabled()) {
                    LOG.debug("remove in expireAll " + expiringObject.getValue());
                }
                removedCounter.incrementAndGet();
            } else {
                break;
            }
        }
    }

    /**
     * @return The number of expired objects
     */
    public int expiredCounter() {
        return removedCounter.get();
    }

    /**
     * An object that also holds expiration information.
     */
    private class ExpiringObject {
        private final V value;

        private final long lastAccessTime;

        /**
         * Creates a new expiring object with the given time of access.
         * 
         * @param value
         *            The value that is wrapped in this instance
         * @param lastAccessTimeMillis
         *            The time of access in milliseconds.
         */
        ExpiringObject(final V value, final long lastAccessTimeMillis) {
            if (value == null) {
                throw new IllegalArgumentException("An expiring object cannot be null.");
            }
            this.value = value;
            this.lastAccessTime = lastAccessTimeMillis;
        }

        /**
         * @return If entry is expired
         */
        public boolean isExpired() {
            return System.currentTimeMillis() >= lastAccessTime + 
            		(TimeUnit.MILLISECONDS.convert(timeToLiveSeconds, TimeUnit.SECONDS));
        }

        /**
         * @return The wrapped value
         */
        public V getValue() {
            return value;
        }

        @Override
        public boolean equals(final Object obj) {
            if (!(obj instanceof ConcurrentCacheMap.ExpiringObject)) {
                return false;
            }
            @SuppressWarnings("unchecked")
            final ExpiringObject exp = (ExpiringObject) obj;
            return value.equals(exp.value);
        }

        @Override
        public int hashCode() {
            return value.hashCode();
        }
    }
}
>>>>>>> 7fd7ff29
<|MERGE_RESOLUTION|>--- conflicted
+++ resolved
@@ -1,1169 +1,583 @@
-<<<<<<< HEAD
-/*
- * Copyright 2012 Thomas Bocek
- *
- * Licensed under the Apache License, Version 2.0 (the "License"); you may not
- * use this file except in compliance with the License. You may obtain a copy of
- * the License at
- *
- * http://www.apache.org/licenses/LICENSE-2.0
- *
- * Unless required by applicable law or agreed to in writing, software
- * distributed under the License is distributed on an "AS IS" BASIS, WITHOUT
- * WARRANTIES OR CONDITIONS OF ANY KIND, either express or implied. See the
- * License for the specific language governing permissions and limitations under
- * the License.
- */
-package net.tomp2p.utils;
-
-import java.util.ArrayList;
-import java.util.Collection;
-import java.util.HashSet;
-import java.util.Iterator;
-import java.util.Map;
-import java.util.Set;
-import java.util.concurrent.ConcurrentMap;
-import java.util.concurrent.TimeUnit;
-import java.util.concurrent.atomic.AtomicInteger;
-
-import org.slf4j.Logger;
-import org.slf4j.LoggerFactory;
-
-/**
- * A map with expiration and more or less LRU. Since the maps are separated in segments, the LRU is done for each
- * segment. A segment is chosen based on the hash of the key. If one segments is more loaded than another, then an entry
- * of the loaded segment may get evicted before an entry used least recently from an other segment. The expiration is
- * done best effort. There is no thread checking for timed out entries since the cache has a fixed size. Once an entry
- * times out, it remains in the map until it either is accessed or evicted. A test showed that for the default entry
- * size of 1024, this map has a size of 967 if 1024 items are inserted. This is due to the segmentation and hashing.
- * 
- * @author Thomas Bocek
- * @param <K>
- *            the type of the key
- * @param <V>
- *            the type of the value
- */
-public class ConcurrentCacheMap<K, V> implements ConcurrentMap<K, V> {
-    private static final Logger LOGGER = LoggerFactory.getLogger(ConcurrentCacheMap.class);
-
-    /**
-     * Number of segments that can be accessed concurrently.
-     */
-    public static final int SEGMENT_NR = 16;
-
-    /**
-     * Max. number of entries that the map can hold until the least recently used gets replaced
-     */
-    public static final int MAX_ENTRIES = 1024;
-
-    /**
-     * Time to live for a value. The value may stay longer in the map, but it is considered invalid.
-     */
-    public static final int DEFAULT_TIME_TO_LIVE = 60;
-
-    private final CacheMap<K, ExpiringObject>[] segments;
-
-    private final int timeToLiveSeconds;
-
-    private final boolean refreshTimeout;
-
-    private final AtomicInteger removedCounter = new AtomicInteger();
-
-    /**
-     * Creates a new instance of ConcurrentCacheMap using the supplied values and a {@link CacheMap} for the internal
-     * data structure.
-     */
-    public ConcurrentCacheMap() {
-        this(DEFAULT_TIME_TO_LIVE, MAX_ENTRIES, true);
-    }
-
-    /**
-     * Creates a new instance of ConcurrentCacheMap using the supplied values and a {@link CacheMap} for the internal
-     * data structure.
-     * 
-     * @param timeToLive
-     *            The time-to-live value (seconds)
-     * @param maxEntries
-     *            Set the maximum number of entries until items gets replaced with LRU
-     */
-    public ConcurrentCacheMap(final int timeToLiveSeconds, final int maxEntries) {
-        this(timeToLiveSeconds, maxEntries, true);
-    }
-
-    /**
-     * Creates a new instance of ConcurrentCacheMap using the supplied values and a {@link CacheMap} for the internal
-     * data structure.
-     * 
-     * @param timeToLiveSeconds
-     *            The time-to-live value (seconds)
-     * @param maxEntries
-     *            The maximum entries to keep in cache, default is 1024
-     * @param refreshTimeout
-     *            If set to true, timeout will be reset in case of {@link #putIfAbsent(Object, Object)}
-     */
-    @SuppressWarnings("unchecked")
-    public ConcurrentCacheMap(final int timeToLiveSeconds, final int maxEntries, final boolean refreshTimeout) {
-        this.segments = new CacheMap[SEGMENT_NR];
-        final int maxEntriesPerSegment = maxEntries / SEGMENT_NR;
-        for (int i = 0; i < SEGMENT_NR; i++) {
-            // set the cachemap to true, since it should behave as a regular map
-            segments[i] = new CacheMap<K, ExpiringObject>(maxEntriesPerSegment, true);
-        }
-        this.timeToLiveSeconds = timeToLiveSeconds;
-        this.refreshTimeout = refreshTimeout;
-    }
-
-    /**
-     * Returns the segment based on the key.
-     * 
-     * @param key
-     *            The key where the hash code identifies the segment
-     * @return The cache map that corresponds to this segment
-     */
-    private CacheMap<K, ExpiringObject> segment(final Object key) {
-        return segments[(key.hashCode() & Integer.MAX_VALUE) % SEGMENT_NR];
-    }
-
-    @Override
-    public V put(final K key, final V value) {
-        final ExpiringObject newValue = new ExpiringObject(value, System.currentTimeMillis());
-        final CacheMap<K, ExpiringObject> segment = segment(key);
-        ExpiringObject oldValue;
-        synchronized (segment) {
-            oldValue = segment.put(key, newValue);
-        }
-        if (oldValue == null || oldValue.isExpired()) {
-            return null;
-        }
-        return oldValue.getValue();
-    }
-
-    @Override
-    /**
-     * This does not reset the timer!
-     */
-    public V putIfAbsent(final K key, final V value) {
-        final CacheMap<K, ExpiringObject> segment = segment(key);
-        final ExpiringObject newValue = new ExpiringObject(value, System.currentTimeMillis());
-        ExpiringObject oldValue = null;
-        synchronized (segment) {
-            if (!segment.containsKey(key)) {
-                oldValue = segment.put(key, newValue);
-            } else {
-                oldValue = segment.get(key);
-                if (oldValue.isExpired()) {
-                    segment.put(key, newValue);
-                } else if (refreshTimeout) {
-                    oldValue = new ExpiringObject(oldValue.getValue(), System.currentTimeMillis());
-                    segment.put(key, oldValue);
-                }
-            }
-        }
-        if (oldValue == null || oldValue.isExpired()) {
-            return null;
-        }
-        return oldValue.getValue();
-    }
-
-    @SuppressWarnings("unchecked")
-    @Override
-    public V get(final Object key) {
-        final CacheMap<K, ExpiringObject> segment = segment(key);
-        final ExpiringObject oldValue;
-        synchronized (segment) {
-            oldValue = segment.get(key);
-        }
-        if (oldValue != null) {
-            if (expire(segment, (K) key, oldValue)) {
-                return null;
-            } else {
-                if (LOGGER.isDebugEnabled()) {
-                    LOGGER.debug("get: " + key + ";" + oldValue.getValue());
-                }
-                return oldValue.getValue();
-            }
-        }
-        if (LOGGER.isDebugEnabled()) {
-            LOGGER.debug("get not found: " + key);
-        }
-        return null;
-    }
-
-    @Override
-    public V remove(final Object key) {
-        final CacheMap<K, ExpiringObject> segment = segment(key);
-        final ExpiringObject oldValue;
-        synchronized (segment) {
-            oldValue = segment.remove(key);
-        }
-        if (oldValue == null || oldValue.isExpired()) {
-            return null;
-        }
-        return oldValue.getValue();
-    }
-
-    @SuppressWarnings("unchecked")
-    @Override
-    public boolean remove(final Object key, final Object value) {
-        final CacheMap<K, ExpiringObject> segment = segment(key);
-        final ExpiringObject oldValue;
-        boolean removed = false;
-        synchronized (segment) {
-            oldValue = segment.get(key);
-            if (oldValue != null && oldValue.equals(value) && !oldValue.isExpired()) {
-                removed = segment.remove(key) != null;
-            }
-        }
-        if (oldValue != null) {
-            expire(segment, (K) key, oldValue);
-        }
-        return removed;
-    }
-
-    @SuppressWarnings("unchecked")
-    @Override
-    public boolean containsKey(final Object key) {
-        final CacheMap<K, ExpiringObject> segment = segment(key);
-        final ExpiringObject oldValue;
-        synchronized (segment) {
-            oldValue = segment.get(key);
-        }
-        if (oldValue != null) {
-            if (!expire(segment, (K) key, oldValue)) {
-                return true;
-            }
-        }
-        return false;
-    }
-
-    @Override
-    public boolean containsValue(final Object value) {
-        for (final CacheMap<K, ExpiringObject> segment : segments) {
-            synchronized (segment) {
-                expireSegment(segment);
-                if (segment.containsValue(value)) {
-                    return true;
-                }
-            }
-        }
-        return false;
-    }
-
-    @Override
-    public int size() {
-        int size = 0;
-        for (final CacheMap<K, ExpiringObject> segment : segments) {
-            synchronized (segment) {
-                expireSegment(segment);
-                size += segment.size();
-            }
-        }
-        return size;
-    }
-
-    @Override
-    public boolean isEmpty() {
-        for (final CacheMap<K, ExpiringObject> segment : segments) {
-            synchronized (segment) {
-                expireSegment(segment);
-                if (!segment.isEmpty()) {
-                    return false;
-                }
-            }
-        }
-        return true;
-    }
-
-    @Override
-    public void clear() {
-        for (final CacheMap<K, ExpiringObject> segment : segments) {
-            synchronized (segment) {
-                segment.clear();
-            }
-        }
-    }
-
-    @Override
-    public int hashCode() {
-        int hashCode = 0;
-        for (final CacheMap<K, ExpiringObject> segment : segments) {
-            synchronized (segment) {
-                expireSegment(segment);
-                // as seen in AbstractMap
-                hashCode += segment.hashCode();
-            }
-        }
-        return hashCode;
-    }
-
-    @Override
-    public Set<K> keySet() {
-        final Set<K> retVal = new HashSet<K>();
-        for (final CacheMap<K, ExpiringObject> segment : segments) {
-            synchronized (segment) {
-                expireSegment(segment);
-                retVal.addAll(segment.keySet());
-            }
-        }
-        return retVal;
-    }
-
-    @Override
-    public void putAll(final Map<? extends K, ? extends V> inMap) {
-        for (final Entry<? extends K, ? extends V> e : inMap.entrySet()) {
-            this.put(e.getKey(), e.getValue());
-        }
-    }
-
-    @Override
-    public Collection<V> values() {
-        final Collection<V> retVal = new ArrayList<V>() {
-            private static final long serialVersionUID = 3769009451779243542L;
-
-			@Override
-        	public Iterator<V> iterator() {
-        		final Iterator<V> orig = super.iterator();
-        		return new Iterator<V>() {
-					@Override
-                    public boolean hasNext() {
-	                    return orig.hasNext();
-                    }
-
-					@Override
-                    public V next() {
-	                    return orig.next();
-                    }
-
-					@Override
-                    public void remove() {
-						throw new UnsupportedOperationException("cannot remove from values");
-                    }
-				};
-        	}
-        };
-        for (final CacheMap<K, ExpiringObject> segment : segments) {
-            synchronized (segment) {
-                final Iterator<ExpiringObject> iterator = segment.values().iterator();
-                while (iterator.hasNext()) {
-                    final ExpiringObject expiringObject = iterator.next();
-                    if (expiringObject.isExpired()) {
-                        iterator.remove();
-                        if (LOGGER.isDebugEnabled()) {
-                            LOGGER.debug("Removed fom entry set: {}." + expiringObject.getValue());
-                        }
-                        removedCounter.incrementAndGet();
-                    } else {
-                        retVal.add(expiringObject.getValue());
-                    }
-                }
-            }
-        }
-        return retVal;
-    }
-
-    @Override
-    public Set<Map.Entry<K, V>> entrySet() {
-        final Set<Map.Entry<K, V>> retVal = new HashSet<Map.Entry<K, V>>() {
-            private static final long serialVersionUID = 3769009451779243542L;
-
-			@Override
-        	public Iterator<java.util.Map.Entry<K, V>> iterator() {
-				final Iterator<Map.Entry<K,V>> orig = super.iterator();
-        	    return new Iterator<Map.Entry<K,V>>() {
-
-        	    	private K currentKey = null;
-        	    	
-					@Override
-                    public boolean hasNext() {
-	                    return orig.hasNext();
-                    }
-
-					@Override
-                    public java.util.Map.Entry<K, V> next() {
-						java.util.Map.Entry<K, V> entry = orig.next();
-						currentKey = entry.getKey();
-						return entry;
-                    }
-
-					@Override
-                    public void remove() {
-	                    orig.remove();
-	                    if(currentKey != null) {
-	                    	ConcurrentCacheMap.this.remove(currentKey);
-	                    }
-                    }
-				};
-        	}
-        };
-        for (final CacheMap<K, ExpiringObject> segment : segments) {
-            synchronized (segment) {
-                final Iterator<Map.Entry<K, ExpiringObject>> iterator = segment.entrySet().iterator();
-                while (iterator.hasNext()) {
-                    final Map.Entry<K, ExpiringObject> entry = iterator.next();
-                    if (entry.getValue().isExpired()) {
-                        iterator.remove();
-                        if (LOGGER.isDebugEnabled()) {
-                            LOGGER.debug("Removed fom entry set: {}.", entry.getValue().getValue());
-                        }
-                        removedCounter.incrementAndGet();
-                    } else {
-                        retVal.add(new Map.Entry<K, V>() {
-                            @Override
-                            public K getKey() {
-                                return entry.getKey();
-                            }
-
-                            @Override
-                            public V getValue() {
-                                return entry.getValue().getValue();
-                            }
-
-                            @Override
-                            public V setValue(final V value) {
-                                throw new UnsupportedOperationException("not supported");
-                            }
-                        });
-                    }
-                }
-            }
-        }
-        return retVal;
-    }
-
-    @Override
-    public boolean replace(final K key, final V oldValue, final V newValue) {
-        final ExpiringObject oldValue2 = new ExpiringObject(oldValue, 0L);
-        final ExpiringObject newValue2 = new ExpiringObject(newValue, System.currentTimeMillis());
-        final CacheMap<K, ExpiringObject> segment = segment(key);
-        final ExpiringObject oldValue3;
-        boolean replaced = false;
-        synchronized (segment) {
-            oldValue3 = segment.get(key);
-            if (oldValue3 != null && !oldValue3.isExpired() && oldValue2.equals(oldValue3.getValue())) {
-                segment.put(key, newValue2);
-                replaced = true;
-            }
-        }
-        if (oldValue3 != null) {
-            expire(segment, key, oldValue3);
-        }
-        return replaced;
-    }
-
-    @Override
-    public V replace(final K key, final V value) {
-        final ExpiringObject newValue = new ExpiringObject(value, System.currentTimeMillis());
-        final CacheMap<K, ExpiringObject> segment = segment(key);
-        final ExpiringObject oldValue;
-        synchronized (segment) {
-            oldValue = segment.get(key);
-            if (oldValue != null && !oldValue.isExpired()) {
-                segment.put(key, newValue);
-            }
-        }
-        if (oldValue == null) {
-            return null;
-        }
-        if (expire(segment, key, oldValue)) {
-            return null;
-        }
-        return oldValue.getValue();
-    }
-
-    /**
-     * Expires a key in a segment. If a key value pair is expired, it will get removed.
-     * 
-     * @param segment
-     *            The segment
-     * @param key
-     *            The key
-     * @param value
-     *            The value
-     * @return True, if expired. False, otherwise.
-     */
-    private boolean expire(final CacheMap<K, ExpiringObject> segment, final K key, final ExpiringObject value) {
-        if (value.isExpired()) {
-            synchronized (segment) {
-                final ExpiringObject tmp = segment.get(key);
-                if (tmp != null && tmp.equals(value)) {
-                    segment.remove(key);
-                    if (LOGGER.isDebugEnabled()) {
-                        LOGGER.debug("Remove in expire: {}.", value.getValue());
-                    }
-                    removedCounter.incrementAndGet();
-                }
-            }
-            return true;
-        }
-        return false;
-    }
-
-    /**
-     * Fast expiration. Since the ExpiringObject is ordered, the for-loop can break eaely if an object is not expired.
-     * 
-     * @param segment
-     *            The segment
-     */
-    private void expireSegment(final CacheMap<K, ExpiringObject> segment) {
-        final Iterator<ExpiringObject> iterator = segment.values().iterator();
-        while (iterator.hasNext()) {
-            final ExpiringObject expiringObject = iterator.next();
-            if (expiringObject.isExpired()) {
-                iterator.remove();
-                if (LOGGER.isDebugEnabled()) {
-                    LOGGER.debug("Removed in expire segment: {}.", expiringObject.getValue());
-                }
-                removedCounter.incrementAndGet();
-            } else {
-                break;
-            }
-        }
-    }
-
-    /**
-     * @return The number of expired objects
-     */
-    public int expiredCounter() {
-        return removedCounter.get();
-    }
-
-    /**
-     * An object that also holds expriation information.
-     */
-    private class ExpiringObject {
-        private final V value;
-
-        private final long lastAccessTime;
-
-        /**
-         * Creates a new expiring object with the given time of access.
-         * 
-         * @param value
-         *            The value that is wrapped in this class
-         * @param lastAccessTime
-         *            The time of access
-         */
-        ExpiringObject(final V value, final long lastAccessTime) {
-            if (value == null) {
-                throw new IllegalArgumentException("An expiring object cannot be null.");
-            }
-            this.value = value;
-            this.lastAccessTime = lastAccessTime;
-        }
-
-        /**
-         * @return If entry is expired
-         */
-        public boolean isExpired() {
-            return System.currentTimeMillis() >= lastAccessTime + 
-            		(TimeUnit.MILLISECONDS.convert(timeToLiveSeconds, TimeUnit.SECONDS));
-        }
-
-        /**
-         * @return The wrapped value
-         */
-        public V getValue() {
-            return value;
-        }
-
-        @Override
-        public boolean equals(final Object obj) {
-            if (!(obj instanceof ConcurrentCacheMap.ExpiringObject)) {
-                return false;
-            }
-            @SuppressWarnings("unchecked")
-            final ExpiringObject exp = (ExpiringObject) obj;
-            return value.equals(exp.value);
-        }
-
-        @Override
-        public int hashCode() {
-            return value.hashCode();
-        }
-    }
-}
-=======
-/*
- * Copyright 2012 Thomas Bocek
- *
- * Licensed under the Apache License, Version 2.0 (the "License"); you may not
- * use this file except in compliance with the License. You may obtain a copy of
- * the License at
- *
- * http://www.apache.org/licenses/LICENSE-2.0
- *
- * Unless required by applicable law or agreed to in writing, software
- * distributed under the License is distributed on an "AS IS" BASIS, WITHOUT
- * WARRANTIES OR CONDITIONS OF ANY KIND, either express or implied. See the
- * License for the specific language governing permissions and limitations under
- * the License.
- */
-package net.tomp2p.utils;
-
-import java.util.ArrayList;
-import java.util.Collection;
-import java.util.HashSet;
-import java.util.Iterator;
-import java.util.Map;
-import java.util.Set;
-import java.util.concurrent.ConcurrentMap;
-import java.util.concurrent.TimeUnit;
-import java.util.concurrent.atomic.AtomicInteger;
-
-import org.slf4j.Logger;
-import org.slf4j.LoggerFactory;
-
-/**
- * A map with expiration and more or less LRU. Since the maps are separated in segments, the LRU is done for each
- * segment. A segment is chosen based on the hash of the key. If one segments is more loaded than another, then an entry
- * of the loaded segment may get evicted before an entry used least recently from an other segment. The expiration is
- * done best effort. There is no thread checking for timed out entries since the cache has a fixed size. Once an entry
- * times out, it remains in the map until it either is accessed or evicted. A test showed that for the default entry
- * size of 1024, this map has a size of 967 if 1024 items are inserted. This is due to the segmentation and hashing.
- * 
- * @author Thomas Bocek
- * @param <K>
- *            the type of the key
- * @param <V>
- *            the type of the value
- */
-public class ConcurrentCacheMap<K, V> implements ConcurrentMap<K, V> {
-    private static final Logger LOG = LoggerFactory.getLogger(ConcurrentCacheMap.class);
-
-    /**
-     * Number of segments that can be accessed concurrently.
-     */
-    public static final int SEGMENT_NR = 16;
-
-    /**
-     * Max. number of entries that the map can hold until the least recently used gets replaced
-     */
-    public static final int MAX_ENTRIES = 1024;
-
-    /**
-     * Time to live for a value. The value may stay longer in the map, but it is considered invalid.
-     */
-    public static final int DEFAULT_TIME_TO_LIVE = 60;
-
-    private final CacheMap<K, ExpiringObject>[] segments;
-
-    private final int timeToLiveSeconds;
-
-    private final boolean refreshTimeout;
-
-    private final AtomicInteger removedCounter = new AtomicInteger();
-
-    /**
-     * Creates a new instance of ConcurrentCacheMap using the default values and a {@link CacheMap} for the internal
-     * data structure.
-     */
-    public ConcurrentCacheMap() {
-        this(DEFAULT_TIME_TO_LIVE, MAX_ENTRIES, true);
-    }
-
-    /**
-     * Creates a new instance of ConcurrentCacheMap using the supplied values and a {@link CacheMap} for the internal
-     * data structure.
-     * 
-     * @param timeToLive
-     *            The time-to-live value (seconds)
-     * @param maxEntries
-     *            The maximum number of entries until items gets replaced with LRU
-     */
-    public ConcurrentCacheMap(final int timeToLiveSeconds, final int maxEntries) {
-        this(timeToLiveSeconds, maxEntries, true);
-    }
-
-    /**
-     * Creates a new instance of ConcurrentCacheMap using the supplied values and a {@link CacheMap} for the internal
-     * data structure.
-     * 
-     * @param timeToLiveSeconds
-     *            The time-to-live value (seconds)
-     * @param maxEntries
-     *            The maximum number of entries until items gets replaced with LRU
-     * @param refreshTimeout
-     *            If set to true, timeout will be reset in case of {@link #putIfAbsent(Object, Object)}
-     */
-    @SuppressWarnings("unchecked")
-    public ConcurrentCacheMap(final int timeToLiveSeconds, final int maxEntries, final boolean refreshTimeout) {
-        this.segments = new CacheMap[SEGMENT_NR];
-        final int maxEntriesPerSegment = maxEntries / SEGMENT_NR;
-        for (int i = 0; i < SEGMENT_NR; i++) {
-        	// set updateOnInsert to true, since it should behave as a regular map
-            segments[i] = new CacheMap<K, ExpiringObject>(maxEntriesPerSegment, true);
-        }
-        this.timeToLiveSeconds = timeToLiveSeconds;
-        this.refreshTimeout = refreshTimeout;
-    }
-
-    /**
-     * Returns the segment based on the key.
-     * 
-     * @param key
-     *            The key where the hash code identifies the segment
-     * @return The cache map that corresponds to this segment
-     */
-    private CacheMap<K, ExpiringObject> segment(final Object key) {
-        return segments[(key.hashCode() & Integer.MAX_VALUE) % SEGMENT_NR];
-    }
-
-    @Override
-    public V put(final K key, final V value) {
-    	final CacheMap<K, ExpiringObject> segment = segment(key);
-        final ExpiringObject newValue = new ExpiringObject(value, System.currentTimeMillis());
-        ExpiringObject oldValue;
-        synchronized (segment) {
-            oldValue = segment.put(key, newValue);
-        }
-        if (oldValue == null || oldValue.isExpired()) {
-            return null;
-        }
-        return oldValue.getValue();
-    }
-
-    @Override
-    /**
-     * This does not reset the timer!
-     */
-    public V putIfAbsent(final K key, final V value) {
-        final CacheMap<K, ExpiringObject> segment = segment(key);
-        final ExpiringObject newValue = new ExpiringObject(value, System.currentTimeMillis());
-        ExpiringObject oldValue;
-        synchronized (segment) {
-            if (!segment.containsKey(key)) {
-                oldValue = segment.put(key, newValue);
-            } else {
-                oldValue = segment.get(key);
-                if (oldValue.isExpired()) {
-                    segment.put(key, newValue);
-                } else if (refreshTimeout) {
-                    oldValue = new ExpiringObject(oldValue.getValue(), System.currentTimeMillis());
-                    segment.put(key, oldValue);
-                }
-            }
-        }
-        if (oldValue == null || oldValue.isExpired()) {
-            return null;
-        }
-        return oldValue.getValue();
-    }
-
-    @SuppressWarnings("unchecked")
-    @Override
-    public V get(final Object key) {
-        final CacheMap<K, ExpiringObject> segment = segment(key);
-        final ExpiringObject oldValue;
-        synchronized (segment) {
-            oldValue = segment.get(key);
-        }
-        if (oldValue != null) {
-            if (expire(segment, (K) key, oldValue)) {
-                return null;
-            } else {
-                if (LOG.isDebugEnabled()) {
-                    LOG.debug("Get found. Key: {}. Value: {}.", key, oldValue.getValue());
-                }
-                return oldValue.getValue();
-            }
-        }
-        if (LOG.isDebugEnabled()) {
-            LOG.debug("Get not found. Key: {}.", key);
-        }
-        return null;
-    }
-
-    @Override
-    public V remove(final Object key) {
-        final CacheMap<K, ExpiringObject> segment = segment(key);
-        final ExpiringObject oldValue;
-        synchronized (segment) {
-            oldValue = segment.remove(key);
-        }
-        if (oldValue == null || oldValue.isExpired()) {
-            return null;
-        }
-        return oldValue.getValue();
-    }
-
-    @SuppressWarnings("unchecked")
-    @Override
-    public boolean remove(final Object key, final Object value) {
-        final CacheMap<K, ExpiringObject> segment = segment(key);
-        final ExpiringObject oldValue;
-        boolean removed = false;
-        synchronized (segment) {
-            oldValue = segment.get(key);
-            if (oldValue != null && oldValue.equals(value) && !oldValue.isExpired()) {
-                removed = segment.remove(key) != null;
-            }
-        }
-        if (oldValue != null) {
-            expire(segment, (K) key, oldValue);
-        }
-        return removed;
-    }
-
-    @SuppressWarnings("unchecked")
-    @Override
-    public boolean containsKey(final Object key) {
-        final CacheMap<K, ExpiringObject> segment = segment(key);
-        final ExpiringObject oldValue;
-        synchronized (segment) {
-            oldValue = segment.get(key);
-        }
-        if (oldValue != null) {
-            if (!expire(segment, (K) key, oldValue)) {
-                return true;
-            }
-        }
-        return false;
-    }
-
-    @Override
-    public boolean containsValue(final Object value) {
-        for (final CacheMap<K, ExpiringObject> segment : segments) {
-            synchronized (segment) {
-                expireSegment(segment);
-                if (segment.containsValue(value)) {
-                    return true;
-                }
-            }
-        }
-        return false;
-    }
-
-    @Override
-    public int size() {
-        int size = 0;
-        for (final CacheMap<K, ExpiringObject> segment : segments) {
-            synchronized (segment) {
-                expireSegment(segment);
-                size += segment.size();
-            }
-        }
-        return size;
-    }
-
-    @Override
-    public boolean isEmpty() {
-        for (final CacheMap<K, ExpiringObject> segment : segments) {
-            synchronized (segment) {
-                expireSegment(segment);
-                if (!segment.isEmpty()) {
-                    return false;
-                }
-            }
-        }
-        return true;
-    }
-
-    @Override
-    public void clear() {
-        for (final CacheMap<K, ExpiringObject> segment : segments) {
-            synchronized (segment) {
-                segment.clear();
-            }
-        }
-    }
-
-    @Override
-    public int hashCode() {
-        int hashCode = 0;
-        for (final CacheMap<K, ExpiringObject> segment : segments) {
-            synchronized (segment) {
-                expireSegment(segment);
-                // as seen in AbstractMap
-                hashCode += segment.hashCode();
-            }
-        }
-        return hashCode;
-    }
-
-    @Override
-    public Set<K> keySet() {
-        final Set<K> retVal = new HashSet<K>();
-        for (final CacheMap<K, ExpiringObject> segment : segments) {
-            synchronized (segment) {
-                expireSegment(segment);
-                retVal.addAll(segment.keySet());
-            }
-        }
-        return retVal;
-    }
-
-    @Override
-    public void putAll(final Map<? extends K, ? extends V> inMap) {
-        for (final Entry<? extends K, ? extends V> e : inMap.entrySet()) {
-            this.put(e.getKey(), e.getValue());
-        }
-    }
-
-    @Override
-    public Collection<V> values() {
-        final Collection<V> retVal = new ArrayList<V>() {
-            private static final long serialVersionUID = 3769009451779243542L;
-
-			@Override
-        	public Iterator<V> iterator() {
-        		final Iterator<V> orig = super.iterator();
-        		return new Iterator<V>() {
-					@Override
-                    public boolean hasNext() {
-	                    return orig.hasNext();
-                    }
-
-					@Override
-                    public V next() {
-	                    return orig.next();
-                    }
-
-					@Override
-                    public void remove() {
-						throw new UnsupportedOperationException("cannot remove from values");
-                    }
-				};
-        	}
-        };
-        for (final CacheMap<K, ExpiringObject> segment : segments) {
-            synchronized (segment) {
-                final Iterator<ExpiringObject> iterator = segment.values().iterator();
-                while (iterator.hasNext()) {
-                    final ExpiringObject expiringObject = iterator.next();
-                    if (expiringObject.isExpired()) {
-                        iterator.remove();
-                        if (LOG.isDebugEnabled()) {
-                            LOG.debug("remove in entrySet " + expiringObject.getValue());
-                        }
-                        removedCounter.incrementAndGet();
-                    } else {
-                        retVal.add(expiringObject.getValue());
-                    }
-                }
-            }
-        }
-        return retVal;
-    }
-
-    @Override
-    public Set<Map.Entry<K, V>> entrySet() {
-        final Set<Map.Entry<K, V>> retVal = new HashSet<Map.Entry<K, V>>() {
-            private static final long serialVersionUID = 3769009451779243542L;
-
-			@Override
-        	public Iterator<java.util.Map.Entry<K, V>> iterator() {
-				final Iterator<Map.Entry<K,V>> orig = super.iterator();
-        	    return new Iterator<Map.Entry<K,V>>() {
-
-        	    	private K currentKey = null;
-        	    	
-					@Override
-                    public boolean hasNext() {
-	                    return orig.hasNext();
-                    }
-
-					@Override
-                    public java.util.Map.Entry<K, V> next() {
-						java.util.Map.Entry<K, V> entry = orig.next();
-						currentKey = entry.getKey();
-						return entry;
-                    }
-
-					@Override
-                    public void remove() {
-	                    orig.remove();
-	                    if(currentKey != null) {
-	                    	ConcurrentCacheMap.this.remove(currentKey);
-	                    }
-                    }
-				};
-        	}
-        };
-        for (final CacheMap<K, ExpiringObject> segment : segments) {
-            synchronized (segment) {
-                final Iterator<Map.Entry<K, ExpiringObject>> iterator = segment.entrySet().iterator();
-                while (iterator.hasNext()) {
-                    final Map.Entry<K, ExpiringObject> entry = iterator.next();
-                    if (entry.getValue().isExpired()) {
-                        iterator.remove();
-                        if (LOG.isDebugEnabled()) {
-                            LOG.debug("remove in entrySet " + entry.getValue().getValue());
-                        }
-                        removedCounter.incrementAndGet();
-                    } else {
-                        retVal.add(new Map.Entry<K, V>() {
-                            @Override
-                            public K getKey() {
-                                return entry.getKey();
-                            }
-
-                            @Override
-                            public V getValue() {
-                                return entry.getValue().getValue();
-                            }
-
-                            @Override
-                            public V setValue(final V value) {
-                                throw new UnsupportedOperationException("not supported");
-                            }
-                        });
-                    }
-                }
-            }
-        }
-        return retVal;
-    }
-
-    @Override
-    public boolean replace(final K key, final V oldValue, final V newValue) {
-        final ExpiringObject oldValue2 = new ExpiringObject(oldValue, 0L);
-        final ExpiringObject newValue2 = new ExpiringObject(newValue, System.currentTimeMillis());
-        final CacheMap<K, ExpiringObject> segment = segment(key);
-        final ExpiringObject oldValue3;
-        boolean replaced = false;
-        synchronized (segment) {
-            oldValue3 = segment.get(key);
-            if (oldValue3 != null && !oldValue3.isExpired() && oldValue2.equals(oldValue3.getValue())) {
-                segment.put(key, newValue2);
-                replaced = true;
-            }
-        }
-        if (oldValue3 != null) {
-            expire(segment, key, oldValue3);
-        }
-        return replaced;
-    }
-
-    @Override
-    public V replace(final K key, final V value) {
-        final ExpiringObject newValue = new ExpiringObject(value, System.currentTimeMillis());
-        final CacheMap<K, ExpiringObject> segment = segment(key);
-        final ExpiringObject oldValue;
-        synchronized (segment) {
-            oldValue = segment.get(key);
-            if (oldValue != null && !oldValue.isExpired()) {
-                segment.put(key, newValue);
-            }
-        }
-        if (oldValue == null) {
-            return null;
-        }
-        if (expire(segment, key, oldValue)) {
-            return null;
-        }
-        return oldValue.getValue();
-    }
-
-    /**
-     * Expires a key in a segment. If a key value pair is expired, it will get removed.
-     * 
-     * @param segment
-     *            The segment
-     * @param key
-     *            The key
-     * @param value
-     *            The value
-     * @return True if expired, otherwise false.
-     */
-    private boolean expire(final CacheMap<K, ExpiringObject> segment, final K key, final ExpiringObject value) {
-        if (value.isExpired()) {
-            synchronized (segment) {
-                final ExpiringObject tmp = segment.get(key);
-                if (tmp != null && tmp.equals(value)) {
-                    segment.remove(key);
-                    if (LOG.isDebugEnabled()) {
-                        LOG.debug("remove in expire " + value.getValue());
-                    }
-                    removedCounter.incrementAndGet();
-                }
-            }
-            return true;
-        }
-        return false;
-    }
-
-    /**
-     * Fast expiration. Since the ExpiringObject is ordered the for loop can break early if a object is not expired.
-     * 
-     * @param segment
-     *            The segment
-     */
-    private void expireSegment(final CacheMap<K, ExpiringObject> segment) {
-        final Iterator<ExpiringObject> iterator = segment.values().iterator();
-        while (iterator.hasNext()) {
-            final ExpiringObject expiringObject = iterator.next();
-            if (expiringObject.isExpired()) {
-                iterator.remove();
-                if (LOG.isDebugEnabled()) {
-                    LOG.debug("remove in expireAll " + expiringObject.getValue());
-                }
-                removedCounter.incrementAndGet();
-            } else {
-                break;
-            }
-        }
-    }
-
-    /**
-     * @return The number of expired objects
-     */
-    public int expiredCounter() {
-        return removedCounter.get();
-    }
-
-    /**
-     * An object that also holds expiration information.
-     */
-    private class ExpiringObject {
-        private final V value;
-
-        private final long lastAccessTime;
-
-        /**
-         * Creates a new expiring object with the given time of access.
-         * 
-         * @param value
-         *            The value that is wrapped in this instance
-         * @param lastAccessTimeMillis
-         *            The time of access in milliseconds.
-         */
-        ExpiringObject(final V value, final long lastAccessTimeMillis) {
-            if (value == null) {
-                throw new IllegalArgumentException("An expiring object cannot be null.");
-            }
-            this.value = value;
-            this.lastAccessTime = lastAccessTimeMillis;
-        }
-
-        /**
-         * @return If entry is expired
-         */
-        public boolean isExpired() {
-            return System.currentTimeMillis() >= lastAccessTime + 
-            		(TimeUnit.MILLISECONDS.convert(timeToLiveSeconds, TimeUnit.SECONDS));
-        }
-
-        /**
-         * @return The wrapped value
-         */
-        public V getValue() {
-            return value;
-        }
-
-        @Override
-        public boolean equals(final Object obj) {
-            if (!(obj instanceof ConcurrentCacheMap.ExpiringObject)) {
-                return false;
-            }
-            @SuppressWarnings("unchecked")
-            final ExpiringObject exp = (ExpiringObject) obj;
-            return value.equals(exp.value);
-        }
-
-        @Override
-        public int hashCode() {
-            return value.hashCode();
-        }
-    }
-}
->>>>>>> 7fd7ff29
+/*
+ * Copyright 2012 Thomas Bocek
+ *
+ * Licensed under the Apache License, Version 2.0 (the "License"); you may not
+ * use this file except in compliance with the License. You may obtain a copy of
+ * the License at
+ *
+ * http://www.apache.org/licenses/LICENSE-2.0
+ *
+ * Unless required by applicable law or agreed to in writing, software
+ * distributed under the License is distributed on an "AS IS" BASIS, WITHOUT
+ * WARRANTIES OR CONDITIONS OF ANY KIND, either express or implied. See the
+ * License for the specific language governing permissions and limitations under
+ * the License.
+ */
+package net.tomp2p.utils;
+
+import java.util.ArrayList;
+import java.util.Collection;
+import java.util.HashSet;
+import java.util.Iterator;
+import java.util.Map;
+import java.util.Set;
+import java.util.concurrent.ConcurrentMap;
+import java.util.concurrent.TimeUnit;
+import java.util.concurrent.atomic.AtomicInteger;
+
+import org.slf4j.Logger;
+import org.slf4j.LoggerFactory;
+
+/**
+ * A map with expiration and more or less LRU. Since the maps are separated in segments, the LRU is done for each
+ * segment. A segment is chosen based on the hash of the key. If one segments is more loaded than another, then an entry
+ * of the loaded segment may get evicted before an entry used least recently from an other segment. The expiration is
+ * done best effort. There is no thread checking for timed out entries since the cache has a fixed size. Once an entry
+ * times out, it remains in the map until it either is accessed or evicted. A test showed that for the default entry
+ * size of 1024, this map has a size of 967 if 1024 items are inserted. This is due to the segmentation and hashing.
+ * 
+ * @author Thomas Bocek
+ * @param <K>
+ *            the type of the key
+ * @param <V>
+ *            the type of the value
+ */
+public class ConcurrentCacheMap<K, V> implements ConcurrentMap<K, V> {
+    private static final Logger LOG = LoggerFactory.getLogger(ConcurrentCacheMap.class);
+
+    /**
+     * Number of segments that can be accessed concurrently.
+     */
+    public static final int SEGMENT_NR = 16;
+
+    /**
+     * Max. number of entries that the map can hold until the least recently used gets replaced
+     */
+    public static final int MAX_ENTRIES = 1024;
+
+    /**
+     * Time to live for a value. The value may stay longer in the map, but it is considered invalid.
+     */
+    public static final int DEFAULT_TIME_TO_LIVE = 60;
+
+    private final CacheMap<K, ExpiringObject>[] segments;
+
+    private final int timeToLiveSeconds;
+
+    private final boolean refreshTimeout;
+
+    private final AtomicInteger removedCounter = new AtomicInteger();
+
+    /**
+     * Creates a new instance of ConcurrentCacheMap using the default values and a {@link CacheMap} for the internal
+     * data structure.
+     */
+    public ConcurrentCacheMap() {
+        this(DEFAULT_TIME_TO_LIVE, MAX_ENTRIES, true);
+    }
+
+    /**
+     * Creates a new instance of ConcurrentCacheMap using the supplied values and a {@link CacheMap} for the internal
+     * data structure.
+     * 
+     * @param timeToLive
+     *            The time-to-live value (seconds)
+     * @param maxEntries
+     *            The maximum number of entries until items gets replaced with LRU
+     */
+    public ConcurrentCacheMap(final int timeToLiveSeconds, final int maxEntries) {
+        this(timeToLiveSeconds, maxEntries, true);
+    }
+
+    /**
+     * Creates a new instance of ConcurrentCacheMap using the supplied values and a {@link CacheMap} for the internal
+     * data structure.
+     * 
+     * @param timeToLiveSeconds
+     *            The time-to-live value (seconds)
+     * @param maxEntries
+     *            The maximum number of entries until items gets replaced with LRU
+     * @param refreshTimeout
+     *            If set to true, timeout will be reset in case of {@link #putIfAbsent(Object, Object)}
+     */
+    @SuppressWarnings("unchecked")
+    public ConcurrentCacheMap(final int timeToLiveSeconds, final int maxEntries, final boolean refreshTimeout) {
+        this.segments = new CacheMap[SEGMENT_NR];
+        final int maxEntriesPerSegment = maxEntries / SEGMENT_NR;
+        for (int i = 0; i < SEGMENT_NR; i++) {
+        	// set updateOnInsert to true, since it should behave as a regular map
+            segments[i] = new CacheMap<K, ExpiringObject>(maxEntriesPerSegment, true);
+        }
+        this.timeToLiveSeconds = timeToLiveSeconds;
+        this.refreshTimeout = refreshTimeout;
+    }
+
+    /**
+     * Returns the segment based on the key.
+     * 
+     * @param key
+     *            The key where the hash code identifies the segment
+     * @return The cache map that corresponds to this segment
+     */
+    private CacheMap<K, ExpiringObject> segment(final Object key) {
+        return segments[(key.hashCode() & Integer.MAX_VALUE) % SEGMENT_NR];
+    }
+
+    @Override
+    public V put(final K key, final V value) {
+    	final CacheMap<K, ExpiringObject> segment = segment(key);
+        final ExpiringObject newValue = new ExpiringObject(value, System.currentTimeMillis());
+        ExpiringObject oldValue;
+        synchronized (segment) {
+            oldValue = segment.put(key, newValue);
+        }
+        if (oldValue == null || oldValue.isExpired()) {
+            return null;
+        }
+        return oldValue.getValue();
+    }
+
+    @Override
+    /**
+     * This does not reset the timer!
+     */
+    public V putIfAbsent(final K key, final V value) {
+        final CacheMap<K, ExpiringObject> segment = segment(key);
+        final ExpiringObject newValue = new ExpiringObject(value, System.currentTimeMillis());
+        ExpiringObject oldValue;
+        synchronized (segment) {
+            if (!segment.containsKey(key)) {
+                oldValue = segment.put(key, newValue);
+            } else {
+                oldValue = segment.get(key);
+                if (oldValue.isExpired()) {
+                    segment.put(key, newValue);
+                } else if (refreshTimeout) {
+                    oldValue = new ExpiringObject(oldValue.getValue(), System.currentTimeMillis());
+                    segment.put(key, oldValue);
+                }
+            }
+        }
+        if (oldValue == null || oldValue.isExpired()) {
+            return null;
+        }
+        return oldValue.getValue();
+    }
+
+    @SuppressWarnings("unchecked")
+    @Override
+    public V get(final Object key) {
+        final CacheMap<K, ExpiringObject> segment = segment(key);
+        final ExpiringObject oldValue;
+        synchronized (segment) {
+            oldValue = segment.get(key);
+        }
+        if (oldValue != null) {
+            if (expire(segment, (K) key, oldValue)) {
+                return null;
+            } else {
+                if (LOG.isDebugEnabled()) {
+                    LOG.debug("Get found. Key: {}. Value: {}.", key, oldValue.getValue());
+                }
+                return oldValue.getValue();
+            }
+        }
+        if (LOG.isDebugEnabled()) {
+            LOG.debug("Get not found. Key: {}.", key);
+        }
+        return null;
+    }
+
+    @Override
+    public V remove(final Object key) {
+        final CacheMap<K, ExpiringObject> segment = segment(key);
+        final ExpiringObject oldValue;
+        synchronized (segment) {
+            oldValue = segment.remove(key);
+        }
+        if (oldValue == null || oldValue.isExpired()) {
+            return null;
+        }
+        return oldValue.getValue();
+    }
+
+    @SuppressWarnings("unchecked")
+    @Override
+    public boolean remove(final Object key, final Object value) {
+        final CacheMap<K, ExpiringObject> segment = segment(key);
+        final ExpiringObject oldValue;
+        boolean removed = false;
+        synchronized (segment) {
+            oldValue = segment.get(key);
+            if (oldValue != null && oldValue.equals(value) && !oldValue.isExpired()) {
+                removed = segment.remove(key) != null;
+            }
+        }
+        if (oldValue != null) {
+            expire(segment, (K) key, oldValue);
+        }
+        return removed;
+    }
+
+    @SuppressWarnings("unchecked")
+    @Override
+    public boolean containsKey(final Object key) {
+        final CacheMap<K, ExpiringObject> segment = segment(key);
+        final ExpiringObject oldValue;
+        synchronized (segment) {
+            oldValue = segment.get(key);
+        }
+        if (oldValue != null) {
+            if (!expire(segment, (K) key, oldValue)) {
+                return true;
+            }
+        }
+        return false;
+    }
+
+    @Override
+    public boolean containsValue(final Object value) {
+        for (final CacheMap<K, ExpiringObject> segment : segments) {
+            synchronized (segment) {
+                expireSegment(segment);
+                if (segment.containsValue(value)) {
+                    return true;
+                }
+            }
+        }
+        return false;
+    }
+
+    @Override
+    public int size() {
+        int size = 0;
+        for (final CacheMap<K, ExpiringObject> segment : segments) {
+            synchronized (segment) {
+                expireSegment(segment);
+                size += segment.size();
+            }
+        }
+        return size;
+    }
+
+    @Override
+    public boolean isEmpty() {
+        for (final CacheMap<K, ExpiringObject> segment : segments) {
+            synchronized (segment) {
+                expireSegment(segment);
+                if (!segment.isEmpty()) {
+                    return false;
+                }
+            }
+        }
+        return true;
+    }
+
+    @Override
+    public void clear() {
+        for (final CacheMap<K, ExpiringObject> segment : segments) {
+            synchronized (segment) {
+                segment.clear();
+            }
+        }
+    }
+
+    @Override
+    public int hashCode() {
+        int hashCode = 0;
+        for (final CacheMap<K, ExpiringObject> segment : segments) {
+            synchronized (segment) {
+                expireSegment(segment);
+                // as seen in AbstractMap
+                hashCode += segment.hashCode();
+            }
+        }
+        return hashCode;
+    }
+
+    @Override
+    public Set<K> keySet() {
+        final Set<K> retVal = new HashSet<K>();
+        for (final CacheMap<K, ExpiringObject> segment : segments) {
+            synchronized (segment) {
+                expireSegment(segment);
+                retVal.addAll(segment.keySet());
+            }
+        }
+        return retVal;
+    }
+
+    @Override
+    public void putAll(final Map<? extends K, ? extends V> inMap) {
+        for (final Entry<? extends K, ? extends V> e : inMap.entrySet()) {
+            this.put(e.getKey(), e.getValue());
+        }
+    }
+
+    @Override
+    public Collection<V> values() {
+        final Collection<V> retVal = new ArrayList<V>() {
+            private static final long serialVersionUID = 3769009451779243542L;
+
+			@Override
+        	public Iterator<V> iterator() {
+        		final Iterator<V> orig = super.iterator();
+        		return new Iterator<V>() {
+					@Override
+                    public boolean hasNext() {
+	                    return orig.hasNext();
+                    }
+
+					@Override
+                    public V next() {
+	                    return orig.next();
+                    }
+
+					@Override
+                    public void remove() {
+						throw new UnsupportedOperationException("Cannot remove from values.");
+                    }
+				};
+        	}
+        };
+        for (final CacheMap<K, ExpiringObject> segment : segments) {
+            synchronized (segment) {
+                final Iterator<ExpiringObject> iterator = segment.values().iterator();
+                while (iterator.hasNext()) {
+                    final ExpiringObject expiringObject = iterator.next();
+                    if (expiringObject.isExpired()) {
+                        iterator.remove();
+                        if (LOG.isDebugEnabled()) {
+                            LOG.debug("Remove in entry set: {}.", expiringObject.getValue());
+                        }
+                        removedCounter.incrementAndGet();
+                    } else {
+                        retVal.add(expiringObject.getValue());
+                    }
+                }
+            }
+        }
+        return retVal;
+    }
+
+    @Override
+    public Set<Map.Entry<K, V>> entrySet() {
+        final Set<Map.Entry<K, V>> retVal = new HashSet<Map.Entry<K, V>>() {
+            private static final long serialVersionUID = 3769009451779243542L;
+
+			@Override
+        	public Iterator<java.util.Map.Entry<K, V>> iterator() {
+				final Iterator<Map.Entry<K,V>> orig = super.iterator();
+        	    return new Iterator<Map.Entry<K,V>>() {
+
+        	    	private K currentKey = null;
+        	    	
+					@Override
+                    public boolean hasNext() {
+	                    return orig.hasNext();
+                    }
+
+					@Override
+                    public java.util.Map.Entry<K, V> next() {
+						java.util.Map.Entry<K, V> entry = orig.next();
+						currentKey = entry.getKey();
+						return entry;
+                    }
+
+					@Override
+                    public void remove() {
+	                    orig.remove();
+	                    if(currentKey != null) {
+	                    	ConcurrentCacheMap.this.remove(currentKey);
+	                    }
+                    }
+				};
+        	}
+        };
+        for (final CacheMap<K, ExpiringObject> segment : segments) {
+            synchronized (segment) {
+                final Iterator<Map.Entry<K, ExpiringObject>> iterator = segment.entrySet().iterator();
+                while (iterator.hasNext()) {
+                    final Map.Entry<K, ExpiringObject> entry = iterator.next();
+                    if (entry.getValue().isExpired()) {
+                        iterator.remove();
+                        if (LOG.isDebugEnabled()) {
+                            LOG.debug("Removed in entry set: {}.", entry.getValue().getValue());
+                        }
+                        removedCounter.incrementAndGet();
+                    } else {
+                        retVal.add(new Map.Entry<K, V>() {
+                            @Override
+                            public K getKey() {
+                                return entry.getKey();
+                            }
+
+                            @Override
+                            public V getValue() {
+                                return entry.getValue().getValue();
+                            }
+
+                            @Override
+                            public V setValue(final V value) {
+                                throw new UnsupportedOperationException("not supported");
+                            }
+                        });
+                    }
+                }
+            }
+        }
+        return retVal;
+    }
+
+    @Override
+    public boolean replace(final K key, final V oldValue, final V newValue) {
+        final ExpiringObject oldValue2 = new ExpiringObject(oldValue, 0L);
+        final ExpiringObject newValue2 = new ExpiringObject(newValue, System.currentTimeMillis());
+        final CacheMap<K, ExpiringObject> segment = segment(key);
+        final ExpiringObject oldValue3;
+        boolean replaced = false;
+        synchronized (segment) {
+            oldValue3 = segment.get(key);
+            if (oldValue3 != null && !oldValue3.isExpired() && oldValue2.equals(oldValue3.getValue())) {
+                segment.put(key, newValue2);
+                replaced = true;
+            }
+        }
+        if (oldValue3 != null) {
+            expire(segment, key, oldValue3);
+        }
+        return replaced;
+    }
+
+    @Override
+    public V replace(final K key, final V value) {
+        final ExpiringObject newValue = new ExpiringObject(value, System.currentTimeMillis());
+        final CacheMap<K, ExpiringObject> segment = segment(key);
+        final ExpiringObject oldValue;
+        synchronized (segment) {
+            oldValue = segment.get(key);
+            if (oldValue != null && !oldValue.isExpired()) {
+                segment.put(key, newValue);
+            }
+        }
+        if (oldValue == null) {
+            return null;
+        }
+        if (expire(segment, key, oldValue)) {
+            return null;
+        }
+        return oldValue.getValue();
+    }
+
+    /**
+     * Expires a key in a segment. If a key value pair is expired, it will get removed.
+     * 
+     * @param segment
+     *            The segment
+     * @param key
+     *            The key
+     * @param value
+     *            The value
+     * @return True if expired, otherwise false.
+     */
+    private boolean expire(final CacheMap<K, ExpiringObject> segment, final K key, final ExpiringObject value) {
+        if (value.isExpired()) {
+            synchronized (segment) {
+                final ExpiringObject tmp = segment.get(key);
+                if (tmp != null && tmp.equals(value)) {
+                    segment.remove(key);
+                    if (LOG.isDebugEnabled()) {
+                        LOG.debug("Removed in expire: {}.", value.getValue());
+                    }
+                    removedCounter.incrementAndGet();
+                }
+            }
+            return true;
+        }
+        return false;
+    }
+
+    /**
+     * Fast expiration. Since the ExpiringObject is ordered the for loop can break early if a object is not expired.
+     * 
+     * @param segment
+     *            The segment
+     */
+    private void expireSegment(final CacheMap<K, ExpiringObject> segment) {
+        final Iterator<ExpiringObject> iterator = segment.values().iterator();
+        while (iterator.hasNext()) {
+            final ExpiringObject expiringObject = iterator.next();
+            if (expiringObject.isExpired()) {
+                iterator.remove();
+                if (LOG.isDebugEnabled()) {
+                    LOG.debug("Remove in expire segment: {}.", expiringObject.getValue());
+                }
+                removedCounter.incrementAndGet();
+            } else {
+                break;
+            }
+        }
+    }
+
+    /**
+     * @return The number of expired objects
+     */
+    public int expiredCounter() {
+        return removedCounter.get();
+    }
+
+    /**
+     * An object that also holds expiration information.
+     */
+    private class ExpiringObject {
+        private final V value;
+
+        private final long lastAccessTime;
+
+        /**
+         * Creates a new expiring object with the given time of access.
+         * 
+         * @param value
+         *            The value that is wrapped in this instance
+         * @param lastAccessTimeMillis
+         *            The time of access in milliseconds.
+         */
+        ExpiringObject(final V value, final long lastAccessTimeMillis) {
+            if (value == null) {
+                throw new IllegalArgumentException("An expiring object cannot be null.");
+            }
+            this.value = value;
+            this.lastAccessTime = lastAccessTimeMillis;
+        }
+
+        /**
+         * @return If entry is expired
+         */
+        public boolean isExpired() {
+            return System.currentTimeMillis() >= lastAccessTime + 
+            		(TimeUnit.MILLISECONDS.convert(timeToLiveSeconds, TimeUnit.SECONDS));
+        }
+
+        /**
+         * @return The wrapped value
+         */
+        public V getValue() {
+            return value;
+        }
+
+        @Override
+        public boolean equals(final Object obj) {
+            if (!(obj instanceof ConcurrentCacheMap.ExpiringObject)) {
+                return false;
+            }
+            @SuppressWarnings("unchecked")
+            final ExpiringObject exp = (ExpiringObject) obj;
+            return value.equals(exp.value);
+        }
+
+        @Override
+        public int hashCode() {
+            return value.hashCode();
+        }
+    }
+}