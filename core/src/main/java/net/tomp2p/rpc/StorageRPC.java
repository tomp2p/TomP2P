--- conflicted
+++ resolved
@@ -78,15 +78,9 @@
     public StorageRPC(final PeerBean peerBean, final ConnectionBean connectionBean) {
         super(peerBean, connectionBean);
         register(RPC.Commands.PUT.getNr(), 
-<<<<<<< HEAD
-                RPC.Commands.GET.getNr(), RPC.Commands.ADD.getNr(), 
-                RPC.Commands.REMOVE.getNr(), RPC.Commands.DIGEST.getNr(), 
-                RPC.Commands.PUT_META.getNr());
-=======
         		RPC.Commands.GET.getNr(), RPC.Commands.ADD.getNr(), 
         		RPC.Commands.REMOVE.getNr(), RPC.Commands.DIGEST.getNr(), 
         		RPC.Commands.DIGEST_BLOOMFILTER.getNr(), RPC.Commands.PUT_META.getNr());
->>>>>>> c9c090b0
         this.factory = peerBean.bloomfilterFactory();
     }
 
