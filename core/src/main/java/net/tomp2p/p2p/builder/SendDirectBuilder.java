/*
 * Copyright 2012 Thomas Bocek
 * 
 * Licensed under the Apache License, Version 2.0 (the "License"); you may not
 * use this file except in compliance with the License. You may obtain a copy of
 * the License at
 * 
 * http://www.apache.org/licenses/LICENSE-2.0
 * 
 * Unless required by applicable law or agreed to in writing, software
 * distributed under the License is distributed on an "AS IS" BASIS, WITHOUT
 * WARRANTIES OR CONDITIONS OF ANY KIND, either express or implied. See the
 * License for the specific language governing permissions and limitations under
 * the License.
 */

package net.tomp2p.p2p.builder;

import java.security.KeyPair;

import net.tomp2p.connection.ConnectionBean;
import net.tomp2p.connection.ConnectionConfiguration;
import net.tomp2p.connection.PeerConnection;
import net.tomp2p.connection.RequestHandler;
import net.tomp2p.futures.BaseFutureAdapter;
import net.tomp2p.futures.FutureChannelCreator;
import net.tomp2p.futures.FutureDirect;
import net.tomp2p.futures.FuturePeerConnection;
import net.tomp2p.futures.FutureResponse;
import net.tomp2p.futures.ProgressListener;
import net.tomp2p.message.Buffer;
import net.tomp2p.p2p.Peer;
import net.tomp2p.peers.PeerAddress;
import net.tomp2p.rpc.SendDirectBuilderI;
import net.tomp2p.utils.Utils;

public class SendDirectBuilder implements ConnectionConfiguration, SendDirectBuilderI,
        SignatureBuilder<SendDirectBuilder> {
	private static final FutureDirect FUTURE_REQUEST_SHUTDOWN = new FutureDirect("Peer is shutting down");

	private final Peer peer;

	private final PeerAddress recipientAddress;

	private Buffer buffer;

	private FuturePeerConnection recipientConnection;
	private PeerConnection peerConnection;

	private Object object;

	private FutureChannelCreator futureChannelCreator;

	private boolean streaming = false;

	private boolean forceUDP = false;

	private KeyPair keyPair = null;

	private int idleTCPSeconds = ConnectionBean.DEFAULT_TCP_IDLE_SECONDS;
	private int idleUDPSeconds = ConnectionBean.DEFAULT_UDP_IDLE_SECONDS;
	private int connectionTimeoutTCPMillis = ConnectionBean.DEFAULT_CONNECTION_TIMEOUT_TCP;
	private int slowResponseTimeoutSeconds = ConnectionBean.DEFAULT_SLOW_RESPONSE_TIMEOUT_SECONDS;

	private boolean forceTCP = false;

	private ProgressListener progressListener;
	
	private int sourcePort;


	public SendDirectBuilder(Peer peer, PeerAddress recipientAddress) {
		this.peer = peer;
		this.recipientAddress = recipientAddress;
		this.recipientConnection = null;
	}

	public SendDirectBuilder(Peer peer, FuturePeerConnection recipientConnection) {
		this.peer = peer;
		this.recipientAddress = null;
		this.recipientConnection = recipientConnection;
	}

	public SendDirectBuilder(Peer peer, PeerConnection peerConnection) {
		this.peer = peer;
		this.recipientAddress = null;
		this.peerConnection = peerConnection;
    }

	public PeerAddress recipient() {
		return recipientAddress;
	}

	public Buffer buffer() {
		return buffer;
	}

	public SendDirectBuilder buffer(Buffer buffer) {
		this.buffer = buffer;
		return this;
	}

	public FuturePeerConnection connection() {
		return recipientConnection;
	}

	public SendDirectBuilder connection(FuturePeerConnection connection) {
		this.recipientConnection = connection;
		return this;
	}

	public PeerConnection peerConnection() {
		return peerConnection;
	}

	public SendDirectBuilder peerConnection(PeerConnection peerConnection) {
		this.peerConnection = peerConnection;
		return this;
	}

	public Object object() {
		return object;
	}

	public SendDirectBuilder object(Object object) {
		this.object = object;
		return this;
	}

	public FutureChannelCreator futureChannelCreator() {
		return futureChannelCreator;
	}

	public SendDirectBuilder futureChannelCreator(FutureChannelCreator futureChannelCreator) {
		this.futureChannelCreator = futureChannelCreator;
		return this;
	}

	public SendDirectBuilder streaming(boolean streaming) {
		this.streaming = streaming;
		return this;
	}

	public boolean isStreaming() {
		return streaming;
	}

	public SendDirectBuilder streaming() {
		this.streaming = true;
		return this;
	}

	public boolean isRaw() {
		return object == null;
	}

	public FutureDirect start() {
		if (peer.isShutdown()) {
			return FUTURE_REQUEST_SHUTDOWN;
		}

		final boolean keepAlive;
		final PeerAddress remotePeer;
		if (recipientAddress != null && recipientConnection == null) {
			keepAlive = false;
			remotePeer = recipientAddress;
		} else if (recipientAddress == null && recipientConnection != null) {
			keepAlive = true;
			remotePeer = recipientConnection.remotePeer();
		} else if (peerConnection != null) {
			keepAlive = true;
			remotePeer = peerConnection.remotePeer();
		} else {
			throw new IllegalArgumentException("either remotePeer or connection has to be set");
		}

		if (futureChannelCreator == null) {
			futureChannelCreator = peer.connectionBean().reservation()
			        .create(isForceUDP() ? 1 : 0, isForceUDP() ? 0 : 1);
		}

		final RequestHandler<FutureResponse> request = peer.directDataRPC().sendInternal(remotePeer, this);
		if (keepAlive) {
			if (peerConnection != null) {
				sendDirectRequest(request, peerConnection);
			} else {
				recipientConnection.addListener(new BaseFutureAdapter<FuturePeerConnection>() {
					@Override
					public void operationComplete(final FuturePeerConnection future) throws Exception {
						if (future.isSuccess()) {
							sendDirectRequest(request, future.peerConnection());
						} else {
							request.futureResponse().failed("Could not acquire channel (1)", future);
						}
					}
				});
			}

		} else {
			Utils.addReleaseListener(futureChannelCreator, request.futureResponse());
			futureChannelCreator.addListener(new BaseFutureAdapter<FutureChannelCreator>() {
				@Override
				public void operationComplete(final FutureChannelCreator future) throws Exception {
					if (future.isSuccess()) {
<<<<<<< HEAD
						if (isForceUDP()) {
							final FutureResponse futureResponse = request.sendUDP(future.channelCreator());
						} else {
							final FutureResponse futureResponse = request.sendTCP(future.channelCreator());
						}
=======
						request.sendTCP(future.channelCreator());
>>>>>>> 174adc0f
					} else {
						request.futureResponse().failed("could not create channel", future);
					}
				}
			});
		}

		return new FutureDirect(request.futureResponse());
	}

	private static void sendDirectRequest(final RequestHandler<FutureResponse> request, final PeerConnection peerConnection) {
		FutureChannelCreator futureChannelCreator2 = peerConnection.acquire(request.futureResponse());
		futureChannelCreator2.addListener(new BaseFutureAdapter<FutureChannelCreator>() {
			@Override
			public void operationComplete(FutureChannelCreator future) throws Exception {
				if (future.isSuccess()) {
					request.futureResponse().request().keepAlive(true);
					request.sendTCP(peerConnection.channelCreator(), peerConnection);
				} else {
					request.futureResponse().failed("Could not acquire channel (2)", future);
				}
			}

		});
	}

	public boolean isForceUDP() {
		return forceUDP;
	}

	public SendDirectBuilder forceUDP(final boolean forceUDP) {
		this.forceUDP = forceUDP;
		return this;
	}

	public SendDirectBuilder forceUDP() {
		this.forceUDP = true;
		return this;
	}

	/*
	 * (non-Javadoc)
	 * 
	 * @see net.tomp2p.p2p.builder.ConnectionConfiguration#idleTCPSeconds()
	 */
	@Override
	public int idleTCPSeconds() {
		return idleTCPSeconds;
	}

	/**
	 * @param idleTCPSeconds
	 *            The time that a connection can be idle before its considered
	 *            not active for short-lived connections
	 * @return This class
	 */
	public SendDirectBuilder idleTCPSeconds(final int idleTCPSeconds) {
		this.idleTCPSeconds = idleTCPSeconds;
		return this;
	}

	/*
	 * (non-Javadoc)
	 * 
	 * @see net.tomp2p.p2p.builder.ConnectionConfiguration#idleUDPSeconds()
	 */
	@Override
	public int idleUDPSeconds() {
		return idleUDPSeconds;
	}

	/**
	 * @param idleUDPSeconds
	 *            The time that a connection can be idle before its considered
	 *            not active for short-lived connections
	 * @return This class
	 */
	public SendDirectBuilder idleUDPSeconds(final int idleUDPSeconds) {
		this.idleUDPSeconds = idleUDPSeconds;
		return this;
	}

	/**
	 * @param connectionTimeoutTCPMillis
	 *            The time a TCP connection is allowed to be established
	 * @return This class
	 */
	public SendDirectBuilder connectionTimeoutTCPMillis(final int connectionTimeoutTCPMillis) {
		this.connectionTimeoutTCPMillis = connectionTimeoutTCPMillis;
		return this;
	}

	/*
	 * (non-Javadoc)
	 * 
	 * @see
	 * net.tomp2p.p2p.builder.ConnectionConfiguration#connectionTimeoutTCPMillis
	 * ()
	 */
	@Override
	public int connectionTimeoutTCPMillis() {
		return connectionTimeoutTCPMillis;
	}

	/**
	 * @return Set to true if the communication should be TCP, default is UDP
	 *         for routing
	 */
	public boolean isForceTCP() {
		return forceTCP;
	}

	/**
	 * @param forceTCP
	 *            Set to true if the communication should be TCP, default is UDP
	 *            for routing
	 * @return This class
	 */
	public SendDirectBuilder forceTCP(final boolean forceTCP) {
		this.forceTCP = forceTCP;
		return this;
	}

	/**
	 * @return Set to true if the communication should be TCP, default is UDP
	 *         for routing
	 */
	public SendDirectBuilder forceTCP() {
		this.forceTCP = true;
		return this;
	}
	

	@Override
	public int slowResponseTimeoutSeconds() {
		return slowResponseTimeoutSeconds;
	}
	
	/**
	 * @param slowResponseTimeoutSeconds the amount of seconds a requester waits for the final answer of a
	 *            slow peer. If the slow peer does not answer within this time, the request fails.
	 * @return This class
	 */
	public SendDirectBuilder slowResponseTimeoutSeconds(final int slowResponseTimeoutSeconds) {
		this.slowResponseTimeoutSeconds = slowResponseTimeoutSeconds;
		return this;
	}

	public SendDirectBuilder progressListener(ProgressListener progressListener) {
		this.progressListener = progressListener;
		return this;
	}

	public ProgressListener progressListener() {
		return progressListener;
	}

	/**
	 * @return Set to true if the message should be signed. For protecting an
	 *         entry, this needs to be set to true.
	 */
	public boolean isSign() {
		return keyPair != null;
	}

	/**
	 * @param signMessage
	 *            Set to true if the message should be signed. For protecting an
	 *            entry, this needs to be set to true.
	 * @return This class
	 */
	public SendDirectBuilder sign(final boolean signMessage) {
		if (signMessage) {
			sign();
		} else {
			this.keyPair = null;
		}
		return this;
	}

	/**
	 * @return Set to true if the message should be signed. For protecting an
	 *         entry, this needs to be set to true.
	 */
	public SendDirectBuilder sign() {
		this.keyPair = peer.peerBean().keyPair();
		return this;
	}

	/**
	 * @param keyPair
	 *            The keyPair to sing the complete message. The key will be
	 *            attached to the message and stored potentially with a data
	 *            object (if there is such an object in the message).
	 * @return This class
	 */
	public SendDirectBuilder keyPair(KeyPair keyPair) {
		this.keyPair = keyPair;
		return this;
	}

	/**
	 * @return The current keypair to sign the message. If null, no signature is
	 *         applied.
	 */
	public KeyPair keyPair() {
		return keyPair;
	}

	public SendDirectBuilder sourcePort(int port) {
		this.sourcePort = port;
		return this;
	}
}<|MERGE_RESOLUTION|>--- conflicted
+++ resolved
@@ -65,9 +65,6 @@
 	private boolean forceTCP = false;
 
 	private ProgressListener progressListener;
-	
-	private int sourcePort;
-
 
 	public SendDirectBuilder(Peer peer, PeerAddress recipientAddress) {
 		this.peer = peer;
@@ -202,15 +199,12 @@
 				@Override
 				public void operationComplete(final FutureChannelCreator future) throws Exception {
 					if (future.isSuccess()) {
-<<<<<<< HEAD
 						if (isForceUDP()) {
 							final FutureResponse futureResponse = request.sendUDP(future.channelCreator());
 						} else {
 							final FutureResponse futureResponse = request.sendTCP(future.channelCreator());
 						}
-=======
 						request.sendTCP(future.channelCreator());
->>>>>>> 174adc0f
 					} else {
 						request.futureResponse().failed("could not create channel", future);
 					}
@@ -419,9 +413,4 @@
 	public KeyPair keyPair() {
 		return keyPair;
 	}
-
-	public SendDirectBuilder sourcePort(int port) {
-		this.sourcePort = port;
-		return this;
-	}
 }