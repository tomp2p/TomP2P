--- conflicted
+++ resolved
@@ -153,11 +153,7 @@
     
     @Test
     public void testData7() throws IOException, ClassNotFoundException, InvalidKeyException, SignatureException {
-<<<<<<< HEAD
-        Data data = new Data().flag1();
-=======
-        Data data = new Data().setPrepareFlag();
->>>>>>> c7772654
+        Data data = new Data().prepareFlag();
         Data newData = encodeDecode(data);
         Assert.assertEquals(data, newData);
         Assert.assertEquals(true, newData.hasPrepareFlag());
