/*
 * Copyright 2009 Thomas Bocek
 *
 * Licensed under the Apache License, Version 2.0 (the "License"); you may not
 * use this file except in compliance with the License. You may obtain a copy of
 * the License at
 *
 * http://www.apache.org/licenses/LICENSE-2.0
 *
 * Unless required by applicable law or agreed to in writing, software
 * distributed under the License is distributed on an "AS IS" BASIS, WITHOUT
 * WARRANTIES OR CONDITIONS OF ANY KIND, either express or implied. See the
 * License for the specific language governing permissions and limitations under
 * the License.
 */
package net.tomp2p.message;

import java.net.InetSocketAddress;
import java.security.KeyPair;
import java.security.PrivateKey;
import java.security.PublicKey;
import java.security.Signature;
import java.util.ArrayList;
import java.util.Collections;
import java.util.HashMap;
import java.util.LinkedList;
import java.util.List;
import java.util.Map;
<<<<<<< HEAD
import java.util.Map.Entry;
=======
>>>>>>> 6cf1f62c
import java.util.Queue;
import java.util.Random;

import net.tomp2p.peers.Number160;
import net.tomp2p.peers.PeerAddress;
import net.tomp2p.rpc.SimpleBloomFilter;

/**
 * The message is in binary format in TomP2P. It is defined as follows and has several header and payload fields. Since
 * we do the serialization manually, we do not need a serialization field.
 * 
 * @author Thomas Bocek
 */
public class Message {

    // used for creating random message id
    private static final transient Random RND = new Random();

    public static final int CONTENT_TYPE_LENGTH = 8;

    /**
     * 8 x 4 bit.
     */
    public enum Content {
        EMPTY, KEY, MAP_KEY640_DATA, MAP_KEY640_KEY, SET_KEY640, SET_NEIGHBORS, BYTE_BUFFER, 
        LONG, INTEGER, PUBLIC_KEY_SIGNATURE, SET_TRACKER_DATA, BLOOM_FILTER, MAP_KEY640_BYTE, USER1, USER2, USER3
    };

    /**
     * 1 x 4 bit.
     */
    public enum Type {
        // REQUEST_1 is the normal request
        // REQUEST_2 for GET returns the extended digest (hashes of all stored
        // data)
        // REQUEST_3 for GET returns a Bloom filter
        // REQUEST_4 for GET returns a range (min/max)
        // REQUEST_2 for PUT/ADD/COMPARE_PUT means protect domain
        // REQUEST_3 for PUT means put if absent
        // REQUEST_3 for COMPARE_PUT means partial (partial means that put those
        // data that match compare, ignore others)
        // REQUEST_4 for PUT means protect domain and put if absent
        // REQUEST_4 for COMPARE_PUT means partial and protect domain
        // REQUEST_2 for REMOVE means send back results
        // REQUEST_2 for RAW_DATA means serialize object
        // *** NEIGHBORS has four different cases
        // REQUEST_1 for NEIGHBORS means check for put (no digest) for tracker
        // and storage
        // REQUEST_2 for NEIGHBORS means check for get (with digest) for storage
        // REQUEST_3 for NEIGHBORS means check for get (with digest) for tracker
        // REQUEST_4 for NEIGHBORS means check for put (with digest) for task
        // REQUEST_FF_1 for PEX means fire and forget, coming from mesh
        // REQUEST_FF_1 for PEX means fire and forget, coming from primary
        // REQUEST_1 for TASK is submit new task
        // REQUEST_2 for TASK is status
        // REQUEST_3 for TASK is send back result
        REQUEST_1, REQUEST_2, REQUEST_3, REQUEST_4, REQUEST_FF_1, REQUEST_FF_2, OK, 
        PARTIALLY_OK, NOT_FOUND, DENIED, UNKNOWN_ID, EXCEPTION, CANCEL, USER1, USER2
    };

    // Header:
    private int messageId;
    private int version;
    private Type type;
    // commands so far:
    // 0: PING
    // 1: PUT
    // 2: GET
    // 3: ADD
    // 4: REMOVE
    // 5: NEIGHBORS
    // 6: QUIT
    // 7: DIRECT_DATA
    // 8: TRACKER_ADD
    // 9: TRACKER_GET
    // 10: PEX
    // 11: TASK
    // 12: BROADCAST_DATA
    private byte command;
    private PeerAddress sender;
    private PeerAddress recipient;
    private int options = 0;

    // Payload:
    // we can send 8 types
    private Content[] contentTypes = new Content[CONTENT_TYPE_LENGTH];
    private final Queue<NumberType> contentRefencencs = new LinkedList<NumberType>();

    // ********* Here comes the payload objects ************
    // The content lists:
    private List<NeighborSet> neighborsList = null;
    private List<Number160> keyList = null;
    private List<SimpleBloomFilter<Number160>> bloomFilterList = null;
    private List<DataMap> dataMapList = null;
    // private PublicKey publicKey = null; // there can only be one
    private List<Integer> integerList = null;
    private List<Long> longList = null;
    private List<KeyCollection> keyCollectionList = null;
    private List<KeyMap640> keyMap640List = null;
    private List<KeyMapByte> keyMapByteList = null;
    private List<Buffer> bufferList = null;
    private List<TrackerData> trackerDataList = null;

    // this will not be transferred, status variables
    private transient boolean presetContentTypes = false;
    private transient PrivateKey privateKey;
    private transient InetSocketAddress senderSocket;
    private transient InetSocketAddress recipientSocket;
    private transient boolean udp = false;
    private transient boolean done = false;
    private transient boolean sign = false;
    private transient boolean content = false;
    private transient Signature signature = null;
    private transient SHA1Signature signatureEncode = null;
    private transient PublicKey publicKey = null;
    private boolean verified = false;

    /**
     * Creates message with a random ID.
     */
    public Message() {
        this.messageId = RND.nextInt();
    }

    /**
     * Randomly generated message ID.
     * 
     * @return message Id
     */
    public int getMessageId() {
        return messageId;
    }

    /**
     * For deserialization, we need to set the id.
     * 
     * @param messageId
     *            The message Id
     * @return This class
     */
    public Message setMessageId(final int messageId) {
        this.messageId = messageId;
        return this;
    }

    /**
     * Returns the version, which is 32bit. Each application can choose and version to not intefere with other
     * applications
     * 
     * @return The application version that uses this P2P framework
     */
    public int getVersion() {
        return version;
    }

    /**
     * For deserialization.
     * 
     * @param version
     *            The 24bit version
     * @return This class
     */
    public Message setVersion(final int version) {
        this.version = version;
        return this;
    }

    /**
     * Determines if its a request oCommandr reply, and what kind of reply (error, warning states).
     * 
     * @return Type of the message
     */
    public Type getType() {
        return type;
    }

    /**
     * Set the message type. Either its a request or reply (with error and warning codes).
     * 
     * @param type
     *            Type of the message
     * @return This class
     */
    public Message setType(final Type type) {
        this.type = type;
        return this;
    }

    /**
     * Command of the message, such as GET, PING, etc.
     * 
     * @return Command
     */
    public byte getCommand() {
        return command;
    }

    /**
     * Command of the message, such as GET, PING, etc.
     * 
     * @param command
     *            Command
     * @return This class
     */
    public Message setCommand(final byte command) {
        this.command = command;
        return this;
    }

    /**
     * The ID of the sender. Note that the IP is set via the socket.
     * 
     * @return The ID of the sender.
     */
    public PeerAddress getSender() {
        return sender;
    }

    /**
     * The ID of the sender. The IP of the sender will *not* be transferred, as this information is in the IP packet.
     * 
     * @param sender
     *            The ID of the sender.
     * @return This class
     */
    public Message setSender(final PeerAddress sender) {
        this.sender = sender;
        return this;
    }

    /**
     * The ID of the recipient. Note that the IP is set via the socket.
     * 
     * @return The ID of the recipient
     */
    public PeerAddress getRecipient() {
        return recipient;
    }

    /**
     * Set the ID of the recipient. The IP is used to connect to the recipient, but the IP is *not* transferred.
     * 
     * @param recipient
     *            The ID of the recipient
     * @return This class
     */
    public Message setRecipient(final PeerAddress recipient) {
        this.recipient = recipient;
        return this;
    }

    /**
     * Return content types. Content type can be empty if not set
     * 
     * @return Content type 1
     */
    public Content[] getContentTypes() {
        return contentTypes;
    }

    /**
     * Convenient method to set content type. Set first content type 1, if this is set (not empty), then set the second
     * one, etc.
     * 
     * @param contentType
     *            The content type to set
     * @return This class
     */
    public Message setContentType(final Content contentType) {
        for (int i = 0, reference = 0; i < CONTENT_TYPE_LENGTH; i++) {
            if (contentTypes[i] == null) {
                if (contentType == Content.PUBLIC_KEY_SIGNATURE && i != 0) {
                    throw new IllegalStateException("The public key needs to be the first to be set");
                }
                contentTypes[i] = contentType;
                contentRefencencs.add(new NumberType(reference, contentType));
                return this;
            }
            if (contentTypes[i] == contentType) {
                reference++;
            }
        }
        throw new IllegalStateException("Already set 8 content types");
    }
    
<<<<<<< HEAD
    /**
     * restore the content references if only the content types array is present
     */
    public void restoreContentReferences() {
    	contentRefencencs.clear();
    	Map<Content, Integer> refs = new HashMap<>();
    	for(Content contentType : contentTypes) {
    		if(contentType == Content.EMPTY) {
    			return;
    		}
    		int index = 0;
    		if(!refs.containsKey(contentType)) {
    			refs.put(contentType, index);
    		} else {
    			index = refs.get(contentType);
    		}
    		contentRefencencs.add(new NumberType(index, contentType));
    		refs.put(contentType, index + 1);
    	}
    }
=======
	/**
	 * Restore the content references if only the content types array is
	 * present. The content references are removed when deconing a message. That
	 * means if a message was received it cannot be used a second time as the
	 * content references are not there anymore. This method restores the
	 * content references based on the content types of the message.
	 */
	public void restoreContentReferences() {
		Map<Content, Integer> refs = new HashMap<Content, Integer>(contentTypes.length * 2);
		for (Content contentType : contentTypes) {
			if (contentType == Content.EMPTY) {
				return;
			}
			int index = 0;
			if (!refs.containsKey(contentType)) {
				refs.put(contentType, index);
			} else {
				index = refs.get(contentType);
			}
			contentRefencencs.add(new NumberType(index, contentType));
			refs.put(contentType, index + 1);
		}
	}
>>>>>>> 6cf1f62c

    /**
     * Sets or replaces the content type at a specific index.
     * 
     * @param index
     *            The index
     * @param contentType
     *            The content type
     * @return This class
     */
    public Message setContentType(final int index, final Content contentType) {
        contentTypes[index] = contentType;
        return this;
    }

    /**
     * Used for deserialization.
     * 
     * @param contentTypes
     *            The content types that were decoded.
     * @return This class
     */
    public Message setContentTypes(final Content[] contentTypes) {
        this.contentTypes = contentTypes;
        return this;
    }

    /**
     * @return The serialized content and references to the respective arrays
     */
    public Queue<NumberType> contentRefencencs() {
        return contentRefencencs;
    }

    /**
     * @return True if we have content and not only the header
     */
    public boolean hasContent() {
        return contentRefencencs.size() > 0 || content;
    }

    /**
     * @param content
     *            We can set this already in the header to know if we have content or not
     * @return This class
     */
    public Message hasContent(final boolean content) {
        this.content = content;
        return this;
    }

    // Types of requests

    /**
     * @return True if this is a request, a regural or a fire and forget
     */
    public boolean isRequest() {
        return type == Type.REQUEST_1 || type == Type.REQUEST_2 || type == Type.REQUEST_3
                || type == Type.REQUEST_4 || type == Type.REQUEST_FF_1 || type == Type.REQUEST_FF_2;
    }

    /**
     * @return True if its a fire and forget, that means we don't expect an answer
     */
    public boolean isFireAndForget() {
        return type == Type.REQUEST_FF_1 || type == Type.REQUEST_FF_2;
    }

    /**
     * @return True if the message was ok, or at least send partial data
     */
    public boolean isOk() {
        return type == Type.OK || type == Type.PARTIALLY_OK;
    }

    /**
     * @return True if the message arrived, but data was not found or access was denied
     */
    public boolean isNotOk() {
        return type == Type.NOT_FOUND || type == Type.DENIED;
    }

    /**
     * @return True if the message contained an unexpected error or behavior
     */
    public boolean isError() {
        return isError(type);
    }

    /**
     * @param type
     *            The type to check
     * @return True if the message contained an unexpected error or behavior
     */
    public static boolean isError(final Type type) {
        return type == Type.UNKNOWN_ID || type == Type.EXCEPTION || type == Type.CANCEL;
    }

    /**
     * @param options
     *            The option from the last byte of the header
     * @return This class
     */
    public Message setOptions(final int options) {
        this.options = options;
        return this;
    }

    /**
     * @return The option from the last byte of the header
     */
    public int getOptions() {
        return options;
    }

    /**
     * 
     * @param isKeepAlive
     *            True if the connection should remain open. We need to announce this in the header, as otherwise the
     *            other end has an idle handler that will close the connection.
     * @return This class
     */
    public Message setKeepAlive(final boolean isKeepAlive) {
        if (isKeepAlive) {
            options |= 1;
        } else {
            options &= ~1;
        }
        return this;
    }

    /**
     * @return True if this message was sent on a connection that should be kept alive
     */
    public boolean isKeepAlive() {
        return (options & 1) > 0;
    }
    
    public Message setStreaming() {
        return streaming(true);
    }

    public Message streaming(boolean streaming) {
        if (streaming) {
            options |= 2;
        } else {
            options &= ~2;
        }
        return this;
    }

    public boolean isStreaming() {
        return (options & 2) > 0;
    }

    // Header data ends here *********************************** static payload starts now

    public Message setKey(final Number160 key) {
        if (!presetContentTypes) {
            setContentType(Content.KEY);
        }
        if (keyList == null) {
            keyList = new ArrayList<Number160>(1);
        }
        keyList.add(key);
        return this;
    }

    public List<Number160> getKeyList() {
        if (keyList == null) {
            return Collections.emptyList();
        }
        return keyList;
    }

    public Number160 getKey(final int index) {
        if (keyList == null || index > keyList.size() - 1) {
            return null;
        }
        return keyList.get(index);
    }

    public Message setBloomFilter(final SimpleBloomFilter<Number160> bloomFilter) {
        if (!presetContentTypes) {
            setContentType(Content.BLOOM_FILTER);
        }
        if (bloomFilterList == null) {
            bloomFilterList = new ArrayList<SimpleBloomFilter<Number160>>(1);
        }
        bloomFilterList.add(bloomFilter);
        return this;
    }

    public List<SimpleBloomFilter<Number160>> getBloomFilterList() {
        if (bloomFilterList == null) {
            return Collections.emptyList();
        }
        return bloomFilterList;
    }

    public SimpleBloomFilter<Number160> getBloomFilter(final int index) {
        if (bloomFilterList == null || index > bloomFilterList.size() - 1) {
            return null;
        }
        return bloomFilterList.get(index);
    }

    public Message setPublicKeyAndSign(KeyPair keyPair) {
        if (!presetContentTypes) {
            setContentType(Content.PUBLIC_KEY_SIGNATURE);
        }
        this.publicKey = keyPair.getPublic();
        this.privateKey = keyPair.getPrivate();
        return this;
    }

    public Message setInteger(final int integer) {
        if (!presetContentTypes) {
            setContentType(Content.INTEGER);
        }
        if (integerList == null) {
            integerList = new ArrayList<Integer>(1);
        }
        this.integerList.add(integer);
        return this;
    }

    public List<Integer> getIntegerList() {
        if (integerList == null) {
            return Collections.emptyList();
        }
        return integerList;
    }

    public Integer getInteger(final int index) {
        if (integerList == null || index > integerList.size() - 1) {
            return null;
        }
        return integerList.get(index);
    }

    public Message setLong(long long0) {
        if (!presetContentTypes) {
            setContentType(Content.LONG);
        }
        if (longList == null) {
            longList = new ArrayList<Long>(1);
        }
        this.longList.add(long0);
        return this;
    }

    public List<Long> getLongList() {
        if (longList == null) {
            return Collections.emptyList();
        }
        return longList;
    }

    public Long getLong(int index) {
        if (longList == null || index > longList.size() - 1) {
            return null;
        }
        return longList.get(index);
    }

    public Message setNeighborsSet(final NeighborSet neighborSet) {
        if (!presetContentTypes) {
            setContentType(Content.SET_NEIGHBORS);
        }
        if (neighborsList == null) {
            neighborsList = new ArrayList<NeighborSet>(1);
        }
        this.neighborsList.add(neighborSet);
        return this;
    }

    public List<NeighborSet> getNeighborsSetList() {
        if (neighborsList == null) {
            return Collections.emptyList();
        }
        return neighborsList;
    }

    public NeighborSet getNeighborsSet(final int index) {
        if (neighborsList == null || index > neighborsList.size() - 1) {
            return null;
        }
        return neighborsList.get(index);
    }

    public Message setDataMap(final DataMap dataMap) {
        if (!presetContentTypes) {
            setContentType(Content.MAP_KEY640_DATA);
        }
        if (dataMapList == null) {
            dataMapList = new ArrayList<DataMap>(1);
        }
        this.dataMapList.add(dataMap);
        return this;
    }

    public List<DataMap> getDataMapList() {
        if (dataMapList == null) {
            return Collections.emptyList();
        }
        return dataMapList;
    }

    public DataMap getDataMap(final int index) {
        if (dataMapList == null || index > dataMapList.size() - 1) {
            return null;
        }
        return dataMapList.get(index);
    }

    public Message setKeyCollection(final KeyCollection key) {
        if (!presetContentTypes) {
            setContentType(Content.SET_KEY640);
        }
        if (keyCollectionList == null) {
            keyCollectionList = new ArrayList<KeyCollection>(1);
        }
        keyCollectionList.add(key);
        return this;
    }

    public List<KeyCollection> getKeyCollectionList() {
        if (keyCollectionList == null) {
            return Collections.emptyList();
        }
        return keyCollectionList;
    }

    public KeyCollection getKeyCollection(final int index) {
        if (keyCollectionList == null || index > keyCollectionList.size() - 1) {
            return null;
        }
        return keyCollectionList.get(index);
    }

    
    public Message setKeyMap640(final KeyMap640 keyMap) {
        if (!presetContentTypes) {
            setContentType(Content.MAP_KEY640_KEY);
        }
        if (keyMap640List == null) {
            keyMap640List = new ArrayList<KeyMap640>(1);
        }
        keyMap640List.add(keyMap);
        return this;
    }

    public List<KeyMap640> getKeyMap480List() {
        if (keyMap640List == null) {
            return Collections.emptyList();
        }
        return keyMap640List;
    }

    public KeyMap640 getKeyMap640(final int index) {
        if (keyMap640List == null || index > keyMap640List.size() - 1) {
            return null;
        }
        return keyMap640List.get(index);
    }
    
    public Message setKeyMapByte(final KeyMapByte keyMap) {
        if (!presetContentTypes) {
            setContentType(Content.MAP_KEY640_BYTE);
        }
        if (keyMapByteList == null) {
            keyMapByteList = new ArrayList<KeyMapByte>(1);
        }
        keyMapByteList.add(keyMap);
        return this;
    }

    public List<KeyMapByte> getKeyMapByteList() {
        if (keyMapByteList == null) {
            return Collections.emptyList();
        }
        return keyMapByteList;
    }

    public KeyMapByte getKeyMapByte(final int index) {
        if (keyMapByteList == null || index > keyMapByteList.size() - 1) {
            return null;
        }
        return keyMapByteList.get(index);
    }

    public Message setPublicKey(final PublicKey publicKey) {
        this. publicKey = publicKey;
        return this;
    }

    public PublicKey getPublicKey() {
        return publicKey;
    }

    public PrivateKey getPrivateKey() {
        return privateKey;
    }

    public Message setBuffer(final Buffer byteBuf) {
        if (!presetContentTypes) {
            setContentType(Content.BYTE_BUFFER);
        }
        if (bufferList == null) {
            bufferList = new ArrayList<Buffer>(1);
        }
        bufferList.add(byteBuf);
        return this;
    }

    public List<Buffer> getBufferList() {
        if (bufferList == null) {
            return Collections.emptyList();
        }
        return bufferList;
    }

    public Buffer getBuffer(final int index) {
        if (bufferList == null || index > bufferList.size() - 1) {
            return null;
        }
        return bufferList.get(index);
    }
    
    public Message setTrackerData(final TrackerData trackerData) {
        if (!presetContentTypes) {
            setContentType(Content.SET_TRACKER_DATA);
        }
        if (trackerDataList == null) {
            trackerDataList = new ArrayList<TrackerData>(1);
        }
        this.trackerDataList.add(trackerData);
        return this;
    }

    public List<TrackerData> getTrackerDataList() {
        if (trackerDataList == null) {
            return Collections.emptyList();
        }
        return trackerDataList;
    }

    public TrackerData getTrackerData(final int index) {
        if (trackerDataList == null || index > trackerDataList.size() - 1) {
            return null;
        }
        return trackerDataList.get(index);
    }
    
    

    public Message signatureForVerification(Signature signature, PublicKey receivedPublicKey) {
        this.signature = signature;
        this.publicKey = receivedPublicKey;
        return this;
    }
    
    public Signature signatureForVerification() {
        return signature;
    }

    public Message receivedSignature(SHA1Signature signatureEncode) {
        this.signatureEncode = signatureEncode;
        return this;
    }
    
    public SHA1Signature receivedSignature() {
        return signatureEncode;
    }
    
    //*************************************** End of content payload ********************
    
    

    @Override
    public String toString() {
        final StringBuilder sb = new StringBuilder("Message:id=");
        sb.append(getMessageId()).append(",t=").append(type.toString()).append(",c=").append(command).append(",").append(isUdp()?"udp":"tcp");
        /*
         * sb.append(",c=").append(getCommand().toString()).append(",t=").append(type.toString()).append(",l=")
         * .append(getLength() + MessageCodec.HEADER_SIZE).append(",s=").append(getSender()).append(",r=")
         * .append(getRecipient()); if (LOG.isDebugEnabled()) { if (dataMap != null) { sb.append(",m={"); for
         * (Map.Entry<Number160, Data> entry : dataMap.entrySet()) { sb.append("k:"); sb.append(entry.getKey());
         * sb.append("v:"); sb.append(entry.getValue().getHash()); } sb.append("}"); } }
         */
        return sb.toString();
    }

    // *************************** No transferable objects here *********************************

    /**
     * If we are setting values from the decoder, then the content type is already set.
     * 
     * @param presetContentTypes
     *            True if the content type is already set.
     * @return This class
     */
    public Message presetContentTypes(final boolean presetContentTypes) {
        this.presetContentTypes = presetContentTypes;
        return this;
    }

    /**
     * Store the sender of the packet. This is needed for UDP traffic.
     * 
     * @param senderSocket
     *            The sender as we saw it on the interface
     * @return This class
     */
    public Message senderSocket(final InetSocketAddress senderSocket) {
        this.senderSocket = senderSocket;
        return this;
    }

    /**
     * @return The sender of the packet. This is needed for UDP traffic.
     */
    public InetSocketAddress senderSocket() {
        return senderSocket;
    }
    
    /**
     * Store the recipient of the packet. This is needed for UDP (especially broadcast) packets
     * @param recipientSocket The recipient as we saw it on the interface
     * @return This class
     */
    public Message recipientSocket(InetSocketAddress recipientSocket) {
        this.recipientSocket = recipientSocket;
        return this;
    }
    
    /**
     * @return The recipient as we saw it on the interface. This is needed for UDP (especially broadcast) packets
     */
    public InetSocketAddress recipientSocket() {
        return recipientSocket;
    }

    /**
     * Set if we have a signed message.
     * 
     * @return This class
     */
    public Message setHintSign() {
        sign = true;
        return this;
    }

    /**
     * @return True if message is or should be signed
     */
    public boolean isSign() {
        /*
         * boolean hasType = false; for (Content type : contentTypes) { if (type == Content.PUBLIC_KEY_SIGNATURE) {
         * hasType = true; } }
         */
        return sign || privateKey != null; // || hasType;
    }

    /**
     * @param udp
     *            True if connection is UDP
     * @return This class
     */
    public Message udp(final boolean udp) {
        this.udp = udp;
        return this;
    }

    /**
     * @return True if connection is UDP
     */
    public boolean isUdp() {
        return udp;
    }
    
    public Message verified(boolean verified) {
    	this.verified = verified;
    	return this;
    }
    
    public boolean verified() {
    	return verified;
    }
    
    public Message setVerified() {
    	this.verified = true;
    	return this;
	}

    /**
     * @param done
     *            True if message decoding or encoding is done
     * @return This class
     */
    public Message done(final boolean done) {
        this.done = done;
        return this;
    }
    
    /**
     * Set done to true if message decoding or encoding is done.
     * @return This class
     */
    public Message setDone() {
        this.done = true;
        return this;
    }

    /**
     * @return True if message decoding or encoding is done
     */
    public boolean isDone() {
        return done;
    }

	
}<|MERGE_RESOLUTION|>--- conflicted
+++ resolved
@@ -26,10 +26,6 @@
 import java.util.LinkedList;
 import java.util.List;
 import java.util.Map;
-<<<<<<< HEAD
-import java.util.Map.Entry;
-=======
->>>>>>> 6cf1f62c
 import java.util.Queue;
 import java.util.Random;
 
@@ -315,28 +311,6 @@
         throw new IllegalStateException("Already set 8 content types");
     }
     
-<<<<<<< HEAD
-    /**
-     * restore the content references if only the content types array is present
-     */
-    public void restoreContentReferences() {
-    	contentRefencencs.clear();
-    	Map<Content, Integer> refs = new HashMap<>();
-    	for(Content contentType : contentTypes) {
-    		if(contentType == Content.EMPTY) {
-    			return;
-    		}
-    		int index = 0;
-    		if(!refs.containsKey(contentType)) {
-    			refs.put(contentType, index);
-    		} else {
-    			index = refs.get(contentType);
-    		}
-    		contentRefencencs.add(new NumberType(index, contentType));
-    		refs.put(contentType, index + 1);
-    	}
-    }
-=======
 	/**
 	 * Restore the content references if only the content types array is
 	 * present. The content references are removed when deconing a message. That
@@ -360,7 +334,6 @@
 			refs.put(contentType, index + 1);
 		}
 	}
->>>>>>> 6cf1f62c
 
     /**
      * Sets or replaces the content type at a specific index.
