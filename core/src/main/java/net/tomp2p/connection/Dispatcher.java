--- conflicted
+++ resolved
@@ -76,26 +76,15 @@
 	 * responses, however, in case the asked peer has {@link PeerAddress#isSlow()} set to true, the answer
 	 * might arrive later. The key of the map is the expected message id.
 	 */
-<<<<<<< HEAD
     private volatile Map<Integer, FutureResponse> pendingRequests = new ConcurrentHashMap<Integer, FutureResponse>();
-=======
-    private volatile Map<Integer, FutureResponse> pendingRequests = new HashMap<Integer, FutureResponse>();
->>>>>>> db4df75a
 
     
     /**
      * 
      * @param p2pID
-<<<<<<< HEAD
-     *            the p2p ID the dispatcher is looking for in messages
-     * @param signatureFactory 
-     * @param peerBean
-     *            .
-=======
      *             the p2p ID the dispatcher is looking for in messages
      * @param peerBeanMaster
      * @param heartBeatMillis
->>>>>>> db4df75a
      */
     public Dispatcher(final int p2pID, final PeerBean peerBeanMaster, final int heartBeatMillis) {
         this.p2pID = p2pID;
@@ -373,7 +362,6 @@
 	 * @param messageId the message id
 	 * @param futureResponse the future to respond as soon as a (satisfying) response from the slow peer
 	 *            arrived.
-<<<<<<< HEAD
 	 * @param scheduler 
 	 * @param timeout 
 	 */
@@ -391,12 +379,6 @@
 				}
 			}
 		}, timeout, TimeUnit.SECONDS);
-=======
-	 */
-	public void addPendingRequest(int messageId, FutureResponse futureResponse) {
-		// TODO add timeout for the pending requests
-		pendingRequests.put(messageId, futureResponse);
->>>>>>> db4df75a
 	}
 
 	/**
