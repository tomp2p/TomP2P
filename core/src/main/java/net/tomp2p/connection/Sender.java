--- conflicted
+++ resolved
@@ -58,440 +58,409 @@
  */
 public class Sender {
 
-	private static final Logger LOG = LoggerFactory.getLogger(Sender.class);
-	private final PeerStatusListener[] peerStatusListeners;
-	private final ChannelClientConfiguration channelClientConfiguration;
-	private final Dispatcher dispatcher;
-	private PingFactory pingFactory;
-
-	/**
-	 * Creates a new sender with the listeners for offline peers.
-	 * 
-	 * @param peerStatusListeners
-	 *            The listener for offline peers
-	 * @param channelClientConfiguration
-	 *            The configuration used to get the signature factory
-	 * @param dispatcher
-	 */
-	public Sender(final PeerStatusListener[] peerStatusListeners, final ChannelClientConfiguration channelClientConfiguration, Dispatcher dispatcher) {
-		this.peerStatusListeners = peerStatusListeners;
-		this.channelClientConfiguration = channelClientConfiguration;
-		this.dispatcher = dispatcher;
-	}
-
-	public ChannelClientConfiguration channelClientConfiguration() {
-		return channelClientConfiguration;
-	}
-
-	public PingBuilder pingBuilder() {
-		return pingFactory.ping();
-	}
-
-	public Sender pingBuilder(PingFactory pingFactory) {
-		this.pingFactory = pingFactory;
-		return this;
-	}
-
-	public void sendTCP(final SimpleChannelInboundHandler<Message> handler, final FutureResponse futureResponse, final Message message, final ChannelCreator channelCreator,
-			final int idleTCPSeconds, final int connectTimeoutMillis, final PeerConnection peerConnection) {
-		// no need to continue if we already finished
-		if (futureResponse.isCompleted()) {
-			return;
-		}
-		final ChannelFuture channelFuture;
-<<<<<<< HEAD
-		if (peerConnection != null && peerConnection.channelFuture() != null && peerConnection.channelFuture().channel().isActive()) {
-			channelFuture = sendTCPPeerConnection(peerConnection, handler);
-			afterConnect(futureResponse, message, channelFuture, handler == null);
-		} else if (channelCreator != null) {
-			final TimeoutFactory timeoutHandler = createTimeoutHandler(futureResponse, idleTCPSeconds, handler == null);
-			InetSocketAddress recipient = null;
-			if (message.getRecipient().isRelay()) {
-				FutureDone<PeerSocketAddress> futurePing = pingFirst(message.getRecipient().getPeerSocketAddresses(), pingFactory);
-				futurePing.addListener(new BaseFutureAdapter<FutureDone<PeerSocketAddress>>() {
-					@Override
-					public void operationComplete(final FutureDone<PeerSocketAddress> futureDone) throws Exception {
-						if (futureDone.isSuccess()) {
-							InetSocketAddress recipient = PeerSocketAddress.createSocketTCP(futureDone.getObject());
-							ChannelFuture channelFuture = sendTCPCreateChannel(recipient, channelCreator, peerConnection, handler, timeoutHandler, connectTimeoutMillis);
-							afterConnect(futureResponse, message, channelFuture, handler == null);
-
-							futureResponse.addListener(new BaseFutureAdapter<FutureResponse>() {
-								@Override
-								public void operationComplete(FutureResponse future) throws Exception {
-									if (future.isFailed()) {
-
-										if (future.getResponse() != null && future.getResponse().getType() != Message.Type.USER1) {
-											for(int i = 0; i < message.getRecipient().getPeerSocketAddresses().length; i++) {
-												if(message.getRecipient().getPeerSocketAddresses()[i].equals(futureDone.getObject())) {
-													message.getRecipient().getPeerSocketAddresses()[i] = null;
-													break;
-												}
-											}
-											message.getRecipient().getPeerSocketAddresses()[12] = null;
-											sendTCP(handler, futureResponse, message, channelCreator, idleTCPSeconds, connectTimeoutMillis, peerConnection);
-										}
-									}
-
-								}
-							});
-
-						} else {
-							futureResponse.setFailed("no relay could be contacted");
-						}
-					}
-				});
-=======
-		if (peerConnection != null && peerConnection.channelFuture() != null
-		        && peerConnection.channelFuture().channel().isActive()) {
-			channelFuture = sendTCPPeerConnection(peerConnection, handler, channelCreator, futureResponse);
-		} else if (channelCreator != null) {
-			final TimeoutFactory timeoutHandler = createTimeoutHandler(futureResponse, idleTCPSeconds, handler == null);
-			InetSocketAddress recipient = message.getRecipient().createSocketTCP();
-			channelFuture = sendTCPCreateChannel(recipient, channelCreator, peerConnection, handler, timeoutHandler,
-			        connectTimeoutMillis, futureResponse);
-		} else {
-			channelFuture = null;
-		}
->>>>>>> 312044b7
-
-			} else {
-				recipient = message.getRecipient().createSocketTCP();
-				channelFuture = sendTCPCreateChannel(recipient, channelCreator, peerConnection, handler, timeoutHandler, connectTimeoutMillis);
-				afterConnect(futureResponse, message, channelFuture, handler == null);
-			}
-		}
-	}
-	
-	private FutureDone<PeerSocketAddress> pingFirst(PeerSocketAddress[] peerSocketAddresses, PingFactory pingFactory) {
-		final FutureDone<PeerSocketAddress> futureDone = new FutureDone<PeerSocketAddress>();
-
-		BaseFuture[] forks = new BaseFuture[peerSocketAddresses.length];
-		for (int i = 0; i < forks.length; i++) {
-			if (peerSocketAddresses[i] != null) {
-				InetSocketAddress inetSocketAddress = PeerSocketAddress.createSocketUDP(peerSocketAddresses[i]);
-				forks[i] = pingFactory.ping().setInetAddress(inetSocketAddress.getAddress()).setPort(inetSocketAddress.getPort()).start();
-			}
-		}
-		FutureForkJoin<BaseFuture> ffk = new FutureForkJoin<BaseFuture>(1, true, new AtomicReferenceArray<>(forks));
-		ffk.addListener(new BaseFutureAdapter<FutureForkJoin<BaseFuture>>() {
-			@Override
-			public void operationComplete(FutureForkJoin<BaseFuture> future) throws Exception {
-				if (future.isSuccess()) {
-					futureDone.setDone(((FutureResponse) (future.getCompleted().get(0))).getResponse().getSender().peerSocketAddress());
-				}
-			}
-		});
-		return futureDone;
-	}
-
-<<<<<<< HEAD
-	private ChannelFuture sendTCPCreateChannel(InetSocketAddress recipient, ChannelCreator channelCreator, PeerConnection peerConnection, ChannelHandler handler,
-			TimeoutFactory timeoutHandler, int connectTimeoutMillis) {
-=======
-	private ChannelFuture sendTCPCreateChannel(InetSocketAddress recipient, ChannelCreator channelCreator,
-	        PeerConnection peerConnection, ChannelHandler handler, TimeoutFactory timeoutHandler,
-	        int connectTimeoutMillis, FutureResponse futureResponse) {
->>>>>>> 312044b7
-
-		final Map<String, Pair<EventExecutorGroup, ChannelHandler>> handlers;
-		if (timeoutHandler != null) {
-			final int nrTCPHandlers = peerConnection != null ? 10 : 7; // 10 = 7
-																		// /
-																		// 0.75
-																		// ** 7
-																		// = 5 /
-																		// 0.75;
-			handlers = new LinkedHashMap<String, Pair<EventExecutorGroup, ChannelHandler>>(nrTCPHandlers);
-			handlers.put("timeout0", new Pair<EventExecutorGroup, ChannelHandler>(null, timeoutHandler.idleStateHandlerTomP2P()));
-			handlers.put("timeout1", new Pair<EventExecutorGroup, ChannelHandler>(null, timeoutHandler.timeHandler()));
-		} else {
-			final int nrTCPHandlers = 3; // 2 / 0.75;
-			handlers = new LinkedHashMap<String, Pair<EventExecutorGroup, ChannelHandler>>(nrTCPHandlers);
-		}
-
-		handlers.put("decoder", new Pair<EventExecutorGroup, ChannelHandler>(null, new TomP2PCumulationTCP(channelClientConfiguration.signatureFactory())));
-		handlers.put("encoder", new Pair<EventExecutorGroup, ChannelHandler>(null, new TomP2POutbound(false, channelClientConfiguration.signatureFactory())));
-
-		if (peerConnection != null) {
-			// we expect replies on this connection
-			handlers.put("dispatcher", new Pair<EventExecutorGroup, ChannelHandler>(null, dispatcher));
-		}
-
-		if (timeoutHandler != null) {
-			handlers.put("handler", new Pair<EventExecutorGroup, ChannelHandler>(null, handler));
-		}
-
-		HeartBeat heartBeat = null;
-		if (peerConnection != null) {
-			heartBeat = new HeartBeat(peerConnection.heartBeatMillis(), TimeUnit.MILLISECONDS, pingFactory.ping());
-			handlers.put("heartbeat", new Pair<EventExecutorGroup, ChannelHandler>(null, heartBeat));
-		}
-
-		ChannelFuture channelFuture = channelCreator.createTCP(recipient, connectTimeoutMillis, handlers, futureResponse);
-
-		if (peerConnection != null) {
-			peerConnection.channelFuture(channelFuture);
-			heartBeat.peerConnection(peerConnection);
-		}
-		return channelFuture;
-	}
-
-	private ChannelFuture sendTCPPeerConnection(PeerConnection peerConnection, ChannelHandler handler, 
-			final ChannelCreator channelCreator, final FutureResponse futureResponse) {
-		//if the channel gets closed, the future should get notified
-		ChannelFuture channelFuture = peerConnection.channelFuture();
-		channelCreator.setupCloseListener(channelFuture, futureResponse);
-		ChannelPipeline pipeline = channelFuture.channel().pipeline();
-
-		// we need to replace the handler if this comes from the peer that
-		// create a peerconnection, otherwise we
-		// need to add a handler
-		addOrReplace(pipeline, "dispatcher", "handler", handler);
-		// uncomment this if the recipient should also heartbeat
-		// addIfAbsent(pipeline, "handler", "heartbeat",
-		// new HeartBeat(2, pingBuilder).peerConnection(peerConnection));
-		return channelFuture;
-	}
-
-	// private boolean addIfAbsent(ChannelPipeline pipeline, String before,
-	// String name,
-	// ChannelHandler channelHandler) {
-	// List<String> names = pipeline.names();
-	// if (names.contains(name)) {
-	// return false;
-	// } else {
-	// if (before == null) {
-	// pipeline.addFirst(name, channelHandler);
-	// } else {
-	// pipeline.addBefore(before, name, channelHandler);
-	// }
-	// return true;
-	// }
-	// }
-
-	private boolean addOrReplace(ChannelPipeline pipeline, String before, String name, ChannelHandler channelHandler) {
-		List<String> names = pipeline.names();
-		if (names.contains(name)) {
-			pipeline.replace(name, name, channelHandler);
-			return false;
-		} else {
-			if (before == null) {
-				pipeline.addFirst(name, channelHandler);
-			} else {
-				pipeline.addBefore(before, name, channelHandler);
-			}
-			return true;
-		}
-	}
-
-	/**
-	 * Send a message via UDP.
-	 * 
-	 * @param handler
-	 *            The handler to deal with a reply message
-	 * @param futureResponse
-	 *            The future to set the response
-	 * @param message
-	 *            The message to send
-	 * @param channelCreator
-	 *            The channel creator for the UPD channel
-	 * @param idleUDPSeconds
-	 *            The idle time of a message until we fail
-	 * @param broadcast
-	 *            True to send via layer 2 broadcast
-	 */
-	public void sendUDP(final SimpleChannelInboundHandler<Message> handler, final FutureResponse futureResponse, final Message message, final ChannelCreator channelCreator,
-			final int idleUDPSeconds, final boolean broadcast) {
-		// no need to continue if we already finished
-		if (futureResponse.isCompleted()) {
-			return;
-		}
-		boolean isFireAndForget = handler == null;
-
-		final Map<String, Pair<EventExecutorGroup, ChannelHandler>> handlers;
-		if (isFireAndForget) {
-			final int nrTCPHandlers = 3; // 2 / 0.75
-			handlers = new LinkedHashMap<String, Pair<EventExecutorGroup, ChannelHandler>>(nrTCPHandlers);
-		} else {
-			final int nrTCPHandlers = 7; // 5 / 0.75
-			handlers = new LinkedHashMap<String, Pair<EventExecutorGroup, ChannelHandler>>(nrTCPHandlers);
-			final TimeoutFactory timeoutHandler = createTimeoutHandler(futureResponse, idleUDPSeconds, isFireAndForget);
-			handlers.put("timeout0", new Pair<EventExecutorGroup, ChannelHandler>(null, timeoutHandler.idleStateHandlerTomP2P()));
-			handlers.put("timeout1", new Pair<EventExecutorGroup, ChannelHandler>(null, timeoutHandler.timeHandler()));
-		}
-
-		handlers.put("decoder", new Pair<EventExecutorGroup, ChannelHandler>(null, new TomP2PSinglePacketUDP(channelClientConfiguration.signatureFactory())));
-		handlers.put("encoder", new Pair<EventExecutorGroup, ChannelHandler>(null, new TomP2POutbound(false, channelClientConfiguration.signatureFactory())));
-		if (!isFireAndForget) {
-			handlers.put("handler", new Pair<EventExecutorGroup, ChannelHandler>(null, handler));
-		}
-<<<<<<< HEAD
-		if(message.getRecipient().isRelay()) {
-			LOG.warn("Tried to send UDP message to unreachable peers. Only TCP messages can be sent to unreachable peers");
-=======
-
-		final ChannelFuture channelFuture = channelCreator.createUDP(message.getRecipient().createSocketUDP(),
-		        broadcast, handlers, futureResponse);
-		if (channelFuture == null) {
-			futureResponse.setFailed("could not create a UDP channel");
->>>>>>> 312044b7
-		} else {
-			final ChannelFuture channelFuture = channelCreator.createUDP(message.getRecipient().createSocketUDP(), broadcast, handlers);
-			futureResponse.setChannelFuture(channelFuture);
-			if (channelFuture == null) {
-				futureResponse.setFailed("could not create a UDP channel");
-			} else {
-				afterConnect(futureResponse, message, channelFuture, handler == null);
-			}
-		}
-		
-	}
-
-	/**
-	 * Create a timeout handler or null if its a fire and forget. In this case
-	 * we don't expect a reply and we don't need a timeout.
-	 * 
-	 * @param futureResponse
-	 *            The future to set the response
-	 * @param idleMillis
-	 *            The timeout
-	 * @param fireAndForget
-	 *            True, if we don't expect a message
-	 * @return The timeout creator that will create timeout handlers
-	 */
-	private TimeoutFactory createTimeoutHandler(final FutureResponse futureResponse, final int idleMillis, final boolean fireAndForget) {
-		return fireAndForget ? null : new TimeoutFactory(futureResponse, idleMillis, peerStatusListeners, "Sender");
-	}
-
-	/**
-	 * After connecting, we check if the connect was successful.
-	 * 
-	 * @param futureResponse
-	 *            The future to set the response
-	 * @param message
-	 *            The message to send
-	 * @param channelFuture
-	 *            the future of the connect
-	 * @param fireAndForget
-	 *            True, if we don't expect a message
-	 */
-	private void afterConnect(final FutureResponse futureResponse, final Message message, final ChannelFuture channelFuture, final boolean fireAndForget) {
-		if(channelFuture == null) {
-			futureResponse.setFailed("could not create a " + (message.isUdp() ? "UDP" : "TCP") + " channel");
-			return;
-		}
-		final Cancel connectCancel = createCancel(channelFuture);
-		futureResponse.addCancel(connectCancel);
-		channelFuture.addListener(new GenericFutureListener<ChannelFuture>() {
-			@Override
-			public void operationComplete(final ChannelFuture future) throws Exception {
-				futureResponse.removeCancel(connectCancel);
-				if (future.isSuccess()) {
-					futureResponse.setProgressHandler(new ProgresHandler() {
-						@Override
-						public void progres() {
-							final ChannelFuture writeFuture = future.channel().writeAndFlush(message);
-							afterSend(writeFuture, futureResponse, fireAndForget);
-						}
-					});
-					// this needs to be called first before all other progress
-					futureResponse.progressFirst();
-				} else {
-					futureResponse.setFailed("Channel creation failed " + future.cause());
-					// may have been closed by the other side,
-					// or it may have been canceled from this side
-					if (!(future.cause() instanceof CancellationException) && !(future.cause() instanceof ClosedChannelException)) {
-						LOG.warn("Channel creation failed ", future.cause());
-					}
-				}
-			}
-		});
-	}
-
-	/**
-	 * After sending, we check if the write was successful or if it was a fire
-	 * and forget.
-	 * 
-	 * @param writeFuture
-	 *            The future of the write operation. Can be UDP or TCP
-	 * @param futureResponse
-	 *            The future to set the response
-	 * @param fireAndForget
-	 *            True, if we don't expect a message
-	 */
-	private void afterSend(final ChannelFuture writeFuture, final FutureResponse futureResponse, final boolean fireAndForget) {
-		final Cancel writeCancel = createCancel(writeFuture);
-		writeFuture.addListener(new GenericFutureListener<ChannelFuture>() {
-
-			@Override
-			public void operationComplete(final ChannelFuture future) throws Exception {
-				futureResponse.removeCancel(writeCancel);
-				if (!future.isSuccess()) {
-					futureResponse.setFailedLater(future.cause());
-					reportFailed(futureResponse, future.channel().close());
-					LOG.warn("Failed to write channel the request {}", futureResponse.getRequest(), future.cause());
-
-				}
-				if (fireAndForget) {
-					futureResponse.setResponseLater(null);
-					LOG.debug("fire and forget, close channel now");
-					reportMessage(futureResponse, future.channel().close());
-				}
-			}
-		});
-
-	}
-
-	/**
-	 * Report a failure after the channel was closed.
-	 * 
-	 * @param futureResponse
-	 *            The future to set the response
-	 * @param close
-	 *            The close future
-	 * @param cause
-	 *            The response message
-	 */
-	private void reportFailed(final FutureResponse futureResponse, final ChannelFuture close) {
-		close.addListener(new GenericFutureListener<ChannelFuture>() {
-			@Override
-			public void operationComplete(final ChannelFuture arg0) throws Exception {
-				futureResponse.setResponseNow();
-			}
-		});
-	}
-
-	/**
-	 * Report a successful response after the channel was closed.
-	 * 
-	 * @param futureResponse
-	 *            The future to set the response
-	 * @param close
-	 *            The close future
-	 * @param responseMessage
-	 *            The response message
-	 */
-	private void reportMessage(final FutureResponse futureResponse, final ChannelFuture close) {
-		close.addListener(new GenericFutureListener<ChannelFuture>() {
-			@Override
-			public void operationComplete(final ChannelFuture arg0) throws Exception {
-				futureResponse.setResponseNow();
-			}
-		});
-	}
-
-	/**
-	 * @param channelFuture
-	 *            The channel future that can be canceled
-	 * @return Create a cancel class for the channel future
-	 */
-	private static Cancel createCancel(final ChannelFuture channelFuture) {
-		return new Cancel() {
-			@Override
-			public void cancel() {
-				channelFuture.cancel(true);
-			}
-		};
-	}
+    private static final Logger LOG = LoggerFactory.getLogger(Sender.class);
+    private final PeerStatusListener[] peerStatusListeners;
+    private final ChannelClientConfiguration channelClientConfiguration;
+    private final Dispatcher dispatcher;
+    private PingFactory pingFactory;
+
+    /**
+     * Creates a new sender with the listeners for offline peers.
+     * 
+     * @param peerStatusListeners
+     *            The listener for offline peers
+     * @param channelClientConfiguration
+     *            The configuration used to get the signature factory
+     * @param dispatcher
+     */
+    public Sender(final PeerStatusListener[] peerStatusListeners, final ChannelClientConfiguration channelClientConfiguration, Dispatcher dispatcher) {
+        this.peerStatusListeners = peerStatusListeners;
+        this.channelClientConfiguration = channelClientConfiguration;
+        this.dispatcher = dispatcher;
+    }
+
+    public ChannelClientConfiguration channelClientConfiguration() {
+        return channelClientConfiguration;
+    }
+
+    public PingBuilder pingBuilder() {
+        return pingFactory.ping();
+    }
+
+    public Sender pingBuilder(PingFactory pingFactory) {
+        this.pingFactory = pingFactory;
+        return this;
+    }
+
+    public void sendTCP(final SimpleChannelInboundHandler<Message> handler, final FutureResponse futureResponse, final Message message, final ChannelCreator channelCreator,
+            final int idleTCPSeconds, final int connectTimeoutMillis, final PeerConnection peerConnection) {
+        // no need to continue if we already finished
+        if (futureResponse.isCompleted()) {
+            return;
+        }
+        ChannelFuture channelFuture = null;
+        if (peerConnection != null && peerConnection.channelFuture() != null && peerConnection.channelFuture().channel().isActive()) {
+            channelFuture = sendTCPPeerConnection(peerConnection, handler, channelCreator, futureResponse);
+            afterConnect(futureResponse, message, channelFuture, handler == null);
+        } else if (channelCreator != null) {
+            final TimeoutFactory timeoutHandler = createTimeoutHandler(futureResponse, idleTCPSeconds, handler == null);
+            InetSocketAddress recipient = null;
+            if (message.getRecipient().isRelay()) {
+                FutureDone<PeerSocketAddress> futurePing = pingFirst(message.getRecipient().getPeerSocketAddresses(), pingFactory);
+                futurePing.addListener(new BaseFutureAdapter<FutureDone<PeerSocketAddress>>() {
+                    @Override
+                    public void operationComplete(final FutureDone<PeerSocketAddress> futureDone) throws Exception {
+                        if (futureDone.isSuccess()) {
+                            InetSocketAddress recipient = PeerSocketAddress.createSocketTCP(futureDone.getObject());
+                            ChannelFuture channelFuture = sendTCPCreateChannel(recipient, channelCreator, peerConnection, handler, timeoutHandler, connectTimeoutMillis,
+                                    futureResponse);
+                            afterConnect(futureResponse, message, channelFuture, handler == null);
+
+                            futureResponse.addListener(new BaseFutureAdapter<FutureResponse>() {
+                                @Override
+                                public void operationComplete(FutureResponse future) throws Exception {
+                                    if (future.isFailed()) {
+
+                                        if (future.getResponse() != null && future.getResponse().getType() != Message.Type.USER1) {
+                                            for (int i = 0; i < message.getRecipient().getPeerSocketAddresses().length; i++) {
+                                                if (message.getRecipient().getPeerSocketAddresses()[i].equals(futureDone.getObject())) {
+                                                    message.getRecipient().getPeerSocketAddresses()[i] = null;
+                                                    break;
+                                                }
+                                            }
+                                            message.getRecipient().getPeerSocketAddresses()[12] = null;
+                                            sendTCP(handler, futureResponse, message, channelCreator, idleTCPSeconds, connectTimeoutMillis, peerConnection);
+                                        }
+                                    }
+
+                                }
+                            });
+
+                        } else {
+                            futureResponse.setFailed("no relay could be contacted");
+                        }
+                    }
+                });
+
+            } else {
+                recipient = message.getRecipient().createSocketTCP();
+                channelFuture = sendTCPCreateChannel(recipient, channelCreator, peerConnection, handler, timeoutHandler, connectTimeoutMillis, futureResponse);
+                afterConnect(futureResponse, message, channelFuture, handler == null);
+            }
+        }
+    }
+
+    private FutureDone<PeerSocketAddress> pingFirst(PeerSocketAddress[] peerSocketAddresses, PingFactory pingFactory) {
+        final FutureDone<PeerSocketAddress> futureDone = new FutureDone<PeerSocketAddress>();
+
+        BaseFuture[] forks = new BaseFuture[peerSocketAddresses.length];
+        for (int i = 0; i < forks.length; i++) {
+            if (peerSocketAddresses[i] != null) {
+                InetSocketAddress inetSocketAddress = PeerSocketAddress.createSocketUDP(peerSocketAddresses[i]);
+                forks[i] = pingFactory.ping().setInetAddress(inetSocketAddress.getAddress()).setPort(inetSocketAddress.getPort()).start();
+            }
+        }
+        FutureForkJoin<BaseFuture> ffk = new FutureForkJoin<BaseFuture>(1, true, new AtomicReferenceArray<>(forks));
+        ffk.addListener(new BaseFutureAdapter<FutureForkJoin<BaseFuture>>() {
+            @Override
+            public void operationComplete(FutureForkJoin<BaseFuture> future) throws Exception {
+                if (future.isSuccess()) {
+                    futureDone.setDone(((FutureResponse) (future.getCompleted().get(0))).getResponse().getSender().peerSocketAddress());
+                }
+            }
+        });
+        return futureDone;
+    }
+
+    private ChannelFuture sendTCPCreateChannel(InetSocketAddress recipient, ChannelCreator channelCreator, PeerConnection peerConnection, ChannelHandler handler,
+            TimeoutFactory timeoutHandler, int connectTimeoutMillis, FutureResponse futureResponse) {
+
+        final Map<String, Pair<EventExecutorGroup, ChannelHandler>> handlers;
+        if (timeoutHandler != null) {
+            final int nrTCPHandlers = peerConnection != null ? 10 : 7; // 10 = 7 / 0.75 ** 7 = 5 / 0.75;
+            handlers = new LinkedHashMap<String, Pair<EventExecutorGroup, ChannelHandler>>(nrTCPHandlers);
+            handlers.put("timeout0", new Pair<EventExecutorGroup, ChannelHandler>(null, timeoutHandler.idleStateHandlerTomP2P()));
+            handlers.put("timeout1", new Pair<EventExecutorGroup, ChannelHandler>(null, timeoutHandler.timeHandler()));
+        } else {
+            final int nrTCPHandlers = 3; // 2 / 0.75;
+            handlers = new LinkedHashMap<String, Pair<EventExecutorGroup, ChannelHandler>>(nrTCPHandlers);
+        }
+
+        handlers.put("decoder", new Pair<EventExecutorGroup, ChannelHandler>(null, new TomP2PCumulationTCP(channelClientConfiguration.signatureFactory())));
+        handlers.put("encoder", new Pair<EventExecutorGroup, ChannelHandler>(null, new TomP2POutbound(false, channelClientConfiguration.signatureFactory())));
+
+        if (peerConnection != null) {
+            // we expect replies on this connection
+            handlers.put("dispatcher", new Pair<EventExecutorGroup, ChannelHandler>(null, dispatcher));
+        }
+
+        if (timeoutHandler != null) {
+            handlers.put("handler", new Pair<EventExecutorGroup, ChannelHandler>(null, handler));
+        }
+
+        HeartBeat heartBeat = null;
+        if (peerConnection != null) {
+            heartBeat = new HeartBeat(peerConnection.heartBeatMillis(), TimeUnit.MILLISECONDS, pingFactory.ping());
+            handlers.put("heartbeat", new Pair<EventExecutorGroup, ChannelHandler>(null, heartBeat));
+        }
+
+        ChannelFuture channelFuture = channelCreator.createTCP(recipient, connectTimeoutMillis, handlers, futureResponse);
+
+        if (peerConnection != null) {
+            peerConnection.channelFuture(channelFuture);
+            heartBeat.peerConnection(peerConnection);
+        }
+        return channelFuture;
+    }
+
+    private ChannelFuture sendTCPPeerConnection(PeerConnection peerConnection, ChannelHandler handler, final ChannelCreator channelCreator, final FutureResponse futureResponse) {
+        // if the channel gets closed, the future should get notified
+        ChannelFuture channelFuture = peerConnection.channelFuture();
+
+        if (channelCreator != null) {
+            channelCreator.setupCloseListener(channelFuture, futureResponse);
+        }
+        ChannelPipeline pipeline = channelFuture.channel().pipeline();
+
+        // we need to replace the handler if this comes from the peer that
+        // create a peerconnection, otherwise we
+        // need to add a handler
+        addOrReplace(pipeline, "dispatcher", "handler", handler);
+        // uncomment this if the recipient should also heartbeat
+        // addIfAbsent(pipeline, "handler", "heartbeat",
+        // new HeartBeat(2, pingBuilder).peerConnection(peerConnection));
+        return channelFuture;
+    }
+
+    // private boolean addIfAbsent(ChannelPipeline pipeline, String before,
+    // String name,
+    // ChannelHandler channelHandler) {
+    // List<String> names = pipeline.names();
+    // if (names.contains(name)) {
+    // return false;
+    // } else {
+    // if (before == null) {
+    // pipeline.addFirst(name, channelHandler);
+    // } else {
+    // pipeline.addBefore(before, name, channelHandler);
+    // }
+    // return true;
+    // }
+    // }
+
+    private boolean addOrReplace(ChannelPipeline pipeline, String before, String name, ChannelHandler channelHandler) {
+        List<String> names = pipeline.names();
+        if (names.contains(name)) {
+            pipeline.replace(name, name, channelHandler);
+            return false;
+        } else {
+            if (before == null) {
+                pipeline.addFirst(name, channelHandler);
+            } else {
+                pipeline.addBefore(before, name, channelHandler);
+            }
+            return true;
+        }
+    }
+
+    /**
+     * Send a message via UDP.
+     * 
+     * @param handler
+     *            The handler to deal with a reply message
+     * @param futureResponse
+     *            The future to set the response
+     * @param message
+     *            The message to send
+     * @param channelCreator
+     *            The channel creator for the UPD channel
+     * @param idleUDPSeconds
+     *            The idle time of a message until we fail
+     * @param broadcast
+     *            True to send via layer 2 broadcast
+     */
+    public void sendUDP(final SimpleChannelInboundHandler<Message> handler, final FutureResponse futureResponse, final Message message, final ChannelCreator channelCreator,
+            final int idleUDPSeconds, final boolean broadcast) {
+        // no need to continue if we already finished
+        if (futureResponse.isCompleted()) {
+            return;
+        }
+        boolean isFireAndForget = handler == null;
+
+        final Map<String, Pair<EventExecutorGroup, ChannelHandler>> handlers;
+        if (isFireAndForget) {
+            final int nrTCPHandlers = 3; // 2 / 0.75
+            handlers = new LinkedHashMap<String, Pair<EventExecutorGroup, ChannelHandler>>(nrTCPHandlers);
+        } else {
+            final int nrTCPHandlers = 7; // 5 / 0.75
+            handlers = new LinkedHashMap<String, Pair<EventExecutorGroup, ChannelHandler>>(nrTCPHandlers);
+            final TimeoutFactory timeoutHandler = createTimeoutHandler(futureResponse, idleUDPSeconds, isFireAndForget);
+            handlers.put("timeout0", new Pair<EventExecutorGroup, ChannelHandler>(null, timeoutHandler.idleStateHandlerTomP2P()));
+            handlers.put("timeout1", new Pair<EventExecutorGroup, ChannelHandler>(null, timeoutHandler.timeHandler()));
+        }
+
+        handlers.put("decoder", new Pair<EventExecutorGroup, ChannelHandler>(null, new TomP2PSinglePacketUDP(channelClientConfiguration.signatureFactory())));
+        handlers.put("encoder", new Pair<EventExecutorGroup, ChannelHandler>(null, new TomP2POutbound(false, channelClientConfiguration.signatureFactory())));
+        if (!isFireAndForget) {
+            handlers.put("handler", new Pair<EventExecutorGroup, ChannelHandler>(null, handler));
+        }
+        if (message.getRecipient().isRelay()) {
+            LOG.warn("Tried to send UDP message to unreachable peers. Only TCP messages can be sent to unreachable peers");
+        } else {
+            final ChannelFuture channelFuture = channelCreator.createUDP(message.getRecipient().createSocketUDP(), broadcast, handlers, futureResponse);
+            if (channelFuture == null) {
+                futureResponse.setFailed("could not create a UDP channel");
+            } else {
+                afterConnect(futureResponse, message, channelFuture, handler == null);
+            }
+        }
+
+    }
+
+    /**
+     * Create a timeout handler or null if its a fire and forget. In this case
+     * we don't expect a reply and we don't need a timeout.
+     * 
+     * @param futureResponse
+     *            The future to set the response
+     * @param idleMillis
+     *            The timeout
+     * @param fireAndForget
+     *            True, if we don't expect a message
+     * @return The timeout creator that will create timeout handlers
+     */
+    private TimeoutFactory createTimeoutHandler(final FutureResponse futureResponse, final int idleMillis, final boolean fireAndForget) {
+        return fireAndForget ? null : new TimeoutFactory(futureResponse, idleMillis, peerStatusListeners, "Sender");
+    }
+
+    /**
+     * After connecting, we check if the connect was successful.
+     * 
+     * @param futureResponse
+     *            The future to set the response
+     * @param message
+     *            The message to send
+     * @param channelFuture
+     *            the future of the connect
+     * @param fireAndForget
+     *            True, if we don't expect a message
+     */
+    private void afterConnect(final FutureResponse futureResponse, final Message message, final ChannelFuture channelFuture, final boolean fireAndForget) {
+        if (channelFuture == null) {
+            futureResponse.setFailed("could not create a " + (message.isUdp() ? "UDP" : "TCP") + " channel");
+            return;
+        }
+        final Cancel connectCancel = createCancel(channelFuture);
+        futureResponse.addCancel(connectCancel);
+        channelFuture.addListener(new GenericFutureListener<ChannelFuture>() {
+            @Override
+            public void operationComplete(final ChannelFuture future) throws Exception {
+                futureResponse.removeCancel(connectCancel);
+                if (future.isSuccess()) {
+                    futureResponse.setProgressHandler(new ProgresHandler() {
+                        @Override
+                        public void progres() {
+                            final ChannelFuture writeFuture = future.channel().writeAndFlush(message);
+                            afterSend(writeFuture, futureResponse, fireAndForget);
+                        }
+                    });
+                    // this needs to be called first before all other progress
+                    futureResponse.progressFirst();
+                } else {
+                    futureResponse.setFailed("Channel creation failed " + future.cause());
+                    // may have been closed by the other side,
+                    // or it may have been canceled from this side
+                    if (!(future.cause() instanceof CancellationException) && !(future.cause() instanceof ClosedChannelException)) {
+                        LOG.warn("Channel creation failed ", future.cause());
+                    }
+                }
+            }
+        });
+    }
+
+    /**
+     * After sending, we check if the write was successful or if it was a fire
+     * and forget.
+     * 
+     * @param writeFuture
+     *            The future of the write operation. Can be UDP or TCP
+     * @param futureResponse
+     *            The future to set the response
+     * @param fireAndForget
+     *            True, if we don't expect a message
+     */
+    private void afterSend(final ChannelFuture writeFuture, final FutureResponse futureResponse, final boolean fireAndForget) {
+        final Cancel writeCancel = createCancel(writeFuture);
+        writeFuture.addListener(new GenericFutureListener<ChannelFuture>() {
+
+            @Override
+            public void operationComplete(final ChannelFuture future) throws Exception {
+                futureResponse.removeCancel(writeCancel);
+                if (!future.isSuccess()) {
+                    futureResponse.setFailedLater(future.cause());
+                    reportFailed(futureResponse, future.channel().close());
+                    LOG.warn("Failed to write channel the request {}", futureResponse.getRequest(), future.cause());
+
+                }
+                if (fireAndForget) {
+                    futureResponse.setResponseLater(null);
+                    LOG.debug("fire and forget, close channel now");
+                    reportMessage(futureResponse, future.channel().close());
+                }
+            }
+        });
+
+    }
+
+    /**
+     * Report a failure after the channel was closed.
+     * 
+     * @param futureResponse
+     *            The future to set the response
+     * @param close
+     *            The close future
+     * @param cause
+     *            The response message
+     */
+    private void reportFailed(final FutureResponse futureResponse, final ChannelFuture close) {
+        close.addListener(new GenericFutureListener<ChannelFuture>() {
+            @Override
+            public void operationComplete(final ChannelFuture arg0) throws Exception {
+                futureResponse.setResponseNow();
+            }
+        });
+    }
+
+    /**
+     * Report a successful response after the channel was closed.
+     * 
+     * @param futureResponse
+     *            The future to set the response
+     * @param close
+     *            The close future
+     * @param responseMessage
+     *            The response message
+     */
+    private void reportMessage(final FutureResponse futureResponse, final ChannelFuture close) {
+        close.addListener(new GenericFutureListener<ChannelFuture>() {
+            @Override
+            public void operationComplete(final ChannelFuture arg0) throws Exception {
+                futureResponse.setResponseNow();
+            }
+        });
+    }
+
+    /**
+     * @param channelFuture
+     *            The channel future that can be canceled
+     * @return Create a cancel class for the channel future
+     */
+    private static Cancel createCancel(final ChannelFuture channelFuture) {
+        return new Cancel() {
+            @Override
+            public void cancel() {
+                channelFuture.cancel(true);
+            }
+        };
+    }
 }