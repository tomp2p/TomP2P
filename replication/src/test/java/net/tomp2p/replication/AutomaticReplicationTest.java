--- conflicted
+++ resolved
@@ -1,4 +1,3 @@
-<<<<<<< HEAD
 package net.tomp2p.replication;
 
 import static org.junit.Assert.assertEquals;
@@ -321,329 +320,4 @@
             }
         }
     }
-}
-=======
-package net.tomp2p.replication;
-
-import static org.junit.Assert.assertEquals;
-
-import java.io.IOException;
-import java.util.ArrayList;
-import java.util.Comparator;
-import java.util.Iterator;
-import java.util.NavigableSet;
-import java.util.Random;
-import java.util.TreeSet;
-import java.util.concurrent.CountDownLatch;
-import java.util.concurrent.atomic.AtomicBoolean;
-
-import net.tomp2p.Utils2;
-import net.tomp2p.dht.PeerDHT;
-import net.tomp2p.dht.PeerBuilderDHT;
-import net.tomp2p.futures.BaseFuture;
-import net.tomp2p.futures.BaseFutureAdapter;
-import net.tomp2p.futures.FutureDone;
-import net.tomp2p.p2p.AutomaticFuture;
-import net.tomp2p.p2p.PeerBuilder;
-import net.tomp2p.peers.Number160;
-import net.tomp2p.peers.Number640;
-import net.tomp2p.peers.PeerAddress;
-import net.tomp2p.peers.PeerMap;
-import net.tomp2p.storage.Data;
-import net.tomp2p.synchronization.SyncStat;
-
-import org.junit.Assert;
-import org.junit.Test;
-
-public class AutomaticReplicationTest {
-    private double reliability = 0.90;
-    private int peerId = 1111;
-    private int port7 = 4007;
-    private int port8 = 4008;
-    private int port9 = 4009;
-    private int port10 = 4010;
-    private int port12 = 4012;
-    private int port13 = 4013;
-
-    @Test
-    public void testGetBestSmoothingFactor() throws IOException {
-        PeerDHT peer = new PeerBuilderDHT(new PeerBuilder(new Number160(peerId)).ports(port7).start()).start();
-        AutoReplication automaticReplication = new AutoReplication(peer.peer());
-        automaticReplication.reliability(reliability);
-
-        ArrayList<Integer> x = new ArrayList<Integer>();
-        ArrayList<Double> y = new ArrayList<Double>();
-
-        x.add(8);
-        x.add(3);
-        x.add(11);
-        x.add(14);
-        x.add(16);
-        y.add(9.0);
-        y.add(4.0);
-        y.add(10.0);
-        y.add(17.0);
-        y.add(19.0);
-
-        Assert.assertEquals(0.5, AutoReplication.bestSmoothingFactor(x, y), 0.0);
-    }
-
-    @Test
-    public void testGetAverage() throws IOException {
-    	PeerDHT peer = new PeerBuilderDHT(new PeerBuilder(new Number160(peerId)).ports(port8).start()).start();
-        AutoReplication automaticReplication = new AutoReplication(peer.peer());
-        automaticReplication.reliability(reliability);
-
-        ArrayList<Integer> observations = new ArrayList<Integer>();
-        ArrayList<Double> averages = new ArrayList<Double>();
-
-        observations.add(8);
-        observations.add(6);
-        observations.add(11);
-        observations.add(13);
-
-        averages.add(0.0);
-        averages.add(4.0);
-        averages.add(5.0);
-        averages.add(7.0);
-
-        Assert.assertEquals(9.4, AutoReplication.ema(observations, averages), 0.0);
-    }
-
-    @Test
-    public void testGetStandardDeviation() throws IOException {
-    	PeerDHT peer = new PeerBuilderDHT(new PeerBuilder(new Number160(peerId)).ports(port9).start()).start();
-        AutoReplication automaticReplication = new AutoReplication(peer.peer());
-        automaticReplication.reliability(reliability);
-
-        ArrayList<Integer> observations = new ArrayList<Integer>();
-        ArrayList<Double> averages = new ArrayList<Double>();
-
-        observations.add(8);
-        observations.add(6);
-        observations.add(11);
-        observations.add(13);
-
-        averages.add(0.0);
-        averages.add(4.0);
-        averages.add(5.0);
-        averages.add(7.0);
-
-        double average = AutoReplication.ema(observations, averages);
-        Assert.assertEquals(3.111269837220809, AutoReplication.standardDeviation(observations, average), 0.0);
-    }
-
-    @Test
-    public void testGetPredictedValue() throws IOException {
-    	PeerDHT peer = new PeerBuilderDHT(new PeerBuilder(new Number160(peerId)).ports(port10).start()).start();
-        AutoReplication automaticReplication = new AutoReplication(peer.peer());
-        automaticReplication.reliability(reliability);
-
-        ArrayList<Integer> observations = new ArrayList<Integer>();
-        ArrayList<Double> averages = new ArrayList<Double>();
-
-        observations.add(8);
-        observations.add(6);
-        observations.add(11);
-        observations.add(13);
-
-        averages.add(0.0);
-        averages.add(4.0);
-        averages.add(5.0);
-        averages.add(7.0);
-
-        double average = AutoReplication.ema(observations, averages);
-
-        assertEquals(12.0, AutoReplication.predictedValue(observations, average), 0.0);
-    }
-    
-    @Test
-	public void testChoose() {
-		double d = AutoReplication.choose(11, 5);
-		Assert.assertEquals(462, d, 0.1);
-		d = AutoReplication.choose(5, 11);
-		Assert.assertEquals(0, d, 0.1);
-	}
-
-	@Test
-	public void replicationFactor1() {
-		int f = AutoReplication.replicationFactor(50, 100, 0.80, 2, 100);
-		Assert.assertEquals(3, f);
-		f = AutoReplication.replicationFactor(50, 100, 0.99, 2, 100);
-		Assert.assertEquals(7, f);
-		f = AutoReplication.replicationFactor(10, 100, 0.99, 2, 100);
-		Assert.assertEquals(2, f);
-		f = AutoReplication.replicationFactor(100, 100, 0.1, 2, 100);
-		Assert.assertEquals(100, f);
-		f = AutoReplication.replicationFactor(4, 5, 0.4, 2, 100);
-		Assert.assertEquals(2, f);
-	}
-	
-	@Test
-	public void replicationFactor2() {
-		int f = AutoReplication.replicationFactor2(50, 100, 0.80, 2, 100);
-		Assert.assertEquals(3, f);
-		f = AutoReplication.replicationFactor2(50, 100, 0.99, 2, 100);
-		Assert.assertEquals(7, f);
-		f = AutoReplication.replicationFactor2(10, 100, 0.99, 2, 100);
-		Assert.assertEquals(2, f);
-		f = AutoReplication.replicationFactor2(100, 100, 0.1, 2, 100);
-		Assert.assertEquals(100, f);
-		f = AutoReplication.replicationFactor2(4, 5, 0.4, 2, 100);
-		//rounding issue
-		Assert.assertEquals(3, f);
-	}
-
-   
-
-    @Test
-    public void testGetNeighbourPeersSize() throws Exception {
-        Random RND = new Random();
-        PeerDHT[] peers = Utils2.createNodes(10, RND, port12, null, true);
-        Utils2.perfectRouting(peers);
-        
-        AutoReplication automaticReplication = new AutoReplication(peers[2].peer());
-        automaticReplication.reliability(reliability);
-
-        int expectedValue = 9;
-
-        assertEquals(expectedValue, automaticReplication.peerMapSize());
-    }
-
-    @Test
-    public void testGetRemovedPeersSize() throws Exception {
-        Random RND = new Random();
-        PeerDHT[] peers = Utils2.createNodes(10, RND, port13, null, true);
-        Utils2.perfectRouting(peers);
-        
-        AutoReplication automaticReplication = new AutoReplication(peers[2].peer());
-        automaticReplication.reliability(reliability);
-        automaticReplication.start();
-
-        peers[3].peer().announceShutdown().start().awaitUninterruptibly();
-        peers[3].shutdown().awaitUninterruptibly();
-        peers[6].peer().announceShutdown().start().awaitUninterruptibly();
-        peers[6].shutdown().awaitUninterruptibly();
-        peers[8].peer().announceShutdown().start().awaitUninterruptibly();
-        peers[8].shutdown().awaitUninterruptibly();
-        Thread.sleep(1000);
-
-        int expectedValue = 9 - 3;
-
-        assertEquals(expectedValue, automaticReplication.peerMapSize());
-    }
-
-    private static final int N = 100;
-    private static final Random rnd = new Random(74);
-    private static final int port = 4020;
-
-    private NavigableSet<PeerAddress> findTheClosestPeer(PeerDHT[] peers, Number160 locationKey) {
-    	
-    	Comparator<PeerAddress> c = PeerMap.createComparator(locationKey);
-    	TreeSet<PeerAddress> ts = new TreeSet<>(c);
-    	for(PeerDHT peer:peers) {
-    		ts.add(peer.peerAddress());
-    	}
-        return ts;
-    }
-    
-    private PeerDHT find(PeerDHT[] peers, PeerAddress peerAddress) {
-    	for(PeerDHT peer:peers) {
-    		if(peer.peerAddress().equals(peerAddress)) {
-    			return peer;
-    		}
-    	}
-    	return null;
-    }
-    
-    
-
-    @Test
-    public void testIndirectReplication1() throws Exception {
-        final CountDownLatch latch = new CountDownLatch(1);
-        final AtomicBoolean testCopied = new AtomicBoolean();
-        PeerDHT master = null;
-        try {
-            AutomaticFuture af = new AutomaticFuture() {
-                
-                @SuppressWarnings("unchecked")
-                @Override
-                public void futureCreated(BaseFuture future) {
-                    if(future instanceof FutureDone) {
-                        final FutureDone<SyncStat> f = (FutureDone<SyncStat>) future;
-                        f.addListener(new BaseFutureAdapter<BaseFuture>() {
-                            @Override
-                            public void operationComplete(BaseFuture future)
-                                    throws Exception {
-                            	if(future.isFailed()) {
-                            		System.err.println(future.failedReason());
-                            	}
-                            	System.err.println(future.isSuccess() +"/"+ f.object());
-                            	if(!testCopied.get()) {
-                            		testCopied.set(f.object().dataCopy() == 52);
-                            	}
-                                latch.countDown();
-                            }
-                        });
-                        
-                    }
-                    
-                }
-            };
-            PeerDHT[] peers = Utils2.createNodes(N, rnd, port, af, true, false, true);
-
-            master = peers[0];
-            final Number160 locationKey = new Number160(12345);
-
-            NavigableSet<PeerAddress> closestPeersIndexes = findTheClosestPeer(peers, locationKey);
-            Iterator<PeerAddress> iterator = closestPeersIndexes.iterator();
-            
-            PeerAddress Pa = iterator.next();
-            PeerAddress Pb = iterator.next();
-            PeerAddress Pc = iterator.next();
-
-            PeerDHT A = find(peers, Pa);
-            PeerDHT B = find(peers, Pb);
-            PeerDHT C = find(peers, Pc);
-            
-            System.err.println("peer A "+A.peerAddress());
-            System.err.println("peer B "+B.peerAddress());
-            System.err.println("peer C "+C.peerAddress());
-
-            Data data1 = new Data("CommunicationSystemsDatabaseSoftwareEngineeringRequirementsAnalysis..");
-            Data data2 = new Data("CommunicationSystemsDatabaseSoftwarasdfkjasdklfjasdfklajsdfaslkjfsdfd");
-            Data data3 = new Data(
-                    "oesauhtnoaetnsuuhooaeuoaeuoauoaeuoaeuoaeuaetnsauosanuhatns");
-                    //Data data3 = new Data("CommunicationSystemsDatabaseSoftwarasdfkjasdklfjasdfklajsdfaslkjfsdfa");
-            
-            
-            //A.getPeerBean().storage().put(new Number640(locationKey, Number160.ZERO, Number160.ZERO, Number160.ZERO), data1, null, false, false);
-            //B.getPeerBean().storage().put(new Number640(locationKey, Number160.ZERO, Number160.ZERO, Number160.ZERO), data2, null, false, false);
-            //C.getPeerBean().storage().put(new Number640(locationKey, Number160.ZERO, Number160.ZERO, Number160.ZERO), data3, null, false, false);
-            A.put(locationKey).data(data1).start().awaitUninterruptibly();
-            B.put(locationKey).data(data2).start().awaitUninterruptibly();
-            C.put(locationKey).data(data3).start().awaitUninterruptibly();
-
-            Utils2.perfectRouting(peers);
-
-            Data data = A.storageLayer().get(new Number640(locationKey, Number160.ZERO, Number160.ZERO, Number160.ZERO));
-            byte[] valueOfA = data.toBytes();
-            data = B.storageLayer().get(new Number640(locationKey, Number160.ZERO, Number160.ZERO, Number160.ZERO));
-            byte[] valueOfB = data.toBytes();
-            data = C.storageLayer().get(new Number640(locationKey, Number160.ZERO, Number160.ZERO, Number160.ZERO));
-            byte[] valueOfC = data.toBytes();
-
-            Assert.assertArrayEquals(valueOfA, valueOfB);
-            Assert.assertArrayEquals(valueOfA, valueOfC);
-            latch.await();
-            Assert.assertEquals(true, testCopied.get());
-            System.err.println("DONE!");
-            
-        } finally {
-            if (master != null) {
-                master.shutdown();
-            }
-        }
-    }
-}
->>>>>>> 174adc0f
+}