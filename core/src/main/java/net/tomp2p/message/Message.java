--- conflicted
+++ resolved
@@ -36,56 +36,58 @@
 import net.tomp2p.rpc.SimpleBloomFilter;
 
 /**
- * The message is in binary format in TomP2P. It is defined as follows and has
- * several header and payload fields. Since we do the serialization manually, we
- * do not need a serialization field.
+ * The message is in binary format in TomP2P. It is defined as follows and has several header and payload fields. Since
+ * we do the serialization manually, we do not need a serialization field.
  * 
  * @author Thomas Bocek
  */
 public class Message {
 
-	// used for creating random message id
-	private static final transient Random RND = new Random();
-
-	public static final int CONTENT_TYPE_LENGTH = 8;
-
-	/**
-	 * 8 x 4 bit.
-	 */
-	public enum Content {
-		EMPTY, KEY, MAP_KEY640_DATA, MAP_KEY640_KEYS, SET_KEY640, SET_NEIGHBORS, BYTE_BUFFER, LONG, INTEGER, PUBLIC_KEY_SIGNATURE, SET_TRACKER_DATA, BLOOM_FILTER, MAP_KEY640_BYTE, PUBLIC_KEY, SET_PEER_SOCKET, USER1
-	};
-
-	/**
-	 * 1 x 4 bit.
-	 */
-	public enum Type {
-		// REQUEST_1 is the normal request
-		// REQUEST_2 for GET returns the extended digest (hashes of all stored
-		// data)
-		// REQUEST_3 for GET returns a Bloom filter
-		// REQUEST_4 for GET returns a range (min/max)
-		// REQUEST_2 for PUT/ADD/COMPARE_PUT means protect domain
-		// REQUEST_3 for PUT means put if absent
-		// REQUEST_3 for COMPARE_PUT means partial (partial means that put those
-		// data that match compare, ignore others)
-		// REQUEST_4 for PUT means protect domain and put if absent
-		// REQUEST_4 for COMPARE_PUT means partial and protect domain
-		// REQUEST_2 for REMOVE means send back results
-		// REQUEST_2 for RAW_DATA means serialize object
-		// *** NEIGHBORS has four different cases
-		// REQUEST_1 for NEIGHBORS means check for put (no digest) for tracker
-		// and storage
-		// REQUEST_2 for NEIGHBORS means check for get (with digest) for storage
-		// REQUEST_3 for NEIGHBORS means check for get (with digest) for tracker
-		// REQUEST_4 for NEIGHBORS means check for put (with digest) for task
-		// REQUEST_FF_1 for PEX means fire and forget, coming from mesh
-		// REQUEST_FF_1 for PEX means fire and forget, coming from primary
-		// REQUEST_1 for TASK is submit new task
-		// REQUEST_2 for TASK is status
-		// REQUEST_3 for TASK is send back result
-		REQUEST_1, REQUEST_2, REQUEST_3, REQUEST_4, REQUEST_FF_1, REQUEST_FF_2, OK, PARTIALLY_OK, NOT_FOUND, DENIED, UNKNOWN_ID, EXCEPTION, CANCEL, USER1, USER2
-	};
+    // used for creating random message id
+    private static final transient Random RND = new Random();
+
+    public static final int CONTENT_TYPE_LENGTH = 8;
+
+    /**
+     * 8 x 4 bit.
+     */
+    public enum Content {
+        EMPTY, KEY, MAP_KEY640_DATA, MAP_KEY640_KEYS, SET_KEY640, SET_NEIGHBORS, BYTE_BUFFER, 
+        LONG, INTEGER, PUBLIC_KEY_SIGNATURE, SET_TRACKER_DATA, BLOOM_FILTER, MAP_KEY640_BYTE, 
+        PUBLIC_KEY, SET_PEER_SOCKET, USER1
+    };
+
+    /**
+     * 1 x 4 bit.
+     */
+    public enum Type {
+        // REQUEST_1 is the normal request
+        // REQUEST_2 for GET returns the extended digest (hashes of all stored
+        // data)
+        // REQUEST_3 for GET returns a Bloom filter
+        // REQUEST_4 for GET returns a range (min/max)
+        // REQUEST_2 for PUT/ADD/COMPARE_PUT means protect domain
+        // REQUEST_3 for PUT means put if absent
+        // REQUEST_3 for COMPARE_PUT means partial (partial means that put those
+        // data that match compare, ignore others)
+        // REQUEST_4 for PUT means protect domain and put if absent
+        // REQUEST_4 for COMPARE_PUT means partial and protect domain
+        // REQUEST_2 for REMOVE means send back results
+        // REQUEST_2 for RAW_DATA means serialize object
+        // *** NEIGHBORS has four different cases
+        // REQUEST_1 for NEIGHBORS means check for put (no digest) for tracker
+        // and storage
+        // REQUEST_2 for NEIGHBORS means check for get (with digest) for storage
+        // REQUEST_3 for NEIGHBORS means check for get (with digest) for tracker
+        // REQUEST_4 for NEIGHBORS means check for put (with digest) for task
+        // REQUEST_FF_1 for PEX means fire and forget, coming from mesh
+        // REQUEST_FF_1 for PEX means fire and forget, coming from primary
+        // REQUEST_1 for TASK is submit new task
+        // REQUEST_2 for TASK is status
+        // REQUEST_3 for TASK is send back result
+        REQUEST_1, REQUEST_2, REQUEST_3, REQUEST_4, REQUEST_FF_1, REQUEST_FF_2, OK, 
+        PARTIALLY_OK, NOT_FOUND, DENIED, UNKNOWN_ID, EXCEPTION, CANCEL, USER1, USER2
+    };
 
     // Header:
     private int messageId;
@@ -97,41 +99,6 @@
     private transient PeerAddress recipientRelay;
     private int options = 0;
 
-<<<<<<< HEAD
-	// Payload:
-	// we can send 8 types
-	private Content[] contentTypes = new Content[CONTENT_TYPE_LENGTH];
-	private final Queue<NumberType> contentRefencencs = new LinkedList<NumberType>();
-
-	// ********* Here comes the payload objects ************
-	// The content lists:
-	private List<NeighborSet> neighborsList = null;
-	private List<Number160> keyList = null;
-	private List<SimpleBloomFilter<Number160>> bloomFilterList = null;
-	private List<DataMap> dataMapList = null;
-	// private PublicKey publicKey = null; // there can only be one
-	private List<Integer> integerList = null;
-	private List<Long> longList = null;
-	private List<KeyCollection> keyCollectionList = null;
-	private List<KeyMap640Keys> keyMap640ListKeys = null;
-	private List<KeyMapByte> keyMapByteList = null;
-	private List<Buffer> bufferList = null;
-	private List<TrackerData> trackerDataList = null;
-	private List<PublicKey> publicKeyList = null;
-	private List<PeerSocketAddress> peerSocketAddresses = null;
-	private SignatureCodec signatureEncode = null;
-
-	// this will not be transferred, status variables
-	private transient boolean presetContentTypes = false;
-	private transient PrivateKey privateKey;
-	private transient InetSocketAddress senderSocket;
-	private transient InetSocketAddress recipientSocket;
-	private transient boolean udp = false;
-	private transient boolean done = false;
-	private transient boolean sign = false;
-	private transient boolean content = false;
-	private transient boolean verified = false;
-=======
     // Payload:
     // we can send 8 types
     private Content[] contentTypes = new Content[CONTENT_TYPE_LENGTH];
@@ -172,132 +139,122 @@
     public Message() {
         this.messageId = RND.nextInt();
     }
->>>>>>> 579b11da
-
-	/**
-	 * Creates message with a random ID.
-	 */
-	public Message() {
-		this.messageId = RND.nextInt();
-	}
-
-	/**
-	 * Randomly generated message ID.
-	 * 
-	 * @return message Id
-	 */
-	public int messageId() {
-		return messageId;
-	}
-
-	/**
-	 * For deserialization, we need to set the id.
-	 * 
-	 * @param messageId
-	 *            The message Id
-	 * @return This class
-	 */
-	public Message messageId(final int messageId) {
-		this.messageId = messageId;
-		return this;
-	}
-
-	/**
-	 * Returns the version, which is 32bit. Each application can choose and
-	 * version to not intefere with other applications
-	 * 
-	 * @return The application version that uses this P2P framework
-	 */
-	public int version() {
-		return version;
-	}
-
-	/**
-	 * For deserialization.
-	 * 
-	 * @param version
-	 *            The 24bit version
-	 * @return This class
-	 */
-	public Message version(final int version) {
-		this.version = version;
-		return this;
-	}
-
-	/**
-	 * Determines if its a request oCommandr reply, and what kind of reply
-	 * (error, warning states).
-	 * 
-	 * @return Type of the message
-	 */
-	public Type type() {
-		return type;
-	}
-
-	/**
-	 * Set the message type. Either its a request or reply (with error and
-	 * warning codes).
-	 * 
-	 * @param type
-	 *            Type of the message
-	 * @return This class
-	 */
-	public Message type(final Type type) {
-		this.type = type;
-		return this;
-	}
-
-	/**
-	 * Command of the message, such as GET, PING, etc.
-	 * 
-	 * @return Command
-	 */
-	public byte command() {
-		return command;
-	}
-
-	/**
-	 * Command of the message, such as GET, PING, etc.
-	 * 
-	 * @param command
-	 *            Command
-	 * @return This class
-	 */
-	public Message command(final byte command) {
-		this.command = command;
-		return this;
-	}
-
-	/**
-	 * The ID of the sender. Note that the IP is set via the socket.
-	 * 
-	 * @return The ID of the sender.
-	 */
-	public PeerAddress sender() {
-		return sender;
-	}
-
-	/**
-	 * The ID of the sender. The IP of the sender will *not* be transferred, as
-	 * this information is in the IP packet.
-	 * 
-	 * @param sender
-	 *            The ID of the sender.
-	 * @return This class
-	 */
-	public Message sender(final PeerAddress sender) {
-		this.sender = sender;
-		return this;
-	}
-
-	/**
-	 * The ID of the recipient. Note that the IP is set via the socket.
-	 * 
-	 * @return The ID of the recipient
-	 */
-	public PeerAddress recipient() {
-		return recipient;
-	}
+
+    /**
+     * Randomly generated message ID.
+     * 
+     * @return message Id
+     */
+    public int messageId() {
+        return messageId;
+    }
+
+    /**
+     * For deserialization, we need to set the id.
+     * 
+     * @param messageId
+     *            The message Id
+     * @return This class
+     */
+    public Message messageId(final int messageId) {
+        this.messageId = messageId;
+        return this;
+    }
+
+    /**
+     * Returns the version, which is 32bit. Each application can choose and version to not intefere with other
+     * applications
+     * 
+     * @return The application version that uses this P2P framework
+     */
+    public int version() {
+        return version;
+    }
+
+    /**
+     * For deserialization.
+     * 
+     * @param version
+     *            The 24bit version
+     * @return This class
+     */
+    public Message version(final int version) {
+        this.version = version;
+        return this;
+    }
+
+    /**
+     * Determines if its a request oCommandr reply, and what kind of reply (error, warning states).
+     * 
+     * @return Type of the message
+     */
+    public Type type() {
+        return type;
+    }
+
+    /**
+     * Set the message type. Either its a request or reply (with error and warning codes).
+     * 
+     * @param type
+     *            Type of the message
+     * @return This class
+     */
+    public Message type(final Type type) {
+        this.type = type;
+        return this;
+    }
+
+    /**
+     * Command of the message, such as GET, PING, etc.
+     * 
+     * @return Command
+     */
+    public byte command() {
+        return command;
+    }
+
+    /**
+     * Command of the message, such as GET, PING, etc.
+     * 
+     * @param command
+     *            Command
+     * @return This class
+     */
+    public Message command(final byte command) {
+        this.command = command;
+        return this;
+    }
+
+    /**
+     * The ID of the sender. Note that the IP is set via the socket.
+     * 
+     * @return The ID of the sender.
+     */
+    public PeerAddress sender() {
+        return sender;
+    }
+
+    /**
+     * The ID of the sender. The IP of the sender will *not* be transferred, as this information is in the IP packet.
+     * 
+     * @param sender
+     *            The ID of the sender.
+     * @return This class
+     */
+    public Message sender(final PeerAddress sender) {
+        this.sender = sender;
+        return this;
+    }
+
+    /**
+     * The ID of the recipient. Note that the IP is set via the socket.
+     * 
+     * @return The ID of the recipient
+     */
+    public PeerAddress recipient() {
+        return recipient;
+    }
+
     /**
      * Set the ID of the recipient. The IP is used to connect to the recipient, but the IP is *not* transferred.
      * 
@@ -320,45 +277,44 @@
 	    
     }
 
-	/**
-	 * Return content types. Content type can be empty if not set
-	 * 
-	 * @return Content type 1
-	 */
-	public Content[] contentTypes() {
-		return contentTypes;
-	}
-
-	/**
-	 * Convenient method to set content type. Set first content type 1, if this
-	 * is set (not empty), then set the second one, etc.
-	 * 
-	 * @param contentType
-	 *            The content type to set
-	 * @return This class
-	 */
-	public Message contentType(final Content contentType) {
-		for (int i = 0, reference = 0; i < CONTENT_TYPE_LENGTH; i++) {
-			if (contentTypes[i] == null) {
-				if (contentType == Content.PUBLIC_KEY_SIGNATURE && i != 0) {
-					throw new IllegalStateException("The public key needs to be the first to be set");
-				}
-				contentTypes[i] = contentType;
-				contentRefencencs.add(new NumberType(reference, contentType));
-				return this;
-			} else if (contentTypes[i] == contentType) {
-				reference++;
-			} else if (contentTypes[i] == Content.PUBLIC_KEY_SIGNATURE || contentTypes[i] == Content.PUBLIC_KEY) {
-				// special handling for public key as we store both in the same
-				// list
-				if (contentType == Content.PUBLIC_KEY_SIGNATURE || contentType == Content.PUBLIC_KEY) {
-					reference++;
-				}
-			}
-		}
-		throw new IllegalStateException("Already set 8 content types");
-	}
-
+    /**
+     * Return content types. Content type can be empty if not set
+     * 
+     * @return Content type 1
+     */
+    public Content[] contentTypes() {
+        return contentTypes;
+    }
+
+    /**
+     * Convenient method to set content type. Set first content type 1, if this is set (not empty), then set the second
+     * one, etc.
+     * 
+     * @param contentType
+     *            The content type to set
+     * @return This class
+     */
+    public Message contentType(final Content contentType) {
+        for (int i = 0, reference = 0; i < CONTENT_TYPE_LENGTH; i++) {
+            if (contentTypes[i] == null) {
+                if (contentType == Content.PUBLIC_KEY_SIGNATURE && i != 0) {
+                    throw new IllegalStateException("The public key needs to be the first to be set");
+                }
+                contentTypes[i] = contentType;
+                contentRefencencs.add(new NumberType(reference, contentType));
+                return this;
+            } else if (contentTypes[i] == contentType) {
+                reference++;
+            } else if (contentTypes[i] == Content.PUBLIC_KEY_SIGNATURE || contentTypes[i] == Content.PUBLIC_KEY) {
+            	//special handling for public key as we store both in the same list
+            	if (contentType == Content.PUBLIC_KEY_SIGNATURE || contentType == Content.PUBLIC_KEY) {
+            		 reference++;
+            	}
+            }
+        }
+        throw new IllegalStateException("Already set 8 content types");
+    }
+    
 	/**
 	 * Restore the content references if only the content types array is
 	 * present. The content references are removed when decoding a message. That
@@ -372,389 +328,364 @@
 			if (contentType == Content.EMPTY) {
 				return;
 			}
-
+			
 			int index = 0;
 			if (contentType == Content.PUBLIC_KEY_SIGNATURE || contentType == Content.PUBLIC_KEY) {
 				Integer i1 = refs.get(Content.PUBLIC_KEY_SIGNATURE);
-				if (i1 != null) {
+				if(i1 != null) {
 					index = i1.intValue();
 				} else {
 					i1 = refs.get(Content.PUBLIC_KEY);
-					if (i1 != null) {
+					if(i1 != null) {
 						index = i1.intValue();
 					}
 				}
 			}
-
+			
 			if (!refs.containsKey(contentType)) {
 				refs.put(contentType, index);
 			} else {
 				index = refs.get(contentType);
 			}
-
+			
 			contentRefencencs.add(new NumberType(index, contentType));
 			refs.put(contentType, index + 1);
 		}
 	}
 
-	/**
-	 * Sets or replaces the content type at a specific index.
-	 * 
-	 * @param index
-	 *            The index
-	 * @param contentType
-	 *            The content type
-	 * @return This class
-	 */
-	public Message contentType(final int index, final Content contentType) {
-		contentTypes[index] = contentType;
-		return this;
-	}
-
-	/**
-	 * Used for deserialization.
-	 * 
-	 * @param contentTypes
-	 *            The content types that were decoded.
-	 * @return This class
-	 */
-	public Message contentTypes(final Content[] contentTypes) {
-		this.contentTypes = contentTypes;
-		return this;
-	}
-
-	/**
-	 * @return The serialized content and references to the respective arrays
-	 */
-	public Queue<NumberType> contentRefencencs() {
-		return contentRefencencs;
-	}
-
-	/**
-	 * @return True if we have content and not only the header
-	 */
-	public boolean hasContent() {
-		return contentRefencencs.size() > 0 || content;
-	}
-
-	/**
-	 * @param content
-	 *            We can set this already in the header to know if we have
-	 *            content or not
-	 * @return This class
-	 */
-	public Message hasContent(final boolean content) {
-		this.content = content;
-		return this;
-	}
-
-	// Types of requests
-
-	/**
-	 * @return True if this is a request, a regural or a fire and forget
-	 */
-	public boolean isRequest() {
-		return type == Type.REQUEST_1 || type == Type.REQUEST_2 || type == Type.REQUEST_3 || type == Type.REQUEST_4
-				|| type == Type.REQUEST_FF_1 || type == Type.REQUEST_FF_2;
-	}
-
-	/**
-	 * @return True if its a fire and forget, that means we don't expect an
-	 *         answer
-	 */
-	public boolean isFireAndForget() {
-		return type == Type.REQUEST_FF_1 || type == Type.REQUEST_FF_2;
-	}
-
-	/**
-	 * @return True if the message was ok, or at least send partial data
-	 */
-	public boolean isOk() {
-		return type == Type.OK || type == Type.PARTIALLY_OK;
-	}
-
-	/**
-	 * @return True if the message arrived, but data was not found or access was
-	 *         denied
-	 */
-	public boolean isNotOk() {
-		return type == Type.NOT_FOUND || type == Type.DENIED;
-	}
-
-	/**
-	 * @return True if the message contained an unexpected error or behavior
-	 */
-	public boolean isError() {
-		return isError(type);
-	}
-
-	/**
-	 * @param type
-	 *            The type to check
-	 * @return True if the message contained an unexpected error or behavior
-	 */
-	public static boolean isError(final Type type) {
-		return type == Type.UNKNOWN_ID || type == Type.EXCEPTION || type == Type.CANCEL;
-	}
-
-	/**
-	 * @param options
-	 *            The option from the last byte of the header
-	 * @return This class
-	 */
-	public Message options(final int options) {
-		this.options = options;
-		return this;
-	}
-
-	/**
-	 * @return The option from the last byte of the header
-	 */
-	public int options() {
-		return options;
-	}
-
-	/**
-	 * 
-	 * @param isKeepAlive
-	 *            True if the connection should remain open. We need to announce
-	 *            this in the header, as otherwise the other end has an idle
-	 *            handler that will close the connection.
-	 * @return This class
-	 */
-	public Message keepAlive(final boolean isKeepAlive) {
-		if (isKeepAlive) {
-			options |= 1;
-		} else {
-			options &= ~1;
-		}
-		return this;
-	}
-
-	/**
-	 * @return True if this message was sent on a connection that should be kept
-	 *         alive
-	 */
-	public boolean isKeepAlive() {
-		return (options & 1) > 0;
-	}
-
-	public Message streaming() {
-		return streaming(true);
-	}
-
-	public Message streaming(boolean streaming) {
-		if (streaming) {
-			options |= 2;
-		} else {
-			options &= ~2;
-		}
-		return this;
-	}
-
-	public boolean isStreaming() {
-		return (options & 2) > 0;
-	}
-
-	// Header data ends here *********************************** static payload
-	// starts now
-
-	public Message key(final Number160 key) {
-		if (!presetContentTypes) {
-			contentType(Content.KEY);
-		}
-		if (keyList == null) {
-			keyList = new ArrayList<Number160>(1);
-		}
-		keyList.add(key);
-		return this;
-	}
-
-	public List<Number160> keyList() {
-		if (keyList == null) {
-			return Collections.emptyList();
-		}
-		return keyList;
-	}
-
-	public Number160 key(final int index) {
-		if (keyList == null || index > keyList.size() - 1) {
-			return null;
-		}
-		return keyList.get(index);
-	}
-
-	public Message bloomFilter(final SimpleBloomFilter<Number160> bloomFilter) {
-		if (!presetContentTypes) {
-			contentType(Content.BLOOM_FILTER);
-		}
-		if (bloomFilterList == null) {
-			bloomFilterList = new ArrayList<SimpleBloomFilter<Number160>>(1);
-		}
-		bloomFilterList.add(bloomFilter);
-		return this;
-	}
-
-	public List<SimpleBloomFilter<Number160>> bloomFilterList() {
-		if (bloomFilterList == null) {
-			return Collections.emptyList();
-		}
-		return bloomFilterList;
-	}
-
-	public SimpleBloomFilter<Number160> bloomFilter(final int index) {
-		if (bloomFilterList == null || index > bloomFilterList.size() - 1) {
-			return null;
-		}
-		return bloomFilterList.get(index);
-	}
-
-	public Message publicKeyAndSign(KeyPair keyPair) {
-		if (!presetContentTypes) {
-			contentType(Content.PUBLIC_KEY_SIGNATURE);
-		}
-		publicKey0(keyPair.getPublic());
-		this.privateKey = keyPair.getPrivate();
-		return this;
-	}
-
-	public Message intValue(final int integer) {
-		if (!presetContentTypes) {
-			contentType(Content.INTEGER);
-		}
-		if (integerList == null) {
-			integerList = new ArrayList<Integer>(1);
-		}
-		this.integerList.add(integer);
-		return this;
-	}
-
-	public List<Integer> intList() {
-		if (integerList == null) {
-			return Collections.emptyList();
-		}
-		return integerList;
-	}
-
-	public Integer intAt(final int index) {
-		if (integerList == null || index > integerList.size() - 1) {
-			return null;
-		}
-		return integerList.get(index);
-	}
-
-	public Message longValue(long long0) {
-		if (!presetContentTypes) {
-			contentType(Content.LONG);
-		}
-		if (longList == null) {
-			longList = new ArrayList<Long>(1);
-		}
-		this.longList.add(long0);
-		return this;
-	}
-
-	public List<Long> longList() {
-		if (longList == null) {
-			return Collections.emptyList();
-		}
-		return longList;
-	}
-
-	public Long longAt(int index) {
-		if (longList == null || index > longList.size() - 1) {
-			return null;
-		}
-		return longList.get(index);
-	}
-
-	public Message neighborsSet(final NeighborSet neighborSet) {
-		if (!presetContentTypes) {
-			contentType(Content.SET_NEIGHBORS);
-		}
-		if (neighborsList == null) {
-			neighborsList = new ArrayList<NeighborSet>(1);
-		}
-		this.neighborsList.add(neighborSet);
-		return this;
-	}
-
-	public List<NeighborSet> neighborsSetList() {
-		if (neighborsList == null) {
-			return Collections.emptyList();
-		}
-		return neighborsList;
-	}
-
-	public NeighborSet neighborsSet(final int index) {
-		if (neighborsList == null || index > neighborsList.size() - 1) {
-			return null;
-		}
-		return neighborsList.get(index);
-	}
-
-	public Message setDataMap(final DataMap dataMap) {
-		if (!presetContentTypes) {
-			contentType(Content.MAP_KEY640_DATA);
-		}
-		if (dataMapList == null) {
-			dataMapList = new ArrayList<DataMap>(1);
-		}
-		this.dataMapList.add(dataMap);
-		return this;
-	}
-
-	public List<DataMap> dataMapList() {
-		if (dataMapList == null) {
-			return Collections.emptyList();
-		}
-		return dataMapList;
-	}
-
-	public DataMap dataMap(final int index) {
-		if (dataMapList == null || index > dataMapList.size() - 1) {
-			return null;
-		}
-		return dataMapList.get(index);
-	}
-
-<<<<<<< HEAD
-	public Message keyCollection(final KeyCollection key) {
-		if (!presetContentTypes) {
-			contentType(Content.SET_KEY640);
-		}
-		if (keyCollectionList == null) {
-			keyCollectionList = new ArrayList<KeyCollection>(1);
-		}
-		keyCollectionList.add(key);
-		return this;
-	}
-
-	public List<KeyCollection> keyCollectionList() {
-		if (keyCollectionList == null) {
-			return Collections.emptyList();
-		}
-		return keyCollectionList;
-	}
-
-	public KeyCollection keyCollection(final int index) {
-		if (keyCollectionList == null || index > keyCollectionList.size() - 1) {
-			return null;
-		}
-		return keyCollectionList.get(index);
-	}
-
-	public Message keyMap640Keys(final KeyMap640Keys keyMap) {
-		if (!presetContentTypes) {
-			contentType(Content.MAP_KEY640_KEYS);
-		}
-		if (keyMap640ListKeys == null) {
-			keyMap640ListKeys = new ArrayList<KeyMap640Keys>(1);
-		}
-		keyMap640ListKeys.add(keyMap);
-		return this;
-	}
-=======
+    /**
+     * Sets or replaces the content type at a specific index.
+     * 
+     * @param index
+     *            The index
+     * @param contentType
+     *            The content type
+     * @return This class
+     */
+    public Message contentType(final int index, final Content contentType) {
+        contentTypes[index] = contentType;
+        return this;
+    }
+
+    /**
+     * Used for deserialization.
+     * 
+     * @param contentTypes
+     *            The content types that were decoded.
+     * @return This class
+     */
+    public Message contentTypes(final Content[] contentTypes) {
+        this.contentTypes = contentTypes;
+        return this;
+    }
+
+    /**
+     * @return The serialized content and references to the respective arrays
+     */
+    public Queue<NumberType> contentRefencencs() {
+        return contentRefencencs;
+    }
+
+    /**
+     * @return True if we have content and not only the header
+     */
+    public boolean hasContent() {
+        return contentRefencencs.size() > 0 || content;
+    }
+
+    /**
+     * @param content
+     *            We can set this already in the header to know if we have content or not
+     * @return This class
+     */
+    public Message hasContent(final boolean content) {
+        this.content = content;
+        return this;
+    }
+
+    // Types of requests
+
+    /**
+     * @return True if this is a request, a regural or a fire and forget
+     */
+    public boolean isRequest() {
+        return type == Type.REQUEST_1 || type == Type.REQUEST_2 || type == Type.REQUEST_3
+                || type == Type.REQUEST_4 || type == Type.REQUEST_FF_1 || type == Type.REQUEST_FF_2;
+    }
+
+    /**
+     * @return True if its a fire and forget, that means we don't expect an answer
+     */
+    public boolean isFireAndForget() {
+        return type == Type.REQUEST_FF_1 || type == Type.REQUEST_FF_2;
+    }
+
+    /**
+     * @return True if the message was ok, or at least send partial data
+     */
+    public boolean isOk() {
+        return type == Type.OK || type == Type.PARTIALLY_OK;
+    }
+
+    /**
+     * @return True if the message arrived, but data was not found or access was denied
+     */
+    public boolean isNotOk() {
+        return type == Type.NOT_FOUND || type == Type.DENIED;
+    }
+
+    /**
+     * @return True if the message contained an unexpected error or behavior
+     */
+    public boolean isError() {
+        return isError(type);
+    }
+
+    /**
+     * @param type
+     *            The type to check
+     * @return True if the message contained an unexpected error or behavior
+     */
+    public static boolean isError(final Type type) {
+        return type == Type.UNKNOWN_ID || type == Type.EXCEPTION || type == Type.CANCEL;
+    }
+
+    /**
+     * @param options
+     *            The option from the last byte of the header
+     * @return This class
+     */
+    public Message options(final int options) {
+        this.options = options;
+        return this;
+    }
+
+    /**
+     * @return The option from the last byte of the header
+     */
+    public int options() {
+        return options;
+    }
+
+    /**
+     * 
+     * @param isKeepAlive
+     *            True if the connection should remain open. We need to announce this in the header, as otherwise the
+     *            other end has an idle handler that will close the connection.
+     * @return This class
+     */
+    public Message keepAlive(final boolean isKeepAlive) {
+        if (isKeepAlive) {
+            options |= 1;
+        } else {
+            options &= ~1;
+        }
+        return this;
+    }
+
+    /**
+     * @return True if this message was sent on a connection that should be kept alive
+     */
+    public boolean isKeepAlive() {
+        return (options & 1) > 0;
+    }
+    
+    public Message streaming() {
+        return streaming(true);
+    }
+
+    public Message streaming(boolean streaming) {
+        if (streaming) {
+            options |= 2;
+        } else {
+            options &= ~2;
+        }
+        return this;
+    }
+
+    public boolean isStreaming() {
+        return (options & 2) > 0;
+    }
+
+    // Header data ends here *********************************** static payload starts now
+
+    public Message key(final Number160 key) {
+        if (!presetContentTypes) {
+            contentType(Content.KEY);
+        }
+        if (keyList == null) {
+            keyList = new ArrayList<Number160>(1);
+        }
+        keyList.add(key);
+        return this;
+    }
+
+    public List<Number160> keyList() {
+        if (keyList == null) {
+            return Collections.emptyList();
+        }
+        return keyList;
+    }
+
+    public Number160 key(final int index) {
+        if (keyList == null || index > keyList.size() - 1) {
+            return null;
+        }
+        return keyList.get(index);
+    }
+
+    public Message bloomFilter(final SimpleBloomFilter<Number160> bloomFilter) {
+        if (!presetContentTypes) {
+            contentType(Content.BLOOM_FILTER);
+        }
+        if (bloomFilterList == null) {
+            bloomFilterList = new ArrayList<SimpleBloomFilter<Number160>>(1);
+        }
+        bloomFilterList.add(bloomFilter);
+        return this;
+    }
+
+    public List<SimpleBloomFilter<Number160>> bloomFilterList() {
+        if (bloomFilterList == null) {
+            return Collections.emptyList();
+        }
+        return bloomFilterList;
+    }
+
+    public SimpleBloomFilter<Number160> bloomFilter(final int index) {
+        if (bloomFilterList == null || index > bloomFilterList.size() - 1) {
+            return null;
+        }
+        return bloomFilterList.get(index);
+    }
+
+    public Message publicKeyAndSign(KeyPair keyPair) {
+        if (!presetContentTypes) {
+            contentType(Content.PUBLIC_KEY_SIGNATURE);
+        }
+        publicKey0(keyPair.getPublic());
+        this.privateKey = keyPair.getPrivate();
+        return this;
+    }
+
+    public Message intValue(final int integer) {
+        if (!presetContentTypes) {
+            contentType(Content.INTEGER);
+        }
+        if (integerList == null) {
+            integerList = new ArrayList<Integer>(1);
+        }
+        this.integerList.add(integer);
+        return this;
+    }
+
+    public List<Integer> intList() {
+        if (integerList == null) {
+            return Collections.emptyList();
+        }
+        return integerList;
+    }
+
+    public Integer intAt(final int index) {
+        if (integerList == null || index > integerList.size() - 1) {
+            return null;
+        }
+        return integerList.get(index);
+    }
+
+    public Message longValue(long long0) {
+        if (!presetContentTypes) {
+            contentType(Content.LONG);
+        }
+        if (longList == null) {
+            longList = new ArrayList<Long>(1);
+        }
+        this.longList.add(long0);
+        return this;
+    }
+
+    public List<Long> longList() {
+        if (longList == null) {
+            return Collections.emptyList();
+        }
+        return longList;
+    }
+
+    public Long longAt(int index) {
+        if (longList == null || index > longList.size() - 1) {
+            return null;
+        }
+        return longList.get(index);
+    }
+
+    public Message neighborsSet(final NeighborSet neighborSet) {
+        if (!presetContentTypes) {
+            contentType(Content.SET_NEIGHBORS);
+        }
+        if (neighborsList == null) {
+            neighborsList = new ArrayList<NeighborSet>(1);
+        }
+        this.neighborsList.add(neighborSet);
+        return this;
+    }
+
+    public List<NeighborSet> neighborsSetList() {
+        if (neighborsList == null) {
+            return Collections.emptyList();
+        }
+        return neighborsList;
+    }
+
+    public NeighborSet neighborsSet(final int index) {
+        if (neighborsList == null || index > neighborsList.size() - 1) {
+            return null;
+        }
+        return neighborsList.get(index);
+    }
+
+    public Message setDataMap(final DataMap dataMap) {
+        if (!presetContentTypes) {
+            contentType(Content.MAP_KEY640_DATA);
+        }
+        if (dataMapList == null) {
+            dataMapList = new ArrayList<DataMap>(1);
+        }
+        this.dataMapList.add(dataMap);
+        return this;
+    }
+
+    public List<DataMap> dataMapList() {
+        if (dataMapList == null) {
+            return Collections.emptyList();
+        }
+        return dataMapList;
+    }
+
+    public DataMap dataMap(final int index) {
+        if (dataMapList == null || index > dataMapList.size() - 1) {
+            return null;
+        }
+        return dataMapList.get(index);
+    }
+
+    public Message keyCollection(final KeyCollection key) {
+        if (!presetContentTypes) {
+            contentType(Content.SET_KEY640);
+        }
+        if (keyCollectionList == null) {
+            keyCollectionList = new ArrayList<KeyCollection>(1);
+        }
+        keyCollectionList.add(key);
+        return this;
+    }
+
+    public List<KeyCollection> keyCollectionList() {
+        if (keyCollectionList == null) {
+            return Collections.emptyList();
+        }
+        return keyCollectionList;
+    }
+
     public KeyCollection keyCollection(final int index) {
         if (keyCollectionList == null || index > keyCollectionList.size() - 1) {
             return null;
@@ -797,48 +728,40 @@
         keyMapByteList.add(keyMap);
         return this;
     }
->>>>>>> 579b11da
-
-	public List<KeyMap640Keys> keyMapKeys640List() {
-		if (keyMap640ListKeys == null) {
-			return Collections.emptyList();
-		}
-		return keyMap640ListKeys;
-	}
-
-	public KeyMap640Keys keyMap640Keys(final int index) {
-		if (keyMap640ListKeys == null || index > keyMap640ListKeys.size() - 1) {
-			return null;
-		}
-		return keyMap640ListKeys.get(index);
-	}
-
-	public Message keyMapByte(final KeyMapByte keyMap) {
-		if (!presetContentTypes) {
-			contentType(Content.MAP_KEY640_BYTE);
-		}
-		if (keyMapByteList == null) {
-			keyMapByteList = new ArrayList<KeyMapByte>(1);
-		}
-		keyMapByteList.add(keyMap);
-		return this;
-	}
-
-<<<<<<< HEAD
-	public List<KeyMapByte> keyMapByteList() {
-		if (keyMapByteList == null) {
-			return Collections.emptyList();
-		}
-		return keyMapByteList;
-	}
-
-	public KeyMapByte keyMapByte(final int index) {
-		if (keyMapByteList == null || index > keyMapByteList.size() - 1) {
-			return null;
-		}
-		return keyMapByteList.get(index);
-	}
-=======
+
+    public List<KeyMapByte> keyMapByteList() {
+        if (keyMapByteList == null) {
+            return Collections.emptyList();
+        }
+        return keyMapByteList;
+    }
+
+    public KeyMapByte keyMapByte(final int index) {
+        if (keyMapByteList == null || index > keyMapByteList.size() - 1) {
+            return null;
+        }
+        return keyMapByteList.get(index);
+    }
+
+    public Message publicKey(final PublicKey publicKey) {
+    	if (!presetContentTypes) {
+            contentType(Content.PUBLIC_KEY);
+        }
+    	if(publicKeyList == null) {
+    		publicKeyList = new ArrayList<PublicKey>(1);
+    	}
+    	publicKeyList.add(publicKey);
+        return this;
+    }
+    
+    private Message publicKey0(final PublicKey publicKey) {
+    	if(publicKeyList == null) {
+    		publicKeyList = new ArrayList<PublicKey>(1);
+    	}
+    	publicKeyList.add(publicKey);
+        return this;
+    }
+
     public List<PublicKey> publicKeyList() {
     	if (publicKeyList == null) {
             return Collections.emptyList();
@@ -874,269 +797,205 @@
     /*public PublicKey getPublicKey() {
         return publicKey;
     }*/
->>>>>>> 579b11da
-
-	public Message publicKey(final PublicKey publicKey) {
-		if (!presetContentTypes) {
-			contentType(Content.PUBLIC_KEY);
-		}
-		if (publicKeyList == null) {
-			publicKeyList = new ArrayList<PublicKey>(1);
-		}
-		publicKeyList.add(publicKey);
-		return this;
+
+    public PrivateKey privateKey() {
+        return privateKey;
+    }
+
+    public Message buffer(final Buffer byteBuf) {
+        if (!presetContentTypes) {
+            contentType(Content.BYTE_BUFFER);
+        }
+        if (bufferList == null) {
+            bufferList = new ArrayList<Buffer>(1);
+        }
+        bufferList.add(byteBuf);
+        return this;
+    }
+
+    public List<Buffer> bufferList() {
+        if (bufferList == null) {
+            return Collections.emptyList();
+        }
+        return bufferList;
+    }
+
+    public Buffer buffer(final int index) {
+        if (bufferList == null || index > bufferList.size() - 1) {
+            return null;
+        }
+        return bufferList.get(index);
+    }
+    
+    public Message trackerData(final TrackerData trackerData) {
+        if (!presetContentTypes) {
+            contentType(Content.SET_TRACKER_DATA);
+        }
+        if (trackerDataList == null) {
+            trackerDataList = new ArrayList<TrackerData>(1);
+        }
+        this.trackerDataList.add(trackerData);
+        return this;
+    }
+
+    public List<TrackerData> trackerDataList() {
+        if (trackerDataList == null) {
+            return Collections.emptyList();
+        }
+        return trackerDataList;
+    }
+
+    public TrackerData trackerData(final int index) {
+        if (trackerDataList == null || index > trackerDataList.size() - 1) {
+            return null;
+        }
+        return trackerDataList.get(index);
+    }
+
+    public Message receivedSignature(SignatureCodec signatureEncode) {
+        this.signatureEncode = signatureEncode;
+        return this;
+    }
+    
+    public SignatureCodec receivedSignature() {
+        return signatureEncode;
+    }
+    
+    //*************************************** End of content payload ********************
+
+    @Override
+    public String toString() {
+        final StringBuilder sb = new StringBuilder("msgid=");
+        return sb.append(messageId()).append(",t=").append(type.toString()).
+        	append(",c=").append(RPC.Commands.find(command).toString()).append(",").append(isUdp()?"udp":"tcp").
+        	append(",s=").append(sender).append(",r=").append(recipient).toString();        
+    }
+
+    // *************************** No transferable objects here *********************************
+
+    /**
+     * If we are setting values from the decoder, then the content type is already set.
+     * 
+     * @param presetContentTypes
+     *            True if the content type is already set.
+     * @return This class
+     */
+    public Message presetContentTypes(final boolean presetContentTypes) {
+        this.presetContentTypes = presetContentTypes;
+        return this;
+    }
+
+    /**
+     * Store the sender of the packet. This is needed for UDP traffic.
+     * 
+     * @param senderSocket
+     *            The sender as we saw it on the interface
+     * @return This class
+     */
+    public Message senderSocket(final InetSocketAddress senderSocket) {
+        this.senderSocket = senderSocket;
+        return this;
+    }
+
+    /**
+     * @return The sender of the packet. This is needed for UDP traffic.
+     */
+    public InetSocketAddress senderSocket() {
+        return senderSocket;
+    }
+    
+    /**
+     * Store the recipient of the packet. This is needed for UDP (especially broadcast) packets
+     * @param recipientSocket The recipient as we saw it on the interface
+     * @return This class
+     */
+    public Message recipientSocket(InetSocketAddress recipientSocket) {
+        this.recipientSocket = recipientSocket;
+        return this;
+    }
+    
+    /**
+     * @return The recipient as we saw it on the interface. This is needed for UDP (especially broadcast) packets
+     */
+    public InetSocketAddress recipientSocket() {
+        return recipientSocket;
+    }
+
+    /**
+     * Set if we have a signed message.
+     * 
+     * @return This class
+     */
+    public Message setHintSign() {
+        sign = true;
+        return this;
+    }
+
+    /**
+     * @return True if message is or should be signed
+     */
+    public boolean isSign() {
+        /*
+         * boolean hasType = false; for (Content type : contentTypes) { if (type == Content.PUBLIC_KEY_SIGNATURE) {
+         * hasType = true; } }
+         */
+        return sign || privateKey != null; // || hasType;
+    }
+
+    /**
+     * @param udp
+     *            True if connection is UDP
+     * @return This class
+     */
+    public Message udp(final boolean udp) {
+        this.udp = udp;
+        return this;
+    }
+
+    /**
+     * @return True if connection is UDP
+     */
+    public boolean isUdp() {
+        return udp;
+    }
+    
+    public Message verified(boolean verified) {
+    	this.verified = verified;
+    	return this;
+    }
+    
+    public boolean verified() {
+    	return verified;
+    }
+    
+    public Message setVerified() {
+    	this.verified = true;
+    	return this;
 	}
 
-	private Message publicKey0(final PublicKey publicKey) {
-		if (publicKeyList == null) {
-			publicKeyList = new ArrayList<PublicKey>(1);
-		}
-		publicKeyList.add(publicKey);
-		return this;
-	}
-
-	public List<PublicKey> publicKeyList() {
-		if (publicKeyList == null) {
-			return Collections.emptyList();
-		}
-		return publicKeyList;
-	}
-
-	public PublicKey publicKey(final int index) {
-		if (publicKeyList == null || index > publicKeyList.size() - 1) {
-			return null;
-		}
-		return publicKeyList.get(index);
-	}
-
-	public Message peerSocketAddresses(Collection<PeerSocketAddress> peerSocketAddresses) {
-		if (!presetContentTypes) {
-			contentType(Content.SET_PEER_SOCKET);
-		}
-		if (this.peerSocketAddresses == null) {
-			this.peerSocketAddresses = new ArrayList<PeerSocketAddress>(peerSocketAddresses.size());
-		}
-		this.peerSocketAddresses.addAll(peerSocketAddresses);
-		return this;
-	}
-
-	public List<PeerSocketAddress> peerSocketAddresses() {
-		if (peerSocketAddresses == null) {
-			return Collections.emptyList();
-		}
-		return peerSocketAddresses;
-	}
-
-	/*
-	 * public PublicKey getPublicKey() { return publicKey; }
-	 */
-
-	public PrivateKey privateKey() {
-		return privateKey;
-	}
-
-	public Message buffer(final Buffer byteBuf) {
-		if (!presetContentTypes) {
-			contentType(Content.BYTE_BUFFER);
-		}
-		if (bufferList == null) {
-			bufferList = new ArrayList<Buffer>(1);
-		}
-		bufferList.add(byteBuf);
-		return this;
-	}
-
-	public List<Buffer> bufferList() {
-		if (bufferList == null) {
-			return Collections.emptyList();
-		}
-		return bufferList;
-	}
-
-	public Buffer buffer(final int index) {
-		if (bufferList == null || index > bufferList.size() - 1) {
-			return null;
-		}
-		return bufferList.get(index);
-	}
-
-	public Message trackerData(final TrackerData trackerData) {
-		if (!presetContentTypes) {
-			contentType(Content.SET_TRACKER_DATA);
-		}
-		if (trackerDataList == null) {
-			trackerDataList = new ArrayList<TrackerData>(1);
-		}
-		this.trackerDataList.add(trackerData);
-		return this;
-	}
-
-	public List<TrackerData> trackerDataList() {
-		if (trackerDataList == null) {
-			return Collections.emptyList();
-		}
-		return trackerDataList;
-	}
-
-	public TrackerData trackerData(final int index) {
-		if (trackerDataList == null || index > trackerDataList.size() - 1) {
-			return null;
-		}
-		return trackerDataList.get(index);
-	}
-
-	public Message receivedSignature(SignatureCodec signatureEncode) {
-		this.signatureEncode = signatureEncode;
-		return this;
-	}
-
-	public SignatureCodec receivedSignature() {
-		return signatureEncode;
-	}
-
-	// *************************************** End of content payload
-	// ********************
-
-	@Override
-	public String toString() {
-		final StringBuilder sb = new StringBuilder("msgid=");
-		return sb.append(messageId()).append(",t=").append(type.toString()).append(",c=")
-				.append(RPC.Commands.find(command).toString()).append(",").append(isUdp() ? "udp" : "tcp")
-				.append(",s=").append(sender).append(",r=").append(recipient).toString();
-	}
-
-	// *************************** No transferable objects here
-	// *********************************
-
-	/**
-	 * If we are setting values from the decoder, then the content type is
-	 * already set.
-	 * 
-	 * @param presetContentTypes
-	 *            True if the content type is already set.
-	 * @return This class
-	 */
-	public Message presetContentTypes(final boolean presetContentTypes) {
-		this.presetContentTypes = presetContentTypes;
-		return this;
-	}
-
-	/**
-	 * Store the sender of the packet. This is needed for UDP traffic.
-	 * 
-	 * @param senderSocket
-	 *            The sender as we saw it on the interface
-	 * @return This class
-	 */
-	public Message senderSocket(final InetSocketAddress senderSocket) {
-		this.senderSocket = senderSocket;
-		return this;
-	}
-
-	/**
-	 * @return The sender of the packet. This is needed for UDP traffic.
-	 */
-	public InetSocketAddress senderSocket() {
-		return senderSocket;
-	}
-
-	/**
-	 * Store the recipient of the packet. This is needed for UDP (especially
-	 * broadcast) packets
-	 * 
-	 * @param recipientSocket
-	 *            The recipient as we saw it on the interface
-	 * @return This class
-	 */
-	public Message recipientSocket(InetSocketAddress recipientSocket) {
-		this.recipientSocket = recipientSocket;
-		return this;
-	}
-
-	/**
-	 * @return The recipient as we saw it on the interface. This is needed for
-	 *         UDP (especially broadcast) packets
-	 */
-	public InetSocketAddress recipientSocket() {
-		return recipientSocket;
-	}
-
-	/**
-	 * Set if we have a signed message.
-	 * 
-	 * @return This class
-	 */
-	public Message setHintSign() {
-		sign = true;
-		return this;
-	}
-
-	/**
-	 * @return True if message is or should be signed
-	 */
-	public boolean isSign() {
-		/*
-		 * boolean hasType = false; for (Content type : contentTypes) { if (type
-		 * == Content.PUBLIC_KEY_SIGNATURE) { hasType = true; } }
-		 */
-		return sign || privateKey != null; // || hasType;
-	}
-
-	/**
-	 * @param udp
-	 *            True if connection is UDP
-	 * @return This class
-	 */
-	public Message udp(final boolean udp) {
-		this.udp = udp;
-		return this;
-	}
-
-	/**
-	 * @return True if connection is UDP
-	 */
-	public boolean isUdp() {
-		return udp;
-	}
-
-	public Message verified(boolean verified) {
-		this.verified = verified;
-		return this;
-	}
-
-	public boolean verified() {
-		return verified;
-	}
-
-	public Message setVerified() {
-		this.verified = true;
-		return this;
-	}
-
-	/**
-	 * @param done
-	 *            True if message decoding or encoding is done
-	 * @return This class
-	 */
-	public Message done(final boolean done) {
-		this.done = done;
-		return this;
-	}
-
-	/**
-	 * Set done to true if message decoding or encoding is done.
-	 * 
-	 * @return This class
-	 */
-	public Message setDone() {
-		this.done = true;
-		return this;
-	}
-
-	/**
-	 * @return True if message decoding or encoding is done
-	 */
-	public boolean isDone() {
-		return done;
-	}
+    /**
+     * @param done
+     *            True if message decoding or encoding is done
+     * @return This class
+     */
+    public Message done(final boolean done) {
+        this.done = done;
+        return this;
+    }
+    
+    /**
+     * Set done to true if message decoding or encoding is done.
+     * @return This class
+     */
+    public Message setDone() {
+        this.done = true;
+        return this;
+    }
+
+    /**
+     * @return True if message decoding or encoding is done
+     */
+    public boolean isDone() {
+        return done;
+    }
 }