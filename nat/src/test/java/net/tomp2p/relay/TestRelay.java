package net.tomp2p.relay;

import java.util.Arrays;
import java.util.Collection;
import java.util.HashSet;
import java.util.Map;
import java.util.Random;
import java.util.Set;

import net.tomp2p.Utils2;
import net.tomp2p.connection.PeerConnection;
import net.tomp2p.futures.BaseFuture;
import net.tomp2p.futures.BaseFutureListener;
import net.tomp2p.futures.FutureChannelCreator;
import net.tomp2p.futures.FutureDirect;
import net.tomp2p.futures.FutureDone;
<<<<<<< HEAD
=======
import net.tomp2p.futures.FuturePeerConnection;
>>>>>>> 4e1af4e5
import net.tomp2p.futures.FuturePut;
import net.tomp2p.p2p.Peer;
import net.tomp2p.p2p.PeerMaker;
import net.tomp2p.peers.Number160;
import net.tomp2p.peers.PeerAddress;
import net.tomp2p.peers.PeerMap;
import net.tomp2p.peers.PeerMapConfiguration;
import net.tomp2p.rpc.DispatchHandler;
import net.tomp2p.rpc.ObjectDataReply;
import net.tomp2p.storage.Data;

import org.junit.Assert;
import org.junit.Test;

public class TestRelay {

    @Test
    public void testSetupRelayPeers() throws Exception {
        final Random rnd = new Random(42);
        final int nrOfNodes = 200;
        Peer master = null;
        Peer unreachablePeer = null;
        try {
            // setup test peers
            Peer[] peers = Utils2.createNodes(nrOfNodes, rnd, 4001);
            master = peers[0];
            Utils2.perfectRouting(peers);
            for(Peer peer:peers) {
            	RelayRPC.setup(peer);
            }

            // Test setting up relay peers
            unreachablePeer = new PeerMaker(Number160.createHash(rnd.nextInt())).ports(5000).makeAndListen();
            RelayPeer rp = new RelayPeer(unreachablePeer);
            
            RelayFuture rf = new RelayBuilder(rp).bootstrapAddress(master.getPeerAddress()).start();
            rf.awaitUninterruptibly();
            RelayManager manager = rf.relayManager();
            Assert.assertTrue(rf.isSuccess());
            Assert.assertEquals(manager, rf.relayManager());
            Assert.assertTrue(manager.getRelayAddresses().size() > 0);
            Assert.assertTrue(manager.getRelayAddresses().size() == PeerAddress.MAX_RELAYS);
            Assert.assertEquals(manager.getRelayAddresses().size(), unreachablePeer.getPeerAddress().getPeerSocketAddresses().length);

        } finally {
            if (master != null) {
                unreachablePeer.shutdown().await();
                master.shutdown().await();
            }
        }
    }

    @Test
    public void testRelay() throws Exception {
        final Random rnd = new Random(42);
        final int nrOfNodes = 200;
        Peer master = null;
        Peer slave = null;
        try {
            // setup test peers
            Peer[] peers = Utils2.createNodes(nrOfNodes, rnd, 4001);
            master = peers[0];
            Utils2.perfectRouting(peers);
            for(Peer peer:peers) {
            	RelayRPC.setup(peer);
            }

            // Test setting up relay peers
            slave = new PeerMaker(Number160.createHash(rnd.nextInt())).ports(13337).makeAndListen();
            RelayPeer rp = new RelayPeer(slave);

            RelayFuture rf = new RelayBuilder(rp).bootstrapAddress(master.getPeerAddress()).start();
            rf.awaitUninterruptibly();

            Assert.assertTrue(rf.isSuccess());

            //Check if flags are set correctly
            Assert.assertTrue(slave.getPeerAddress().isRelayed());
            Assert.assertFalse(slave.getPeerAddress().isFirewalledTCP());
            Assert.assertFalse(slave.getPeerAddress().isFirewalledUDP());

            // Ping the unreachable peer from any peer
            System.out.print("Send TCP ping to unreachable peer");
            BaseFuture f3 = peers[rnd.nextInt(nrOfNodes)].ping().setTcpPing().setPeerAddress(slave.getPeerAddress()).start();
            f3.awaitUninterruptibly();
            System.err.println(f3.getFailedReason());
            Assert.assertTrue(f3.isSuccess());
            System.out.println("...done");

            System.out.print("Send direct message to unreachable peer");
            final String request = "Hello ";
            final String response = "World!";
            slave.setObjectDataReply(new ObjectDataReply() {
                public Object reply(PeerAddress sender, Object request) throws Exception {
                    Assert.assertEquals(request.toString(), request);
                    return response;
                }
            });
            FutureDirect fd = peers[rnd.nextInt(nrOfNodes)].sendDirect(slave.getPeerAddress()).setObject(request).start();

            fd.addListener(new BaseFutureListener<FutureDirect>() {
                public void operationComplete(FutureDirect future) throws Exception {
                    Assert.assertEquals(response, future.object());
                }

                public void exceptionCaught(Throwable t) throws Exception {
                    Assert.fail(t.getMessage());
                }
            });
            fd.awaitUninterruptibly();
            System.out.println("...done");
            Thread.sleep(100);

        } finally {
            if (slave != null) {
                slave.shutdown().await();
            }
            if (master != null) {
                master.shutdown().await();
            }
        }
    }

    @Test
    public void testRelayRouting() throws Exception {
        final Random rnd = new Random(42);
        final int nrOfNodes = 8; //test only works if total nr of nodes is < 8
        Peer master = null;
        Peer slave = null;
        try {
            // setup test peers
            Peer[] peers = Utils2.createNodes(nrOfNodes, rnd, 4001);
            master = peers[0];
            Utils2.perfectRouting(peers);
            for(Peer peer:peers) {
            	RelayRPC.setup(peer);
            }

            // Set up unreachable peer
            slave = new PeerMaker(Number160.createHash("urp")).ports(13337).makeAndListen();
            RelayPeer rp = new RelayPeer(slave);
            
            RelayFuture rf = new RelayBuilder(rp).bootstrapAddress(master.getPeerAddress()).start();
            rf.awaitUninterruptibly();
            Assert.assertTrue(rf.isSuccess());
            
            PeerAddress relayPeer = rf.relayManager().getRelayAddresses().iterator().next();
            Peer found = null;
            for(Peer p:peers) {
            	if(p.getPeerAddress().equals(relayPeer)) {
            		found = p;
            		break;
            	}
            }
            
            Thread.sleep(1000);

            int nrOfNeighbors = getNeighbors(found).size();
            //we have in total 9 peers, we should find 8 as neighbors
            Assert.assertEquals(8, nrOfNeighbors);
            
            System.err.println("neighbors: "+nrOfNeighbors);

            //Shut down a peer
            Thread.sleep(3000);
            peers[nrOfNodes - 1].shutdown().await();
            peers[nrOfNodes - 2].shutdown().await();
            peers[nrOfNodes - 3].shutdown().await();

            /*
             * needed because failure of a node is detected with periodic
             * heartbeat and the routing table of the relay peers are also
             * updated periodically
             */
            Thread.sleep(15000);

            Assert.assertEquals(nrOfNeighbors - 3, getNeighbors(found).size());

        } finally {
            if (slave != null) {
                slave.shutdown().await();
            }
            if (master != null) {
                master.shutdown().await();
            }
        }
    }

    @Test
    public void testRelayFailed() throws Exception {
        final Random rnd = new Random(42);
        final int nrOfNodes = 20;
        Peer master = null;
        Peer slave = null;
        try {
            // setup test peers
            Peer[] peers = Utils2.createNodes(nrOfNodes, rnd, 4001);
            master = peers[0];
            Utils2.perfectRouting(peers);
            for(Peer peer:peers) {
            	RelayRPC.setup(peer);
            }

            // Set up relays
            slave = new PeerMaker(Number160.createHash(rnd.nextInt())).ports(13337).makeAndListen();
            RelayPeer rp = new RelayPeer(slave);

            RelayFuture rf = new RelayBuilder(rp).bootstrapAddress(master.getPeerAddress()).start();
            rf.awaitUninterruptibly();
            Assert.assertTrue(rf.isSuccess());
            RelayManager manager = rf.relayManager();

            Set<PeerAddress> relays = new HashSet<PeerAddress>(manager.getRelayAddresses());

            //Shut down a random relay peer
            Peer shutdownPeer = null;
            for (Peer peer : peers) {
                if (relays.contains(peer.getPeerAddress())) {
                    shutdownPeer = peer;
                    BaseFuture fd = peer.shutdown();
                    fd.awaitUninterruptibly();
                    break;
                }
            }

            //needed because failure of a node is detected with periodic heartbeat
            Thread.sleep(5000);

            Set<PeerAddress> newRelays = new HashSet<PeerAddress>(manager.getRelayAddresses());
            Assert.assertNotNull(shutdownPeer);
            Assert.assertEquals(manager.maxRelays(), newRelays.size());
            Assert.assertTrue(!newRelays.contains(shutdownPeer.getPeerAddress()));
            newRelays.removeAll(relays);
            Assert.assertEquals(1, newRelays.size());

        } finally {
            if (slave != null) {
                slave.shutdown().await();
            }
            if (master != null) {
                master.shutdown().await();
            }
        }
    }

    @Test
    public void testRelayRPC() throws Exception {
        Peer master = null;
        Peer slave = null;
        try {
            final Random rnd = new Random(42);
            Peer[] peers = Utils2.createNodes(2, rnd, 4000);
            master = peers[0]; // the relay peer
            RelayRPC.setup(master); // register relayRPC ioHandler
            slave = peers[1];

            // create channel creator
            FutureChannelCreator fcc = slave.getConnectionBean().reservation().create(1, PeerAddress.MAX_RELAYS);
            fcc.awaitUninterruptibly();
<<<<<<< HEAD
            FutureDone<Void> futureDone = RelayRPC.setup(slave).setupRelay(master.getPeerAddress(), fcc.getChannelCreator());
            futureDone.awaitUninterruptibly();

            //Check if permanent peer connection was created
            Assert.assertTrue(futureDone.isSuccess());
            //TODO: 
//            FuturePeerConnection fpc = rcf.futurePeerConnection();
//            Assert.assertEquals(master.getPeerAddress(), fpc.getObject().remotePeer());
//            Assert.assertTrue(fpc.getObject().channelFuture().channel().isActive());
//            Assert.assertTrue(fpc.getObject().channelFuture().channel().isOpen());
=======

            final FuturePeerConnection fpc = slave.createPeerConnection(master.getPeerAddress());
            FutureDone<PeerConnection> rcf = RelayRPC.setup(slave).setupRelay(fcc.getChannelCreator(), fpc);
            rcf.awaitUninterruptibly();

            //Check if permanent peer connection was created
            Assert.assertTrue(rcf.isSuccess());
            Assert.assertEquals(master.getPeerAddress(), fpc.getObject().remotePeer());
            Assert.assertTrue(fpc.getObject().channelFuture().channel().isActive());
            Assert.assertTrue(fpc.getObject().channelFuture().channel().isOpen());
>>>>>>> 4e1af4e5

        } finally {
            master.shutdown().await();
            slave.shutdown().await();
        }
    }
    
    @Test
    public void testRelayDHT() throws Exception {
    	final Random rnd = new Random(42);
    	 Peer master = null;
         Peer slave = null;
         try {
             Peer[] peers = Utils2.createNodes(100, rnd, 4000);
             master = peers[0]; // the relay peer
             Utils2.perfectRouting(peers);
             for(Peer peer:peers) {
             	RelayRPC.setup(peer);
             }
             PeerMapConfiguration pmc = new PeerMapConfiguration(Number160.createHash(rnd.nextInt()));
            
             slave = new PeerMaker(Number160.createHash(rnd.nextInt())).peerMap(new PeerMap(pmc)).ports(13337).makeAndListen();
             RelayPeer rp = new RelayPeer(slave);
             
             RelayFuture rf = new RelayBuilder(rp).bootstrapAddress(master.getPeerAddress()).start();
             
             rf.awaitUninterruptibly();
             System.err.println("ERRERO:"+rf.getFailedReason());
             Assert.assertTrue(rf.isSuccess());
             RelayManager manager = rf.relayManager();
             System.err.println("relays: "+manager.getRelayAddresses());
             System.err.println("psa: "+Arrays.toString(slave.getPeerAddress().getPeerSocketAddresses()));
             manager.publishNeighbors();
             Thread.sleep(3000);
             FuturePut futurePut = peers[33].put(slave.getPeerID()).setData(new Data("hello")).start().awaitUninterruptibly();
             Assert.assertTrue(futurePut.isSuccess());
             Assert.assertTrue(futurePut.getRawResult().containsKey(slave.getPeerAddress()));
             System.err.println("here!!!!!");
             
         } finally {
             master.shutdown().await();
             //lave.shutdown().await();
         }
    }

    private Collection<PeerAddress> getNeighbors(Peer peer) {
    	Map<Number160, DispatchHandler> handlers = peer.getConnectionBean().dispatcher().searchHandler(5);
    	handlers.remove(peer.getPeerID());
    	DispatchHandler dh = handlers.values().iterator().next();
    	return ((RelayNeighborRPC)dh).getAll(); 
    }

}<|MERGE_RESOLUTION|>--- conflicted
+++ resolved
@@ -14,10 +14,7 @@
 import net.tomp2p.futures.FutureChannelCreator;
 import net.tomp2p.futures.FutureDirect;
 import net.tomp2p.futures.FutureDone;
-<<<<<<< HEAD
-=======
 import net.tomp2p.futures.FuturePeerConnection;
->>>>>>> 4e1af4e5
 import net.tomp2p.futures.FuturePut;
 import net.tomp2p.p2p.Peer;
 import net.tomp2p.p2p.PeerMaker;
@@ -277,18 +274,6 @@
             // create channel creator
             FutureChannelCreator fcc = slave.getConnectionBean().reservation().create(1, PeerAddress.MAX_RELAYS);
             fcc.awaitUninterruptibly();
-<<<<<<< HEAD
-            FutureDone<Void> futureDone = RelayRPC.setup(slave).setupRelay(master.getPeerAddress(), fcc.getChannelCreator());
-            futureDone.awaitUninterruptibly();
-
-            //Check if permanent peer connection was created
-            Assert.assertTrue(futureDone.isSuccess());
-            //TODO: 
-//            FuturePeerConnection fpc = rcf.futurePeerConnection();
-//            Assert.assertEquals(master.getPeerAddress(), fpc.getObject().remotePeer());
-//            Assert.assertTrue(fpc.getObject().channelFuture().channel().isActive());
-//            Assert.assertTrue(fpc.getObject().channelFuture().channel().isOpen());
-=======
 
             final FuturePeerConnection fpc = slave.createPeerConnection(master.getPeerAddress());
             FutureDone<PeerConnection> rcf = RelayRPC.setup(slave).setupRelay(fcc.getChannelCreator(), fpc);
@@ -299,7 +284,6 @@
             Assert.assertEquals(master.getPeerAddress(), fpc.getObject().remotePeer());
             Assert.assertTrue(fpc.getObject().channelFuture().channel().isActive());
             Assert.assertTrue(fpc.getObject().channelFuture().channel().isOpen());
->>>>>>> 4e1af4e5
 
         } finally {
             master.shutdown().await();
