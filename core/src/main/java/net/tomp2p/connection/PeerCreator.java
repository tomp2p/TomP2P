--- conflicted
+++ resolved
@@ -241,11 +241,7 @@
 		final PeerSocketAddress peerSocketAddress = new PeerSocketAddress(outsideAddress, channelServerConfiguration.
 				ports().tcpPort(), channelServerConfiguration.ports().udpPort());
 		final PeerAddress self = new PeerAddress(peerId, peerSocketAddress,
-<<<<<<< HEAD
-		        channelServerConficuration.isBehindFirewall(), channelServerConficuration.isBehindFirewall(), false, false,
-=======
 		        channelServerConfiguration.isBehindFirewall(), channelServerConfiguration.isBehindFirewall(), false, false,
->>>>>>> db4df75a
 		        PeerAddress.EMPTY_PEER_SOCKET_ADDRESSES);
 		return self;
 	}
