--- conflicted
+++ resolved
@@ -27,11 +27,7 @@
  */
 public class FutureWrapper<K extends BaseFuture> extends BaseFutureImpl<K> {
     
-<<<<<<< HEAD
-    private K wrappedFuture;
-=======
     private K wrappedFuture;  
->>>>>>> 05feff8a
 
     /**
      * Wait for the future, which will cause this future to complete if the
