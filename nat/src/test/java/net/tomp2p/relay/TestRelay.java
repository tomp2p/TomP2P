--- conflicted
+++ resolved
@@ -107,7 +107,6 @@
 			Assert.assertTrue(startRelay.isSuccess());
 
 			// find neighbors again
-<<<<<<< HEAD
 			futureBootstrap = unreachablePeer.bootstrap().peerAddress(peers[0].peerAddress()).start();
 			futureBootstrap.awaitUninterruptibly();
 			Assert.assertTrue(futureBootstrap.isSuccess());
@@ -233,80 +232,13 @@
 
 			// Test setting up relay peers
 			unreachablePeer = new PeerBuilder(Number160.createHash(rnd.nextInt())).ports(13337).start();
-=======
-         	futureBootstrap = unreachablePeer.bootstrap().peerAddress(peers[0].peerAddress()).start();
-         	futureBootstrap.awaitUninterruptibly();
-         	Assert.assertTrue(futureBootstrap.isSuccess());
-            
-         	boolean otherPeersHaveRelay = false;
-            
-            
-            for(Peer peer:peers) {
-            	if(peer.peerBean().peerMap().allOverflow().contains(unreachablePeer.peerAddress())) {
-            		for(PeerAddress pa: peer.peerBean().peerMap().allOverflow()) {
-            			if(pa.peerId().equals(unreachablePeer.peerID())) {
-            				if(pa.peerSocketAddresses().size() > 0) {
-            					otherPeersHaveRelay = true;
-            				}
-            				System.err.println("-->"+pa.peerSocketAddresses());
-            				System.err.println("relay="+pa.isRelayed());
-            			}
-            		}
-            		System.err.println("check 1! "+peer.peerAddress());
-            	}
-            	
-            	
-            	
-            }
-            Assert.assertTrue(otherPeersHaveRelay);
-            
-            //wait for maintenance
-            Thread.sleep(3000);
-            
-            boolean otherPeersMe = false;
-            for(Peer peer:peers) {
-            	
-            	if(peer.peerBean().peerMap().all().contains(unreachablePeer.peerAddress())) {
-            		System.err.println("check 2! "+peer.peerAddress());
-            		otherPeersMe = true;
-            	}
-            }
-            Assert.assertTrue(otherPeersMe);
-            
-
-        } finally {
-            if (master != null) {
-                unreachablePeer.shutdown().await();
-                master.shutdown().await();
-            }
-        }
-    }
-    
-    @Test
-    public void testRelaySendDirect() throws Exception {
-        final Random rnd = new Random(42);
-        final int nrOfNodes = 100;
-        Peer master = null;
-        Peer unreachablePeer = null;
-        try {
-            // setup test peers
-            Peer[] peers = UtilsNAT.createNodes(nrOfNodes, rnd, 4001);
-            master = peers[0];
-            UtilsNAT.perfectRouting(peers);
-            for(Peer peer:peers) {
-            	new PeerBuilderNAT(peer).start();
-            }
-
-            // Test setting up relay peers
-         	unreachablePeer = new PeerBuilder(Number160.createHash(rnd.nextInt())).ports(13337).start();
-         	PeerNAT uNat = new PeerBuilderNAT(unreachablePeer).start();
-         	
-         	FutureRelayNAT fbn = uNat.startRelay(master.peerAddress());
-         	fbn.awaitUninterruptibly();
-         	Assert.assertTrue(fbn.isSuccess());
-            
-            
-         	System.out.print("Send direct message to unreachable peer");
+			PeerNAT uNat = new PeerBuilderNAT(unreachablePeer).start();
+
+			FutureRelayNAT fbn = uNat.startRelay(master.peerAddress());
+			fbn.awaitUninterruptibly();
+			Assert.assertTrue(fbn.isSuccess());
+
+			System.out.print("Send direct message to unreachable peer");
             final String request = "Hello ";
             final String response = "World!";
             
@@ -328,127 +260,6 @@
             //Assert.assertEquals(fd.wrappedFuture().responseMessage().senderSocket().getPort(), 4001);
             //TODO: this case is true for rcon
             Assert.assertEquals(unreachablePeer.peerID(), fd.wrappedFuture().responseMessage().sender().peerId());
-            
-
-        } finally {
-            if (unreachablePeer != null) {
-            	unreachablePeer.shutdown().await();
-            }
-            if (master != null) {
-                master.shutdown().await();
-            }
-        }
-    }
-
-    
-    @Test
-    public void testRelaySendDirect2() throws Exception {
-        final Random rnd = new Random(42);
-        final int nrOfNodes = 100;
-        Peer master = null;
-        Peer unreachablePeer = null;
-        try {
-            // setup test peers
-            Peer[] peers = UtilsNAT.createNodes(nrOfNodes, rnd, 4001);
-            master = peers[0];
-            UtilsNAT.perfectRouting(peers);
-            for(Peer peer:peers) {
-            	new PeerBuilderNAT(peer).start();
-            }
-
-            // Test setting up relay peers
-         	unreachablePeer = new PeerBuilder(Number160.createHash(rnd.nextInt())).ports(13337).start();
-         	PeerNAT uNat = new PeerBuilderNAT(unreachablePeer).start();
-         	
-         	FutureRelayNAT fbn = uNat.startRelay(master.peerAddress());
-         	fbn.awaitUninterruptibly();
-         	Assert.assertTrue(fbn.isSuccess());
-            
-            
-         	System.out.print("Send direct message to unreachable peer");
-            final String request = "Hello ";
-            final String response = "World!";
-            
-            unreachablePeer.objectDataReply(new ObjectDataReply() {
-                public Object reply(PeerAddress sender, Object request) throws Exception {
-                    Assert.assertEquals(request.toString(), request);
-                    return response;
-                }
-            });
-            
-            FutureDirect fd = peers[42].sendDirect(unreachablePeer.peerAddress()).object(request).start().awaitUninterruptibly();
-            //fd.awaitUninterruptibly();
-            if(fd.futureResponse().responseMessage() == null) {
-            	System.err.println("aoeuo");
-            }
-            Assert.assertEquals(response, fd.object());
-            //make sure we did not receive it from the unreachable peer with port 13337
-            //System.err.println(fd.getWrappedFuture());
-            //TODO: this case is true for relay
-            //Assert.assertEquals(fd.wrappedFuture().responseMessage().senderSocket().getPort(), 4001);
-            //TODO: this case is true for rcon
-            Assert.assertEquals(unreachablePeer.peerID(), fd.wrappedFuture().responseMessage().sender().peerId());
-            
-
-        } finally {
-            if (unreachablePeer != null) {
-            	unreachablePeer.shutdown().await();
-            }
-            if (master != null) {
-                master.shutdown().await();
-            }
-        }
-    }
-
-    @Test
-    public void testRelayRouting() throws Exception {
-        final Random rnd = new Random(42);
-        final int nrOfNodes = 8; //test only works if total nr of nodes is < 8
-        Peer master = null;
-        Peer unreachablePeer = null;
-        try {
-            // setup test peers
-            Peer[] peers = UtilsNAT.createNodes(nrOfNodes, rnd, 4001);
-            master = peers[0];
-            UtilsNAT.perfectRouting(peers);
-            for(Peer peer:peers) {
-            	new PeerBuilderNAT(peer).start();
-            }
-
-            // Test setting up relay peers
-         	unreachablePeer = new PeerBuilder(Number160.createHash(rnd.nextInt())).ports(13337).start();
-         	PeerAddress upa = unreachablePeer.peerBean().serverPeerAddress();
-         	upa = upa.changeFirewalledTCP(true).changeFirewalledUDP(true);
-         	unreachablePeer.peerBean().serverPeerAddress(upa);
-         	// find neighbors
-         	FutureBootstrap futureBootstrap = unreachablePeer.bootstrap().peerAddress(peers[0].peerAddress()).start();
-         	futureBootstrap.awaitUninterruptibly();
-         	Assert.assertTrue(futureBootstrap.isSuccess());
-         	//setup relay
->>>>>>> b4c26dc9
-			PeerNAT uNat = new PeerBuilderNAT(unreachablePeer).start();
-
-			FutureRelayNAT fbn = uNat.startRelay(master.peerAddress());
-			fbn.awaitUninterruptibly();
-			Assert.assertTrue(fbn.isSuccess());
-
-			System.out.print("Send direct message to unreachable peer");
-			final String request = "Hello ";
-			final String response = "World!";
-
-			unreachablePeer.objectDataReply(new ObjectDataReply() {
-				public Object reply(PeerAddress sender, Object request) throws Exception {
-					Assert.assertEquals(request.toString(), request);
-					return response;
-				}
-			});
-
-			FutureDirect fd = peers[42].sendDirect(unreachablePeer.peerAddress()).object(request).start()
-					.awaitUninterruptibly();
-			// fd.awaitUninterruptibly();
-			Assert.assertEquals(response, fd.object());
-			// make sure we did receive it from the unreachable peer with id
-			Assert.assertEquals(unreachablePeer.peerID(), fd.wrappedFuture().responseMessage().sender().peerId());
 		} finally {
 			if (unreachablePeer != null) {
 				unreachablePeer.shutdown().await();
@@ -674,7 +485,6 @@
 	}
 
 	@Test
-<<<<<<< HEAD
 	public void testRelayDHTPutGet() throws Exception {
 		final Random rnd = new Random(42);
 		PeerDHT master = null;
@@ -722,7 +532,7 @@
 
 			FutureGet futureGet = peers[8].get(unreachablePeer.peerID()).routingConfiguration(r).requestP2PConfiguration(rp)
 					.start();
-			futureGet.futureRequests().awaitUninterruptibly();
+			futureGet.awaitUninterruptibly();
 			Assert.assertTrue(futureGet.isSuccess());
 
 			// we cannot see the peer in futurePut.rawResult, as the relayed is the slowest and we finish
@@ -832,154 +642,6 @@
 		}
 	}
 
-=======
-    public void testRelayDHTPutGet() throws Exception {
-        final Random rnd = new Random(42);
-         PeerDHT master = null;
-         PeerDHT unreachablePeer = null;
-         try {
-        	 PeerDHT[] peers = UtilsNAT.createNodesPeer(10, rnd, 4000);
-             master = peers[0]; // the relay peer
-             UtilsNAT.perfectRouting(peers);
-             for(PeerDHT peer:peers) {
-            	 new PeerBuilderNAT(peer.peer()).start();
-             }
-             
-             // Test setting up relay peers
- 			unreachablePeer = new PeerBuilderDHT(new PeerBuilder(Number160.createHash(rnd.nextInt())).ports(13337).start()).start();
- 			PeerNAT uNat = new PeerBuilderNAT(unreachablePeer.peer()).start();
- 			
- 			FutureRelayNAT fbn = uNat.startRelay(master.peerAddress());
- 			fbn.awaitUninterruptibly();
- 			Assert.assertTrue(fbn.isSuccess());
- 			
- 			//unreachablePeer.peer().bootstrap().peerAddress(master.peerAddress()).start();
-             
-            // PeerMapConfiguration pmc = new PeerMapConfiguration(Number160.createHash(rnd.nextInt()));
-            
-            // slave = new PeerMaker(Number160.ONE).peerMap(new PeerMap(pmc)).ports(13337).makeAndListen();
-            // FutureRelay rf = new RelayConf(slave).bootstrapAddress(master.getPeerAddress()).start().awaitUninterruptibly();
-            // Assert.assertTrue(rf.isSuccess());
-            // RelayManager manager = rf.relayManager();
-            // System.err.println("relays: "+manager.getRelayAddresses());
-            // System.err.println("psa: "+ slave.getPeerAddress().getPeerSocketAddresses());
-             //wait for maintenance to kick in
-             Thread.sleep(5000);
-             
-             printMapStatus(unreachablePeer, peers);
-             
-             RoutingConfiguration r = new RoutingConfiguration(5, 1, 1);
-             RequestP2PConfiguration rp = new RequestP2PConfiguration(1, 1, 0);
-             
-             System.err.println(unreachablePeer.peerID());
-             
-             FuturePut futurePut = peers[8].put(unreachablePeer.peerID()).data(new Data("hello")).routingConfiguration(r).requestP2PConfiguration(rp).start().awaitUninterruptibly();
-             //the relayed one is the slowest, so we need to wait for it!
-             futurePut.awaitUninterruptibly();
-             futurePut.futureRequests().awaitUninterruptibly();
-             System.err.println(futurePut.failedReason());
-             System.err.println("peer8="+peers[8].peerAddress());
-             
-             Assert.assertTrue(futurePut.isSuccess());
-             Assert.assertTrue(unreachablePeer.storageLayer().contains(new Number640(unreachablePeer.peerID(), Number160.ZERO, Number160.ZERO, Number160.ZERO)));
-             //Thread.sleep(5000);
-             FutureGet futureGet = peers[8].get(unreachablePeer.peerID()).routingConfiguration(r).requestP2PConfiguration(rp).start();
-             futureGet.awaitUninterruptibly();
-             Assert.assertTrue(futureGet.isSuccess());
-             
-             //we cannot see the peer in futurePut.rawResult, as the relayed is the slowest and we finish earlier than that.
-             
-             
-             
-         } finally {
-             master.shutdown().await();
-             unreachablePeer.shutdown().await();
-         }
-    }
-	
-	@Test
-    public void testRelayDHTPutGet2() throws Exception {
-        final Random rnd = new Random(42);
-         PeerDHT master = null;
-         PeerDHT unreachablePeer1 = null;
-         PeerDHT unreachablePeer2 = null;
-         try {
-        	 PeerDHT[] peers = UtilsNAT.createNodesPeer(10, rnd, 4000);
-             master = peers[0]; // the relay peer
-            
-             for(PeerDHT peer:peers) {
-            	 new PeerBuilderNAT(peer.peer()).start();
-             }
-             
-             // Test setting up relay peers
-            unreachablePeer1 = new PeerBuilderDHT(new PeerBuilder(Number160.createHash(rnd.nextInt())).ports(13337).start()).start();
-            unreachablePeer1.peer().peerBean().serverPeerAddress(unreachablePeer1.peer().peerAddress().changeFirewalledTCP(true).changeFirewalledUDP(true));
- 			PeerNAT uNat1 = new PeerBuilderNAT(unreachablePeer1.peer()).start();
- 			FutureRelayNAT fbn1 = uNat1.startRelay(master.peerAddress());
- 			fbn1.awaitUninterruptibly();
- 			Assert.assertTrue(fbn1.isSuccess());
- 			//
- 			unreachablePeer2 = new PeerBuilderDHT(new PeerBuilder(Number160.createHash(rnd.nextInt())).ports(13338).start()).start();
- 			unreachablePeer2.peer().peerBean().serverPeerAddress(unreachablePeer2.peer().peerAddress().changeFirewalledTCP(true).changeFirewalledUDP(true));
- 			PeerNAT uNat2 = new PeerBuilderNAT(unreachablePeer2.peer()).start();
- 			FutureRelayNAT fbn2 = uNat2.startRelay(master.peerAddress());
- 			fbn2.awaitUninterruptibly();
- 			Assert.assertTrue(fbn2.isSuccess());
- 			
- 			peers[8] = unreachablePeer1;
- 			peers[9] = unreachablePeer2;
- 			
- 			 UtilsNAT.perfectRouting(peers);
- 			
- 			//unreachablePeer.peer().bootstrap().peerAddress(master.peerAddress()).start();
-             
-            // PeerMapConfiguration pmc = new PeerMapConfiguration(Number160.createHash(rnd.nextInt()));
-            
-            // slave = new PeerMaker(Number160.ONE).peerMap(new PeerMap(pmc)).ports(13337).makeAndListen();
-            // FutureRelay rf = new RelayConf(slave).bootstrapAddress(master.getPeerAddress()).start().awaitUninterruptibly();
-            // Assert.assertTrue(rf.isSuccess());
-            // RelayManager manager = rf.relayManager();
-            // System.err.println("relays: "+manager.getRelayAddresses());
-            // System.err.println("psa: "+ slave.getPeerAddress().getPeerSocketAddresses());
-             //wait for maintenance to kick in
-             Thread.sleep(5000);
-             
-             printMapStatus(unreachablePeer1, peers);
-             
-             printMapStatus(unreachablePeer2, peers);
-             
-             RoutingConfiguration r = new RoutingConfiguration(5, 1, 1);
-             RequestP2PConfiguration rp = new RequestP2PConfiguration(1, 1, 0);
-             
-             System.err.println(unreachablePeer1.peerID()); //f1
-             System.err.println(unreachablePeer2.peerID()); //e7
-             
-             FuturePut futurePut = unreachablePeer1.put(unreachablePeer2.peerID()).data(new Data("hello")).routingConfiguration(r).requestP2PConfiguration(rp).start().awaitUninterruptibly();
-             //the relayed one is the slowest, so we need to wait for it!
-             futurePut.awaitUninterruptibly();
-             futurePut.futureRequests().awaitUninterruptibly();
-             System.err.println(futurePut.failedReason());
-             
-             Assert.assertTrue(futurePut.isSuccess());
-             Assert.assertTrue(unreachablePeer2.storageLayer().contains(new Number640(unreachablePeer2.peerID(), Number160.ZERO, Number160.ZERO, Number160.ZERO)));
-             
-             FutureGet futureGet = unreachablePeer1.get(unreachablePeer2.peerID()).routingConfiguration(r).requestP2PConfiguration(rp).fastGet(false).start().awaitUninterruptibly();
-             //TODO: try peers even if no data found with fastget
-             System.err.println(futureGet.failedReason());
-             Assert.assertTrue(futureGet.isSuccess());
-             
-             //we cannot see the peer in futurePut.rawResult, as the relayed is the slowest and we finish earlier than that.
-             
-             System.err.println("DONE!");
-             
-         } finally {
-             master.shutdown().await();
-             unreachablePeer1.shutdown().await();
-             unreachablePeer2.shutdown().await();
-         }
-    }
-	
->>>>>>> b4c26dc9
 	@Test
 	public void testVeryFewPeers() throws Exception {
 		final Random rnd = new Random(42);
@@ -1009,11 +671,10 @@
 			}
 		}
 	}
-<<<<<<< HEAD
 
 	private Collection<PeerAddress> getNeighbors(Peer peer) {
-		Map<Number160, DispatchHandler> handlers = peer.connectionBean().dispatcher().searchHandler(5);
-		for (Map.Entry<Number160, DispatchHandler> entry : handlers.entrySet()) {
+		Map<Number320, DispatchHandler> handlers = peer.connectionBean().dispatcher().searchHandler(5);
+		for (Map.Entry<Number320, DispatchHandler> entry : handlers.entrySet()) {
 			if (entry.getValue() instanceof BaseRelayForwarderRPC) {
 				return ((BaseRelayForwarderRPC) entry.getValue()).getPeerMap();
 			}
@@ -1021,18 +682,4 @@
 		return Collections.emptyList();
 	}
 
-=======
-    
-
-    private Collection<PeerAddress> getNeighbors(Peer peer) {
-    	Map<Number320, DispatchHandler> handlers = peer.connectionBean().dispatcher().searchHandler(5);
-    	for(Map.Entry<Number320, DispatchHandler> entry:handlers.entrySet()) {
-    		if(entry.getValue() instanceof RelayForwarderRPC) {
-    			return ((RelayForwarderRPC)entry.getValue()).all();  
-    		}
-    	}
-    	return null;
-    }
-    
->>>>>>> b4c26dc9
 }