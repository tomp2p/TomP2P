package net.tomp2p.p2p;

import java.util.ArrayList;
import java.util.Collection;
import java.util.Iterator;
import java.util.Map;
import java.util.NavigableSet;
import java.util.Random;
import java.util.Set;
import java.util.SortedMap;
import java.util.SortedSet;
import java.util.concurrent.atomic.AtomicReferenceArray;

import net.tomp2p.futures.BaseFuture;
import net.tomp2p.futures.FutureResponse;
import net.tomp2p.futures.FutureRouting;
import net.tomp2p.p2p.builder.RoutingBuilder;
import net.tomp2p.peers.Number160;
import net.tomp2p.peers.PeerAddress;
import net.tomp2p.peers.PeerMapFilter;
import net.tomp2p.peers.PeerStatistic;
import net.tomp2p.rpc.DigestInfo;
import net.tomp2p.utils.Utils;

import org.slf4j.Logger;
import org.slf4j.LoggerFactory;

/**
 * The routing mechanism. Since this is called from Netty handlers, we don't have any visibility issues. If you want to
 * use an execution handler, then it must be an OrderedMemoryAwareThreadPoolExecutor.
 * 
 * http://stackoverflow.com/questions/8304309/keeping-state-in-a-netty-channelhandler
 * 
 * @author Thomas Bocek
 * 
 */
public class RoutingMechanism {
    
    private static final Logger LOG = LoggerFactory.getLogger(RoutingMechanism.class);
    
    private final AtomicReferenceArray<FutureResponse> futureResponses;
    private final FutureRouting futureRoutingResponse;
    private final Collection<PeerMapFilter> peerMapFilters;
    
    private NavigableSet<PeerStatistic> queueToAsk;
    private SortedSet<PeerAddress> alreadyAsked;
    private SortedMap<PeerAddress, DigestInfo> directHits;
    private NavigableSet<PeerAddress> potentialHits;

    private int nrNoNewInfo = 0;
    private int nrFailures = 0;
    private int nrSuccess = 0;

    private int maxDirectHits;
    private int maxNoNewInfo;
    private int maxFailures;
    private int maxSuccess;
    private boolean stopCreatingNewFutures;

    /**
     * Creates the routing mechanism. Make sure to set the max* fields.
     * 
     * @param futureResponses
     *            The current future responeses that are running
     * @param futureRoutingResponse
     *            The reponse future from this routing request
     */
    public RoutingMechanism(final AtomicReferenceArray<FutureResponse> futureResponses,
            final FutureRouting futureRoutingResponse, final Collection<PeerMapFilter> peerMapFilters) {
        this.futureResponses = futureResponses;
        this.futureRoutingResponse = futureRoutingResponse;
        this.peerMapFilters = peerMapFilters;
    }
    
    public FutureRouting futureRoutingResponse() {
    	return futureRoutingResponse;
    }

    /**
     * @return The number of parallel requests. The number is determined by the length of the future response array
     */
    public int parallel() {
        return futureResponses.length();
    }

    /**
     * @return True if we should stop creating more futures, false otherwise
     */
    public boolean isStopCreatingNewFutures() {
        return stopCreatingNewFutures;
    }

    /**
     * @param i
     *            The number of the future response to get
     * @return The future response at position i
     */
    public FutureResponse futureResponse(final int i) {
        return futureResponses.get(i);
    }

    /**
     * @param i
     *            The number of the future response to get and set
     * @param futureResponse
     *            The future response to set
     * @return The old future response
     */
    public FutureResponse futureResponse(final int i, final FutureResponse futureResponse) {
        return futureResponses.getAndSet(i, futureResponse);
    }

    /**
     * @param queueToAsk
     *            The queue that contains the peers that will be queried in the future
     * @return This class
     */
    public RoutingMechanism queueToAsk(final NavigableSet<PeerStatistic> queueToAsk) {
        this.queueToAsk = queueToAsk;
        return this;
    }

    /**
     * @return The queue that contains the peers that will be queried in the future
     */
    public NavigableSet<PeerStatistic> queueToAsk() {
        synchronized (this) {
            return queueToAsk;
        }
    }

    /**
     * @param alreadyAsked
     *            The peer we have already queried, we need to store them to not ask the same peers again
     * @return This class
     */
    public RoutingMechanism alreadyAsked(final SortedSet<PeerAddress> alreadyAsked) {
        this.alreadyAsked = alreadyAsked;
        return this;
    }

    /**
     * @return The peer we have already queried, we need to store them to not ask the same peers again
     */
    public SortedSet<PeerAddress> alreadyAsked() {
        synchronized (this) {
            return alreadyAsked;
        }
    }

    /**
     * @param potentialHits
     *            The potential hits are those reported by other peers that we did not check if they contain certain
     *            data.
     * @return This class
     */
    public RoutingMechanism potentialHits(final NavigableSet<PeerAddress> potentialHits) {
        this.potentialHits = potentialHits;
        return this;
    }

    /**
     * @return The potential hits are those reported by other peers that we did not check if they contain certain data.
     */
    public NavigableSet<PeerAddress> potentialHits() {
        synchronized (this) {
            return potentialHits;
        }
    }

    /**
     * @param directHits
     *            The peers that have certain data stored on it
     * @return This class
     */
    public RoutingMechanism directHits(final SortedMap<PeerAddress, DigestInfo> directHits) {
        this.directHits = directHits;
        return this;
    }

    /**
     * @return The peers that have certain data stored on it
     */
    public SortedMap<PeerAddress, DigestInfo> directHits() {
        return directHits;
    }

    public int getMaxDirectHits() {
        return maxDirectHits;
    }

    public void maxDirectHits(int maxDirectHits) {
        this.maxDirectHits = maxDirectHits;
    }

    public int maxNoNewInfo() {
        return maxNoNewInfo;
    }

    public void maxNoNewInfo(int maxNoNewInfo) {
        this.maxNoNewInfo = maxNoNewInfo;
    }

    public int maxFailures() {
        return maxFailures;
    }

    public void maxFailures(int maxFailures) {
        this.maxFailures = maxFailures;
    }

    public int maxSucess() {
        return maxSuccess;
    }

    public void maxSucess(int maxSucess) {
        this.maxSuccess = maxSucess;
    }

    public PeerAddress pollFirstInQueueToAsk() {
        synchronized (this) {
            PeerStatistic first = queueToAsk.pollFirst();
            if (first == null)
                return null;
            return first.peerAddress();
        }
    }

    public PeerAddress pollRandomInQueueToAsk(Random rnd) {
        synchronized (this) {
            PeerStatistic first = Utils.pollRandom(queueToAsk(), rnd);
            if (first == null)
                return null;
            return first.peerAddress();
        }

    }

    public void addToAlreadyAsked(PeerAddress next) {
        synchronized (this) {
            alreadyAsked.add(next);
        }
    }

    public void neighbors(RoutingBuilder builder) {
        synchronized (this) {

            futureRoutingResponse.neighbors(directHits, potentialHits, alreadyAsked,
                    builder.isBootstrap(), builder.isRoutingToOthers());
        }
    }

    /**
     * Cancel the future that causes the underlying futures to cancel as well.
     */
    public void cancel() {
        int len = futureResponses.length();
        for (int i = 0; i < len; i++) {
            BaseFuture baseFuture = futureResponses.get(i);
            if (baseFuture != null) {
                baseFuture.cancel();
            }
        }
    }

    public AtomicReferenceArray<FutureResponse> futureResponses() {
        return futureResponses;
    }

    public void addPotentialHits(PeerAddress remotePeer) {
        synchronized (this) {
            potentialHits.add(remotePeer);
        }
    }

    public void stopCreatingNewFutures(boolean stopCreatingNewFutures) {
        this.stopCreatingNewFutures = stopCreatingNewFutures;
    }

    public boolean evaluateFailed() {
        return (++nrFailures) > maxFailures();
    }

    public boolean evaluateSuccess(PeerAddress remotePeer, DigestInfo digestBean,
            Collection<PeerStatistic> newNeighbors, boolean last, Number160 locationkey) {
        boolean finished;
        synchronized (this) {
        	filterPeers(newNeighbors, alreadyAsked, queueToAsk, locationkey);
            if (evaluateDirectHits(remotePeer, directHits, digestBean, getMaxDirectHits())) {
                // stop immediately
                LOG.debug("we have enough direct hits {}", directHits);
                finished = true;
                stopCreatingNewFutures = true;
            } else if ((++nrSuccess) > maxSucess()) {
                // wait until pending futures are finished
                LOG.debug("we have reached max success {}", nrSuccess);
                finished = last;
                stopCreatingNewFutures = true;
            } else if (evaluateInformation(newNeighbors, queueToAsk, alreadyAsked, maxNoNewInfo())) {
                // wait until pending futures are finished
                LOG.debug("we have no new information for the {} time", maxNoNewInfo());
                finished = last;
                stopCreatingNewFutures = true;
            } else {
                // continue
                finished = false;
                stopCreatingNewFutures = false;
            }
        }
        return finished;
    }

	private void filterPeers(Collection<PeerStatistic> newNeighbors, SortedSet<PeerAddress> alreadyAsked,
	        NavigableSet<PeerStatistic> queueToAsk, Number160 locationkey) {
		if (peerMapFilters == null || peerMapFilters.size() == 0) {
			return;
		}
		Collection<PeerAddress> all = new ArrayList<PeerAddress>();
		all.addAll(alreadyAsked);
        for (PeerStatistic peerStatistic : queueToAsk) {
            all.add(peerStatistic.peerAddress());
        }
		for (Iterator<PeerStatistic> iterator = newNeighbors.iterator(); iterator.hasNext();) {
			PeerAddress newNeighbor = iterator.next().peerAddress();
<<<<<<< HEAD
			for (PeerMapFilter peerFilter : peerMapFilters) {
				if (peerFilter.reject(newNeighbor, all, locationkey)) {
=======
			for (PeerFilter peerFilter : peerFilters) {
				if (peerFilter.rejectPreRouting(newNeighbor, all)) {
>>>>>>> 10d3cf65
					iterator.remove();
				}
			}
		}
	}

	/**
     * For get requests we can finish earlier if we found the data we were looking for. This checks if we reached the
     * end of our search.
     * 
     * @param remotePeer
     *            The remote peer that gave us thi digest information
     * @param directHits
     *            The result map that will store how many peers reported that data is there
     * @param digestBean
     *            The digest information coming from the remote peer
     * @param maxDirectHits
     *            The max. number of direct hits, e.g. finding the value we were looking for before we can stop.
     * @return True if we can stop, false, if we should continue.
     */
    static boolean evaluateDirectHits(final PeerAddress remotePeer,
            final Map<PeerAddress, DigestInfo> directHits, final DigestInfo digestBean,
            final int maxDirectHits) {
        if (digestBean.size() > 0) {
            directHits.put(remotePeer, digestBean);
            if (directHits.size() >= maxDirectHits) {
                return true;
            }
        }
        return false;
    }

    /**
     * Checks if we reached the end of our search.
     * 
     * @param newNeighbors
     *            The new neighbors we just received
     * @param queueToAsk
     *            The peers that are in the queue to be asked
     * @param alreadyAsked
     *            The peers we have already asked
     * @param maxNoNewInfo
     *            The maximum number of replies from neighbors that do not give us closer peers
     * @return True if we should stop, false if we should continue with the routing
     */
     boolean evaluateInformation(final Collection<PeerStatistic> newNeighbors,
            final SortedSet<PeerStatistic> queueToAsk, final Set<PeerAddress> alreadyAsked,
            final int maxNoNewInfo) {
        boolean newInformation = merge(queueToAsk, newNeighbors, alreadyAsked);
        if (newInformation) {
            nrNoNewInfo = 0;
            return false;
        } else {
            return (++nrNoNewInfo) >= maxNoNewInfo;
        }
    }

    /**
     * Updates queueToAsk with new data, returns if we found peers closer than we already know.
     * 
     * @param queueToAsk
     *            The queue to get updated
     * @param newPeers
     *            The new peers reported from remote peers. Since the remote peers do not know what we know, we need to
     *            filter this information.
     * @param alreadyAsked
     *            The peers we already know.
     * @return True if we added peers that are closer to the target than we already knew. Please note, it will return
     *         false if we add new peers that are not closer to a target.
     */
    static boolean merge(final SortedSet<PeerStatistic> queueToAsk, final Collection<PeerStatistic> newPeers,
            final Collection<PeerAddress> alreadyAsked) {

        final SortedSet<PeerStatistic> result = new UpdatableTreeSet<PeerStatistic>(queueToAsk.comparator());

        // Remove peers we already asked
        for (Iterator<PeerStatistic> iterator = newPeers.iterator(); iterator.hasNext(); ) {
            PeerStatistic newPeer = iterator.next();
            if (!alreadyAsked.contains(newPeer.peerAddress()))
                result.add(newPeer);
        }
        if (result.size() == 0) {
            return false;
        }
        PeerStatistic first = result.first();
        boolean newInfo = isNew(queueToAsk, first);
        queueToAsk.addAll(result);
        return newInfo;
    }

    /**
     * Checks if an item will be the highest in a sorted set.
     * 
     * @param queueToAsk
     *            The sorted set to check
     * @param item
     *            The element to check if it will be the highest in the sorted set
     * @return True, if item will be the highest element.
     */
    private static boolean isNew(final SortedSet<PeerStatistic> queueToAsk, final PeerStatistic item) {
        if (queueToAsk.contains(item)) {
            return false;
        }
        SortedSet<PeerStatistic> tmp = queueToAsk.headSet(item);
        return tmp.size() == 0;
    }

    public int nrNoNewInfo() {
        return nrNoNewInfo;
    }

}<|MERGE_RESOLUTION|>--- conflicted
+++ resolved
@@ -322,13 +322,8 @@
         }
 		for (Iterator<PeerStatistic> iterator = newNeighbors.iterator(); iterator.hasNext();) {
 			PeerAddress newNeighbor = iterator.next().peerAddress();
-<<<<<<< HEAD
 			for (PeerMapFilter peerFilter : peerMapFilters) {
-				if (peerFilter.reject(newNeighbor, all, locationkey)) {
-=======
-			for (PeerFilter peerFilter : peerFilters) {
 				if (peerFilter.rejectPreRouting(newNeighbor, all)) {
->>>>>>> 10d3cf65
 					iterator.remove();
 				}
 			}
