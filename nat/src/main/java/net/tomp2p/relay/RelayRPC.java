package net.tomp2p.relay;

import java.net.InetSocketAddress;
import java.util.Collection;
import java.util.Map;
import java.util.concurrent.ConcurrentHashMap;

import net.tomp2p.connection.ConnectionConfiguration;
import net.tomp2p.connection.DefaultConnectionConfiguration;
import net.tomp2p.connection.PeerConnection;
import net.tomp2p.connection.Responder;
import net.tomp2p.message.Buffer;
import net.tomp2p.message.Message;
import net.tomp2p.message.Message.Type;
import net.tomp2p.p2p.Peer;
import net.tomp2p.peers.Number160;
import net.tomp2p.peers.PeerAddress;
<<<<<<< HEAD
import net.tomp2p.relay.android.AndroidForwarderRPC;
import net.tomp2p.relay.tcp.OpenTCPForwarderRPC;
=======
import net.tomp2p.peers.PeerStatatistic;
import net.tomp2p.rcon.RconRPC;
>>>>>>> fb53321c
import net.tomp2p.rpc.DispatchHandler;
import net.tomp2p.rpc.RPC;
import net.tomp2p.rpc.RPC.Commands;

import org.slf4j.Logger;
import org.slf4j.LoggerFactory;

public class RelayRPC extends DispatchHandler {

    private static final Logger LOG = LoggerFactory.getLogger(RelayRPC.class);
    private final ConnectionConfiguration config;
    private final Peer peer;
	
    // used when it should serve as an Android relay server
    private final String gcmAuthToken;
	
	// holds the forwarder for each client
	private final Map<Number160, BaseRelayForwarderRPC> forwarders;

    /**
	 * This variable is needed, because a relay overwrites every RPC of an
	 * unreachable peer with another RPC called {@link RelayForwarderRPC}. This
	 * variable is forwarded to the {@link RelayForwarderRPC} in order to
	 * guarantee the existence of a {@link RconRPC}. Without this variable, no
	 * reverse connections would be possible.
	 * 
	 * @author jonaswagner
	 */
	private final RconRPC rconRPC;

	/**
     * Register the RelayRPC. After the setup, the peer is ready to act as a
     * relay if asked by an unreachable peer.
     * 
     * @param peer
     *            The peer to register the RelayRPC
     * @return
     */
<<<<<<< HEAD
    public RelayRPC(Peer peer, String gcmAuthToken) {
=======
	public RelayRPC(Peer peer, RconRPC rconRPC) {
>>>>>>> fb53321c
        super(peer.peerBean(), peer.connectionBean());
		this.gcmAuthToken = gcmAuthToken;
        this.peer = peer;
<<<<<<< HEAD
        this.config = new DefaultConnectionConfiguration();
        this.forwarders = new ConcurrentHashMap<Number160, BaseRelayForwarderRPC>();
        
        // register this handler
        register(RPC.Commands.RELAY.getNr());
=======
		this.rconRPC = rconRPC;
        config = new DefaultConnectionConfiguration();
    }

    /**
     * Send the peer map of an unreachable peer to a relay peer, so that the
     * relay peer can reply to neighbor requests on behalf of the unreachable
     * peer.
     * 
     * @param peerAddress
     *            The peer address of the relay peer
     * @param map
     *            The unreachable peer's peer map.
     * @param fcc
     * @return
     */
    public FutureResponse sendPeerMap(PeerAddress peerAddress, List<Map<Number160, PeerStatatistic>> map, final PeerConnection peerConnection) {
        final Message message = createMessage(peerAddress, RPC.Commands.RELAY.getNr(), Type.REQUEST_3);
        message.keepAlive(true);
        // TODO: neighbor size limit is 256, we might have more here
        message.neighborsSet(new NeighborSet(-1, RelayUtils.flatten(map)));
        final FutureResponse futureResponse = new FutureResponse(message);
		return RelayUtils.sendSingle(peerConnection, futureResponse, peerBean(), connectionBean(), config);
    }

    /**
     * Forward a message through the open peer connection to the unreachable
     * peer.
     * 
     * @param peerConnection
     *            The open connection to the unreachable peer
     * @param buf
     *            Buffer of the message that needs to be forwarded to the
     *            unreachable peer
     * @return
     */
    public FutureResponse forwardMessage(final PeerConnection peerConnection, final Buffer buf) {
        final Message message = createMessage(peerConnection.remotePeer(), RPC.Commands.RELAY.getNr(), Type.REQUEST_2);
        message.keepAlive(true);
        message.buffer(buf);
        final FutureResponse futureResponse = new FutureResponse(message);
        return RelayUtils.sendSingle(peerConnection, futureResponse, peerBean(), connectionBean(), config);
>>>>>>> fb53321c
    }
    
	public ConnectionConfiguration config() {
		return config;
	}

    /**
     * Receive a message at the relay server and the relay client
     */
<<<<<<< HEAD
=======
    public FutureDone<PeerConnection> setupRelay(final ChannelCreator channelCreator, FuturePeerConnection fpc) {
        final FutureDone<PeerConnection> futureDone = new FutureDone<PeerConnection>();
        final Message message = createMessage(fpc.remotePeer(), RPC.Commands.RELAY.getNr(), Type.REQUEST_1);
        message.keepAlive(true);
        final FutureResponse futureResponse = new FutureResponse(message);
        LOG.debug("Setting up relay connection to peer {}, message {}", fpc.remotePeer(), message);

        fpc.addListener(new BaseFutureAdapter<FuturePeerConnection>() {
            public void operationComplete(final FuturePeerConnection futurePeerConnection) throws Exception {
                if (futurePeerConnection.isSuccess()) {
                	final PeerConnection peerConnection = futurePeerConnection.object();
					RelayUtils.sendSingle(peerConnection, futureResponse, peerBean(), connectionBean(), config).addListener(
							new BaseFutureAdapter<FutureResponse>() {
                        public void operationComplete(FutureResponse future) throws Exception {
                            if (future.isSuccess()) {
                                futureDone.done(peerConnection);
                            } else {
                                futureDone.failed(future);
                            }
                        }
                    });
                } else {
                    futureDone.failed(futurePeerConnection);
                }
            }
        });
        return futureDone;
    }

>>>>>>> fb53321c
    @Override
    public void handleResponse(final Message message, PeerConnection peerConnection, final boolean sign, Responder responder) throws Exception {
        LOG.debug("received RPC message {}", message);
        if (message.type() == Type.REQUEST_1 && message.command() == RPC.Commands.RELAY.getNr()) {
        	// request from unreachable peer to the relay
            handleSetup(message, peerConnection, responder);
        } else if (message.type() == Type.REQUEST_4 && message.command() == RPC.Commands.RELAY.getNr()) {
        	// request from mobile device to the relay
        	handleSetupAndroid(message, peerConnection, responder);
        } else if (message.type() == Type.REQUEST_2 && message.command() == RPC.Commands.RELAY.getNr()) {
        	// The unreachable peer receives wrapped messages from the relay
            handlePiggyBackedMessage(message, responder);
        } else if (message.type() == Type.REQUEST_3 && message.command() == RPC.Commands.RELAY.getNr()) {
        	// the relay server receives the update of the routing table regularly from the unrachable peer
            handleMap(message, responder);
        } else {
            throw new IllegalArgumentException("Message content is wrong");
        }
    }

    public Peer peer() {
        return this.peer;
    }

    private void handleSetup(Message message, final PeerConnection peerConnection, Responder responder) {
        if (peerBean().serverPeerAddress().isRelayed()) {
            // peer is behind a NAT as well -> deny request
        	LOG.warn("I cannot be a relay since I'm relayed as well! {}", message);
            responder.response(createResponseMessage(message, Type.DENIED));
            return;
        }

        // register relay forwarder
<<<<<<< HEAD
        OpenTCPForwarderRPC tcpForwarder = new OpenTCPForwarderRPC(peerConnection, peer, config);
        registerRelayForwarder(tcpForwarder);
=======
        RelayForwarderRPC.register(peerConnection, peer, this, rconRPC);
>>>>>>> fb53321c

        LOG.debug("I'll be your relay! {}", message);
        responder.response(createResponseMessage(message, Type.OK));
    }
    
    /** 
     * An android device is behind a firewall and wants to be relayed 
     */
    private void handleSetupAndroid(Message message, final PeerConnection peerConnection, Responder responder) {
        Buffer buffer = message.buffer(0);
        if(buffer == null || buffer.buffer() == null) {
        	LOG.error("Device {} did not send any GCM registration id", peerConnection.remotePeer());
            responder.response(createResponseMessage(message, Type.DENIED));
            return;
        }
        
		String registrationId = RelayUtils.decodeRegistrationId(buffer);
		if(registrationId == null) {
			LOG.error("Cannot decode the registrationID from the message");
            responder.response(createResponseMessage(message, Type.DENIED));
            return;
		}
		
		if(gcmAuthToken == null) {
			LOG.error("This relay peer is not capable to serve Android devices");
			responder.response(createResponseMessage(message, Type.DENIED));
	        return;
		}
        
		LOG.debug("Hello Android device! You'll be relayed over GCM. {}", message);
		AndroidForwarderRPC forwarderRPC = new AndroidForwarderRPC(peer, peerConnection, gcmAuthToken, registrationId);
		registerRelayForwarder(forwarderRPC);
    }
    
    private void registerRelayForwarder(BaseRelayForwarderRPC forwarder) {
		for (Commands command : RPC.Commands.values()) {
			if (command != RPC.Commands.RELAY) {
				peer.connectionBean().dispatcher()
				        .registerIoHandler(forwarder.unreachablePeerAddress().peerId(), forwarder, command.getNr());
			}
		}
		
		peer.peerBean().addPeerStatusListeners(forwarder);
		forwarders.put(forwarder.unreachablePeerId(), forwarder);
	}

    private void handlePiggyBackedMessage(Message message, Responder responderToRelay) throws Exception {
        // TODO: check if we have right setup
        Buffer requestBuffer = message.buffer(0);
        Message realMessage = RelayUtils.decodeMessage(requestBuffer, new InetSocketAddress(0), new InetSocketAddress(0));
        LOG.debug("Received message from relay peer: {}", realMessage);
        realMessage.restoreContentReferences();
        NoDirectResponse responder = new NoDirectResponse();
        // TODO: Not sure what to do with the peer connection and sign
        peer.connectionBean().dispatcher().associatedHandler(realMessage).handleResponse(realMessage, null, false, responder);
        LOG.debug("Send reply message to relay peer: {}", responder.response());
        Message response = createResponseMessage(message, Type.OK);
        response.buffer(RelayUtils.encodeMessage(responder.response()));
        responderToRelay.response(response);
    }

    /**
     * Updates the peer map of an unreachable peer on the relay peer, so that
     * the relay peer can respond to neighbor RPC on behalf of the unreachable
     * peer
     * 
     * @param message
     * @param responder
     */
    private void handleMap(Message message, Responder responder) {
    	LOG.debug("Handle foreign map update {}", message);
        Collection<PeerAddress> map = message.neighborsSet(0).neighbors();
        BaseRelayForwarderRPC forwarder = forwarders.get(message.sender().peerId());
        if (forwarder != null) {
        	forwarder.setPeerMap(RelayUtils.unflatten(map, message.sender()));
        } else {
            LOG.error("No forwarder for peer {} found. Need to setup relay first");
        }
        
        Message response = createResponseMessage(message, Type.OK);
        responder.response(response);
    }
}<|MERGE_RESOLUTION|>--- conflicted
+++ resolved
@@ -15,13 +15,9 @@
 import net.tomp2p.p2p.Peer;
 import net.tomp2p.peers.Number160;
 import net.tomp2p.peers.PeerAddress;
-<<<<<<< HEAD
+import net.tomp2p.rcon.RconRPC;
 import net.tomp2p.relay.android.AndroidForwarderRPC;
 import net.tomp2p.relay.tcp.OpenTCPForwarderRPC;
-=======
-import net.tomp2p.peers.PeerStatatistic;
-import net.tomp2p.rcon.RconRPC;
->>>>>>> fb53321c
 import net.tomp2p.rpc.DispatchHandler;
 import net.tomp2p.rpc.RPC;
 import net.tomp2p.rpc.RPC.Commands;
@@ -58,107 +54,30 @@
      * 
      * @param peer
      *            The peer to register the RelayRPC
+     * @param rconRPC the reverse connection RPC
+     * @param gcmAuthToken the authentication key for Google cloud messaging
      * @return
      */
-<<<<<<< HEAD
-    public RelayRPC(Peer peer, String gcmAuthToken) {
-=======
-	public RelayRPC(Peer peer, RconRPC rconRPC) {
->>>>>>> fb53321c
+	public RelayRPC(Peer peer, RconRPC rconRPC, String gcmAuthToken) {
         super(peer.peerBean(), peer.connectionBean());
 		this.gcmAuthToken = gcmAuthToken;
         this.peer = peer;
-<<<<<<< HEAD
         this.config = new DefaultConnectionConfiguration();
         this.forwarders = new ConcurrentHashMap<Number160, BaseRelayForwarderRPC>();
+        this.rconRPC = rconRPC;
         
         // register this handler
         register(RPC.Commands.RELAY.getNr());
-=======
-		this.rconRPC = rconRPC;
-        config = new DefaultConnectionConfiguration();
-    }
-
-    /**
-     * Send the peer map of an unreachable peer to a relay peer, so that the
-     * relay peer can reply to neighbor requests on behalf of the unreachable
-     * peer.
-     * 
-     * @param peerAddress
-     *            The peer address of the relay peer
-     * @param map
-     *            The unreachable peer's peer map.
-     * @param fcc
-     * @return
-     */
-    public FutureResponse sendPeerMap(PeerAddress peerAddress, List<Map<Number160, PeerStatatistic>> map, final PeerConnection peerConnection) {
-        final Message message = createMessage(peerAddress, RPC.Commands.RELAY.getNr(), Type.REQUEST_3);
-        message.keepAlive(true);
-        // TODO: neighbor size limit is 256, we might have more here
-        message.neighborsSet(new NeighborSet(-1, RelayUtils.flatten(map)));
-        final FutureResponse futureResponse = new FutureResponse(message);
-		return RelayUtils.sendSingle(peerConnection, futureResponse, peerBean(), connectionBean(), config);
-    }
-
-    /**
-     * Forward a message through the open peer connection to the unreachable
-     * peer.
-     * 
-     * @param peerConnection
-     *            The open connection to the unreachable peer
-     * @param buf
-     *            Buffer of the message that needs to be forwarded to the
-     *            unreachable peer
-     * @return
-     */
-    public FutureResponse forwardMessage(final PeerConnection peerConnection, final Buffer buf) {
-        final Message message = createMessage(peerConnection.remotePeer(), RPC.Commands.RELAY.getNr(), Type.REQUEST_2);
-        message.keepAlive(true);
-        message.buffer(buf);
-        final FutureResponse futureResponse = new FutureResponse(message);
-        return RelayUtils.sendSingle(peerConnection, futureResponse, peerBean(), connectionBean(), config);
->>>>>>> fb53321c
     }
     
 	public ConnectionConfiguration config() {
+		// TODO move to PeerNAT
 		return config;
 	}
 
     /**
      * Receive a message at the relay server and the relay client
      */
-<<<<<<< HEAD
-=======
-    public FutureDone<PeerConnection> setupRelay(final ChannelCreator channelCreator, FuturePeerConnection fpc) {
-        final FutureDone<PeerConnection> futureDone = new FutureDone<PeerConnection>();
-        final Message message = createMessage(fpc.remotePeer(), RPC.Commands.RELAY.getNr(), Type.REQUEST_1);
-        message.keepAlive(true);
-        final FutureResponse futureResponse = new FutureResponse(message);
-        LOG.debug("Setting up relay connection to peer {}, message {}", fpc.remotePeer(), message);
-
-        fpc.addListener(new BaseFutureAdapter<FuturePeerConnection>() {
-            public void operationComplete(final FuturePeerConnection futurePeerConnection) throws Exception {
-                if (futurePeerConnection.isSuccess()) {
-                	final PeerConnection peerConnection = futurePeerConnection.object();
-					RelayUtils.sendSingle(peerConnection, futureResponse, peerBean(), connectionBean(), config).addListener(
-							new BaseFutureAdapter<FutureResponse>() {
-                        public void operationComplete(FutureResponse future) throws Exception {
-                            if (future.isSuccess()) {
-                                futureDone.done(peerConnection);
-                            } else {
-                                futureDone.failed(future);
-                            }
-                        }
-                    });
-                } else {
-                    futureDone.failed(futurePeerConnection);
-                }
-            }
-        });
-        return futureDone;
-    }
-
->>>>>>> fb53321c
     @Override
     public void handleResponse(final Message message, PeerConnection peerConnection, final boolean sign, Responder responder) throws Exception {
         LOG.debug("received RPC message {}", message);
@@ -192,12 +111,8 @@
         }
 
         // register relay forwarder
-<<<<<<< HEAD
         OpenTCPForwarderRPC tcpForwarder = new OpenTCPForwarderRPC(peerConnection, peer, config);
         registerRelayForwarder(tcpForwarder);
-=======
-        RelayForwarderRPC.register(peerConnection, peer, this, rconRPC);
->>>>>>> fb53321c
 
         LOG.debug("I'll be your relay! {}", message);
         responder.response(createResponseMessage(message, Type.OK));
@@ -234,9 +149,17 @@
     
     private void registerRelayForwarder(BaseRelayForwarderRPC forwarder) {
 		for (Commands command : RPC.Commands.values()) {
-			if (command != RPC.Commands.RELAY) {
+			if(command == RPC.Commands.RCON) {
+				// We must register the rconRPC for every unreachable peer that
+				// we serve as a relay. Without this registration, no reverse
+				// connection setup is possible.
 				peer.connectionBean().dispatcher()
-				        .registerIoHandler(forwarder.unreachablePeerAddress().peerId(), forwarder, command.getNr());
+						.registerIoHandler(forwarder.unreachablePeerId(), rconRPC, command.getNr());
+			} else if (command == RPC.Commands.RELAY) {
+				// don't register the relay command
+				continue;
+			} else {
+				peer.connectionBean().dispatcher().registerIoHandler(forwarder.unreachablePeerId(), forwarder, command.getNr());
 			}
 		}
 		
