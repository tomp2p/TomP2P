--- conflicted
+++ resolved
@@ -48,15 +48,7 @@
             }
         } catch (Throwable t) {
         	LOG.error("Error in UDP decoding", t);
-<<<<<<< HEAD
-            try {
-				throw t;
-			} catch (Throwable e) {
-				e.printStackTrace();
-			}
-=======
             throw new Exception(t);
->>>>>>> 174adc0f
         } finally {
             buf.release();
         }
