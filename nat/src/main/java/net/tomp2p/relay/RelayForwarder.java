--- conflicted
+++ resolved
@@ -33,45 +33,24 @@
 	// connection to unreachable peer
 	private final PeerConnection peerConnection;
 
-<<<<<<< HEAD
 	/**
      * 
-     * @param fps
+     * @param peerConnection
      *            A peer connection to an unreachable peer that is permanently
      *            open
      * @param peer
      *            The relay peer
      */
-	private RelayForwarder(PeerConnection peerConnection, Peer peer) {
-		super(peer.getPeerBean(), peer.getConnectionBean());
-		PeerAddress unreachablePeer = peerConnection.remotePeer();
-		
-		//TODO: use enum iteration
-		peer.getConnectionBean().dispatcher().registerIoHandler(unreachablePeer.getPeerId(), this, 0, 1, 2, 3, 4, 6, 7, 8, 9, 10, 11, 12, 13, 14);
-		
-		this.futurePeerConnection = new FuturePeerConnection(peerConnection.remotePeer());
-		futurePeerConnection.setDone(peerConnection);
-		
-=======
 	public RelayForwarder(PeerConnection peerConnection, Peer peer) {
 		super(peer.getPeerBean(), peer.getConnectionBean());
 		PeerAddress unreachablePeer = peerConnection.remotePeer();
 		this.peerConnection = peerConnection;
 		//TODO: use enum iteration
 		peer.getConnectionBean().dispatcher().registerIoHandler(unreachablePeer.getPeerId(), this, 0, 1, 2, 3, 4, 6, 7, 8, 9, 10, 11, 12, 13, 14);
-		//this.futurePeerConnection = fps;
->>>>>>> 4e1af4e5
 		this.peer = peer;
 		new RelayNeighborRPC(peer, unreachablePeer);
 		//TODO: RelayPing
 		logger.debug("created forwarder from peer " + peer.getPeerAddress() + " to peer " + peerConnection.remotePeer());
-<<<<<<< HEAD
-	}
-	
-	public static RelayForwarder setup(PeerConnection peerConnection, Peer peer) {
-	    return new RelayForwarder(peerConnection, peer);
-=======
->>>>>>> 4e1af4e5
 	}
 
 	@Override
