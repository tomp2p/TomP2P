--- conflicted
+++ resolved
@@ -14,11 +14,7 @@
 	<parent>
 		<groupId>net.tomp2p</groupId>
 		<artifactId>tomp2p-parent</artifactId>
-<<<<<<< HEAD
-		<version>5.0-Beta2-SNAPSHOT</version>
-=======
 		<version>5.0-Beta4</version>
->>>>>>> bdc7cdee
 	</parent>
 
 	<artifactId>tomp2p-nat</artifactId>
@@ -90,15 +86,4 @@
 		</dependency>
 	</dependencies>
 
-<<<<<<< HEAD
-	<build>
-		<testResources>
-			<testResource>
-				<directory>src/test/resources</directory>
-			</testResource>
-		</testResources>
-	</build>
-
-=======
->>>>>>> bdc7cdee
 </project>