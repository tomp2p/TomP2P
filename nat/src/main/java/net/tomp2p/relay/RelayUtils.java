--- conflicted
+++ resolved
@@ -44,7 +44,6 @@
 
 public class RelayUtils {
 
-<<<<<<< HEAD
 	private static Charset charset = Charset.forName("UTF-8");
 	private static CharsetEncoder encoder = charset.newEncoder();
 	private static CharsetDecoder decoder = charset.newDecoder();
@@ -53,27 +52,17 @@
 		// only static methods
 	}
 	
-	public static Buffer encodeMessage(Message message) throws InvalidKeyException, SignatureException, IOException {
-		Encoder e = new Encoder(null);
-=======
 	public static Buffer encodeMessage(Message message, SignatureFactory signatureFactory) throws InvalidKeyException, SignatureException, IOException {
 		Encoder e = new Encoder(signatureFactory);
->>>>>>> 55844fb1
 		AlternativeCompositeByteBuf buf = AlternativeCompositeByteBuf.compBuffer();
 		e.write(buf, message, message.receivedSignature());
 		return new Buffer(buf);
 	}
 
-<<<<<<< HEAD
-	public static Message decodeMessage(Buffer buf, InetSocketAddress recipient, InetSocketAddress sender)
-			throws InvalidKeyException, NoSuchAlgorithmException, InvalidKeySpecException {
-		Decoder d = new Decoder(null);
-=======
 	public static Message decodeMessage(Buffer buf, InetSocketAddress recipient, InetSocketAddress sender, SignatureFactory signatureFactory)
 	        throws InvalidKeyException, NoSuchAlgorithmException, InvalidKeySpecException, SignatureException, IOException {
 		Decoder d = new Decoder(signatureFactory);
 		final int readerBefore = buf.buffer().readerIndex();
->>>>>>> 55844fb1
 		d.decodeHeader(buf.buffer(), recipient, sender);
 		final boolean donePayload = d.decodePayload(buf.buffer());
 		d.decodeSignature(buf.buffer(), readerBefore, donePayload);
