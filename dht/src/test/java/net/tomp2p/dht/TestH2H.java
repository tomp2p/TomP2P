package net.tomp2p.dht;

import java.io.IOException;
import java.io.Serializable;
import java.security.InvalidKeyException;
import java.security.KeyPair;
import java.security.KeyPairGenerator;
import java.security.NoSuchAlgorithmException;
import java.security.SignatureException;
import java.util.ArrayList;
import java.util.Arrays;
import java.util.Date;
import java.util.List;

import net.tomp2p.connection.DSASignatureFactory;
import net.tomp2p.p2p.PeerBuilder;
import net.tomp2p.peers.Number160;
import net.tomp2p.peers.Number640;
import net.tomp2p.storage.Data;
import net.tomp2p.utils.Utils;

import org.junit.Assert;
import org.junit.Test;

public class TestH2H {

	private static final DSASignatureFactory factory = new DSASignatureFactory();

	@Test
	public void testPut() throws IOException, ClassNotFoundException,
			NoSuchAlgorithmException, InvalidKeyException, SignatureException {
		StringBuilder sb = new StringBuilder(
				"2b51b720-7ae2-11e3-981f-0800200c9a66");
		for (int i = 0; i < 10; i++) {
			testPut(sb.toString());
			sb.append("2b51b720-7ae2-11e3-981f-0800200c9a66");
		}
	}

	@Test
	public void testPut0() throws IOException, ClassNotFoundException,
			NoSuchAlgorithmException, InvalidKeyException, SignatureException {
		testPut("2b51b720-7ae2-11e3-981f-0800200c9a662b51b720-7ae2-11e3-981f-0800200c9a66");
	}

	private void testPut(String s1) throws IOException, ClassNotFoundException,
			NoSuchAlgorithmException, InvalidKeyException, SignatureException {
		PeerDHT p1 = null;
		PeerDHT p2 = null;
		try {

			KeyPairGenerator gen = KeyPairGenerator.getInstance("DSA");

			KeyPair keyPairPeer1 = gen.generateKeyPair();
			p1 = new PeerBuilderDHT(new PeerBuilder(Number160.createHash(1))
					.ports(4838).keyPair(keyPairPeer1).start()).start();
			KeyPair keyPairPeer2 = gen.generateKeyPair();
			p2 = new PeerBuilderDHT(new PeerBuilder(Number160.createHash(2))
					.masterPeer(p1.peer()).keyPair(keyPairPeer2).start())
					.start();

			p2.peer().bootstrap().peerAddress(p1.peerAddress()).start()
					.awaitUninterruptibly();
			p1.peer().bootstrap().peerAddress(p2.peerAddress()).start()
					.awaitUninterruptibly();
			KeyPair keyPair = gen.generateKeyPair();

			String locationKey = "location";
			Number160 lKey = Number160.createHash(locationKey);
			String domainKey = "domain";
			Number160 dKey = Number160.createHash(domainKey);
			String contentKey = "content";
			Number160 cKey = Number160.createHash(contentKey);
			String versionKey = "version";
			Number160 vKey = Number160.createHash(versionKey);
			String basedOnKey = "based on";
			Number160 bKey = Number160.createHash(basedOnKey);

			H2HTestData testData = new H2HTestData(s1);

			Data data = new Data(testData);
			data.ttlSeconds(10000);
			data.addBasedOn(bKey);
			data.protectEntryNow(keyPair, factory);
			FuturePut futurePut1 = p1.put(lKey).data(cKey, data)
					.domainKey(dKey).versionKey(vKey).keyPair(keyPair).start();
			futurePut1.awaitUninterruptibly();
			Assert.assertTrue(futurePut1.isSuccess());

		} finally {
			if (p1 != null) {
				p1.shutdown().awaitUninterruptibly();
			}
			if (p2 != null) {
				p2.shutdown().awaitUninterruptibly();
			}
		}
	}

	@Test
	public void testRemove1() throws NoSuchAlgorithmException, IOException,
			InvalidKeyException, SignatureException, ClassNotFoundException {

		PeerDHT p1 = null;
		PeerDHT p2 = null;
		try {

			KeyPairGenerator gen = KeyPairGenerator.getInstance("DSA");

			KeyPair keyPairPeer1 = gen.generateKeyPair();
			p1 = new PeerBuilderDHT(new PeerBuilder(Number160.createHash(1))
					.ports(4838).keyPair(keyPairPeer1).start()).start();
			KeyPair keyPairPeer2 = gen.generateKeyPair();
			p2 = new PeerBuilderDHT(new PeerBuilder(Number160.createHash(2))
					.masterPeer(p1.peer()).keyPair(keyPairPeer2).start())
					.start();

			p2.peer().bootstrap().peerAddress(p1.peerAddress()).start()
					.awaitUninterruptibly();
			p1.peer().bootstrap().peerAddress(p2.peerAddress()).start()
					.awaitUninterruptibly();
			KeyPair keyPair1 = gen.generateKeyPair();
			KeyPair keyPair2 = gen.generateKeyPair();
			String locationKey = "location";
			Number160 lKey = Number160.createHash(locationKey);
			String contentKey = "content";
			Number160 cKey = Number160.createHash(contentKey);

			String testData1 = "data1";
			Data data = new Data(testData1).protectEntryNow(keyPair1, factory);

			// put trough peer 1 with key pair
			// -------------------------------------------------------

			FuturePut futurePut1 = p1.put(lKey).data(cKey, data)
					.keyPair(keyPair1).start();
			futurePut1.awaitUninterruptibly();
			Assert.assertTrue(futurePut1.isSuccess());
<<<<<<< HEAD
=======

			FutureGet futureGet1a = p1.get(lKey).contentKey(cKey).start();
			futureGet1a.awaitUninterruptibly();
			Assert.assertTrue(futureGet1a.isSuccess());
			Assert.assertEquals(testData1, (String) futureGet1a.data().object());

			FutureGet futureGet1b = p2.get(lKey).contentKey(cKey).start();
			futureGet1b.awaitUninterruptibly();
			Assert.assertTrue(futureGet1b.isSuccess());
			Assert.assertEquals(testData1, (String) futureGet1b.data().object());

			// try to remove without key pair
			// -------------------------------------------------------

			FutureRemove futureRemove1a = p1.remove(lKey).contentKey(cKey)
					.start();
			futureRemove1a.awaitUninterruptibly();
			Assert.assertFalse(futureRemove1a.isRemoved());

			FutureGet futureGet2a = p1.get(lKey).contentKey(cKey).start();
			futureGet2a.awaitUninterruptibly();
			Assert.assertTrue(futureGet2a.isSuccess());
			// should have been not modified
			Assert.assertEquals(testData1, (String) futureGet2a.data().object());

			FutureRemove futureRemove1b = p2.remove(lKey).contentKey(cKey)
					.start();
			futureRemove1b.awaitUninterruptibly();
			Assert.assertFalse(futureRemove1b.isRemoved());

			FutureGet futureGet2b = p2.get(lKey).contentKey(cKey).start();
			futureGet2b.awaitUninterruptibly();
			Assert.assertTrue(futureGet2b.isSuccess());
			// should have been not modified
			Assert.assertEquals(testData1, (String) futureGet2b.data().object());
			// try to remove with wrong key pair
			// ---------------------------------------------------

			FutureRemove futureRemove2a = p1.remove(lKey).contentKey(cKey)
					.keyPair(keyPair2).start();
			futureRemove2a.awaitUninterruptibly();
			Assert.assertFalse(futureRemove2a.isRemoved());

			FutureGet futureGet3a = p1.get(lKey).contentKey(cKey).start();
			futureGet3a.awaitUninterruptibly();
			Assert.assertTrue(futureGet3a.isSuccess());
			// should have been not modified
			Assert.assertEquals(testData1, (String) futureGet3a.data().object());

			FutureRemove futureRemove2b = p2.remove(lKey).contentKey(cKey)
					.start();
			futureRemove2b.awaitUninterruptibly();
			Assert.assertFalse(futureRemove2b.isRemoved());

			FutureGet futureGet3b = p2.get(lKey).contentKey(cKey).start();
			futureGet3b.awaitUninterruptibly();
			Assert.assertTrue(futureGet3b.isSuccess());
			// should have been not modified
			Assert.assertEquals(testData1, (String) futureGet3b.data().object());

			// remove with correct key pair
			// ---------------------------------------------------------

			FutureRemove futureRemove4 = p1.remove(lKey).contentKey(cKey)
					.keyPair(keyPair1).start();
			futureRemove4.awaitUninterruptibly();
			Assert.assertTrue(futureRemove4.isRemoved());

			FutureGet futureGet4a = p2.get(lKey).contentKey(cKey).start();
			futureGet4a.awaitUninterruptibly();
			Assert.assertFalse(futureGet4a.isSuccess());
			// should have been removed
			Assert.assertNull(futureGet4a.data());
			FutureGet futureGet4b = p2.get(lKey).contentKey(cKey).start();
			futureGet4b.awaitUninterruptibly();
			Assert.assertFalse(futureGet4b.isSuccess());
			// should have been removed
			Assert.assertNull(futureGet4b.data());

>>>>>>> 10d3cf65
		} finally {
			if (p1 != null) {
				p1.shutdown().awaitUninterruptibly();
			}
			if (p2 != null) {
				p2.shutdown().awaitUninterruptibly();
			}
		}
	}

	@Test
	public void testRemoveFromTo() throws NoSuchAlgorithmException,
			IOException, InvalidKeyException, SignatureException,
			ClassNotFoundException {

		PeerDHT p1 = null;
		PeerDHT p2 = null;
		try {

			KeyPairGenerator gen = KeyPairGenerator.getInstance("DSA");

			KeyPair keyPairPeer1 = gen.generateKeyPair();
			p1 = new PeerBuilderDHT(new PeerBuilder(Number160.createHash(1))
					.ports(4838).keyPair(keyPairPeer1).start()).start();
			KeyPair keyPairPeer2 = gen.generateKeyPair();
			p2 = new PeerBuilderDHT(new PeerBuilder(Number160.createHash(2))
					.masterPeer(p1.peer()).keyPair(keyPairPeer2).start())
					.start();

			p2.peer().bootstrap().peerAddress(p1.peerAddress()).start()
					.awaitUninterruptibly();
			p1.peer().bootstrap().peerAddress(p2.peerAddress()).start()
					.awaitUninterruptibly();

			KeyPair key1 = gen.generateKeyPair();
			KeyPair key2 = gen.generateKeyPair();

			String locationKey = "location";
			Number160 lKey = Number160.createHash(locationKey);
			// String domainKey = "domain";
			// Number160 dKey = Number160.createHash(domainKey);
			String contentKey = "content";
			Number160 cKey = Number160.createHash(contentKey);

			String testData1 = "data1";
			Data data = new Data(testData1).protectEntryNow(key1, factory);

			// put trough peer 1 with key pair
			// -------------------------------------------------------

			FuturePut futurePut1 = p1.put(lKey).data(cKey, data).keyPair(key1)
					.start();
			futurePut1.awaitUninterruptibly();
			Assert.assertTrue(futurePut1.isSuccess());

			FutureGet futureGet1a = p1.get(lKey).contentKey(cKey).start();
			futureGet1a.awaitUninterruptibly();
			Assert.assertTrue(futureGet1a.isSuccess());
			Assert.assertEquals(testData1, (String) futureGet1a.data().object());

			FutureGet futureGet1b = p2.get(lKey).contentKey(cKey).start();
			futureGet1b.awaitUninterruptibly();
			Assert.assertTrue(futureGet1b.isSuccess());
			Assert.assertEquals(testData1, (String) futureGet1b.data().object());

			// try to remove without key pair using from/to
			// -----------------------------------------

			FutureRemove futureRemove1a = p1
					.remove(lKey)
					.from(new Number640(lKey, Number160.ZERO, cKey,
							Number160.ZERO))
					.to(new Number640(lKey, Number160.ZERO, cKey,
							Number160.MAX_VALUE)).start();
			futureRemove1a.awaitUninterruptibly();
			Assert.assertFalse(futureRemove1a.isRemoved());

			FutureGet futureGet2a = p1.get(lKey).contentKey(cKey).start();
			futureGet2a.awaitUninterruptibly();
			Assert.assertTrue(futureGet2a.isSuccess());
			// should have been not modified
			Assert.assertEquals(testData1, (String) futureGet2a.data().object());

			FutureRemove futureRemove1b = p2
					.remove(lKey)
					.from(new Number640(lKey, Number160.ZERO, cKey,
							Number160.ZERO))
					.to(new Number640(lKey, Number160.ZERO, cKey,
							Number160.MAX_VALUE)).start();
			futureRemove1b.awaitUninterruptibly();
			Assert.assertFalse(futureRemove1b.isRemoved());

			FutureGet futureGet2b = p2.get(lKey).contentKey(cKey).start();
			futureGet2b.awaitUninterruptibly();
			Assert.assertTrue(futureGet2b.isSuccess());
			// should have been not modified
			Assert.assertEquals(testData1, (String) futureGet2b.data().object());

			// remove with wrong key pair
			// -----------------------------------------------------------

			FutureRemove futureRemove2a = p1
					.remove(lKey)
					.from(new Number640(lKey, Number160.ZERO, cKey,
							Number160.ZERO))
					.to(new Number640(lKey, Number160.ZERO, cKey,
							Number160.MAX_VALUE)).keyPair(key2).start();
			futureRemove2a.awaitUninterruptibly();
			Assert.assertFalse(futureRemove2a.isRemoved());
			FutureGet futureGet3a = p2.get(lKey).contentKey(cKey).start();
			futureGet3a.awaitUninterruptibly();
			Assert.assertTrue(futureGet3a.isSuccess());
			// should have been not modified
			Assert.assertEquals(testData1, (String) futureGet3a.data().object());
			FutureRemove futureRemove2b = p2
					.remove(lKey)
					.from(new Number640(lKey, Number160.ZERO, cKey,
							Number160.ZERO))
					.to(new Number640(lKey, Number160.ZERO, cKey,
							Number160.MAX_VALUE)).keyPair(key2).start();
			futureRemove2b.awaitUninterruptibly();
			Assert.assertFalse(futureRemove2b.isRemoved());

			FutureGet futureGet3b = p2.get(lKey).contentKey(cKey).start();
			futureGet3b.awaitUninterruptibly();
			Assert.assertTrue(futureGet3b.isSuccess());
			// should have been not modified
			Assert.assertEquals(testData1, (String) futureGet3b.data().object());
			// remove with correct key pair
			// -----------------------------------------------------------

			FutureRemove futureRemove4 = p1
					.remove(lKey)
					.from(new Number640(lKey, Number160.ZERO, cKey,
							Number160.ZERO))
					.to(new Number640(lKey, Number160.ZERO, cKey,
							Number160.MAX_VALUE)).keyPair(key1).start();
			futureRemove4.awaitUninterruptibly();
			Assert.assertTrue(futureRemove4.isRemoved());
			FutureGet futureGet4a = p2.get(lKey).contentKey(cKey).start();
			futureGet4a.awaitUninterruptibly();
			Assert.assertFalse(futureGet4a.isSuccess());
			// should have been removed
			Assert.assertNull(futureGet4a.data());

			FutureGet futureGet4b = p2.get(lKey).contentKey(cKey).start();
			futureGet4b.awaitUninterruptibly();
			Assert.assertFalse(futureGet4b.isSuccess());
			// should have been removed
			Assert.assertNull(futureGet4b.data());

		} finally {
			if (p1 != null) {
				p1.shutdown().awaitUninterruptibly();
			}
			if (p2 != null) {
				p2.shutdown().awaitUninterruptibly();
			}
		}
	}

	@Test
	public void getFromToTest1() throws IOException, ClassNotFoundException {

		PeerDHT p1 = null;
		PeerDHT p2 = null;
		try {

			p1 = new PeerBuilderDHT(new PeerBuilder(Number160.createHash(1))
					.ports(4838).start()).start();
			p2 = new PeerBuilderDHT(new PeerBuilder(Number160.createHash(2))
					.masterPeer(p1.peer()).start()).start();

			p2.peer().bootstrap().peerAddress(p1.peerAddress()).start()
					.awaitUninterruptibly();

			String locationKey = "location";
			String contentKey = "content";

			List<H2HTestData> content = new ArrayList<H2HTestData>();
			for (int i = 0; i < 3; i++) {
				H2HTestData data = new H2HTestData(randomString(i));
				data.generateVersionKey();
				if (i > 0) {
					data.setBasedOnKey(content.get(i - 1).getVersionKey());
				}
				content.add(data);

				p2.put(Number160.createHash(locationKey))
						.data(Number160.createHash(contentKey), new Data(data))
						.versionKey(data.getVersionKey()).start()
						.awaitUninterruptibly();
			}

			FutureGet future = p1
					.get(Number160.createHash(locationKey))
					.from(new Number640(Number160.createHash(locationKey),
							Number160.ZERO, Number160.createHash(contentKey),
							Number160.ZERO))
					.to(new Number640(Number160.createHash(locationKey),
							Number160.ZERO, Number160.createHash(contentKey),
							Number160.MAX_VALUE)).descending().returnNr(1)
					.start();
			future.awaitUninterruptibly();

			Assert.assertEquals(
					content.get(content.size() - 1).getTestString(),
					((H2HTestData) future.data().object()).getTestString());

		} finally {
			if (p1 != null) {
				p1.shutdown().awaitUninterruptibly();
			}
			if (p2 != null) {
				p2.shutdown().awaitUninterruptibly();
			}
		}
	}

	private String randomString(int i) {
		return "random" + i;
	}

}

class H2HTestData extends NetworkContent {

	private static final long serialVersionUID = -4190279666159015217L;
	private final String testString;

	public H2HTestData(String testContent) {
		this.testString = testContent;
	}

	@Override
	public int getTimeToLive() {
		return 10000;
	}

	public String getTestString() {
		return testString;
	}

}

abstract class NetworkContent implements Serializable {

	private static final long serialVersionUID = 1L;

	private Number160 versionKey = Number160.ZERO;

	private Number160 basedOnKey = Number160.ZERO;

	public abstract int getTimeToLive();

	public Number160 getVersionKey() {
		return versionKey;
	}

	public void setVersionKey(Number160 versionKey) {
		this.versionKey = versionKey;
	}

	public Number160 getBasedOnKey() {
		return basedOnKey;
	}

	public void setBasedOnKey(Number160 versionKey) {
		this.basedOnKey = versionKey;
	}

	public void generateVersionKey() {
		// get the current time
		long timestamp = new Date().getTime();
		// get a MD5 hash of the object itself
		byte[] hash = null;
		try {
			hash = Utils.makeMD5Hash(Utils.encodeJavaObject(this));
		} catch (IOException e) {
			// TODO Auto-generated catch block
			e.printStackTrace();
		}
		// use time stamp value and the first part of the MD5 hash as version
		// key
		versionKey = new Number160(timestamp, new Number160(Arrays.copyOf(hash,
				Number160.BYTE_ARRAY_SIZE)));
	}
}<|MERGE_RESOLUTION|>--- conflicted
+++ resolved
@@ -86,7 +86,6 @@
 					.domainKey(dKey).versionKey(vKey).keyPair(keyPair).start();
 			futurePut1.awaitUninterruptibly();
 			Assert.assertTrue(futurePut1.isSuccess());
-
 		} finally {
 			if (p1 != null) {
 				p1.shutdown().awaitUninterruptibly();
@@ -136,8 +135,6 @@
 					.keyPair(keyPair1).start();
 			futurePut1.awaitUninterruptibly();
 			Assert.assertTrue(futurePut1.isSuccess());
-<<<<<<< HEAD
-=======
 
 			FutureGet futureGet1a = p1.get(lKey).contentKey(cKey).start();
 			futureGet1a.awaitUninterruptibly();
@@ -217,7 +214,6 @@
 			// should have been removed
 			Assert.assertNull(futureGet4b.data());
 
->>>>>>> 10d3cf65
 		} finally {
 			if (p1 != null) {
 				p1.shutdown().awaitUninterruptibly();
