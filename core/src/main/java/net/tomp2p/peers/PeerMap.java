--- conflicted
+++ resolved
@@ -251,15 +251,9 @@
     	if(peerMapFilters == null || peerMapFilters.size() ==0) {
     		return false;
     	}
-<<<<<<< HEAD
-    	final Collection<PeerAddress> all = all();
+    	
     	for(PeerMapFilter peerFilter:peerMapFilters) {
-    		if(peerFilter.reject(peerAddress, all, self)) {
-=======
-    	
-    	for(PeerFilter peerFilter:peerFilters) {
     		if(peerFilter.rejectPeerMap(peerAddress, this)) {
->>>>>>> 10d3cf65
     			return true;
     		}
     	}
