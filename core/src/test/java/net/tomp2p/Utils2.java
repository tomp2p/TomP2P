/*
 * Copyright 2012 Thomas Bocek
 * 
 * Licensed under the Apache License, Version 2.0 (the "License"); you may not
 * use this file except in compliance with the License. You may obtain a copy of
 * the License at
 * 
 * http://www.apache.org/licenses/LICENSE-2.0
 * 
 * Unless required by applicable law or agreed to in writing, software
 * distributed under the License is distributed on an "AS IS" BASIS, WITHOUT
 * WARRANTIES OR CONDITIONS OF ANY KIND, either express or implied. See the
 * License for the specific language governing permissions and limitations under
 * the License.
 */

package net.tomp2p;

import java.io.BufferedReader;
import java.io.File;
import java.io.IOException;
import java.io.InputStreamReader;
import java.net.InetAddress;
import java.net.UnknownHostException;
import java.util.ArrayList;
import java.util.List;
import java.util.NavigableSet;
import java.util.Random;
import java.util.TreeSet;

import net.tomp2p.connection.Bindings;
import net.tomp2p.futures.FutureBootstrap;
import net.tomp2p.futures.FutureDiscover;
import net.tomp2p.message.Message.Type;
import net.tomp2p.message.Message;
import net.tomp2p.p2p.AutomaticFuture;
import net.tomp2p.p2p.Peer;
import net.tomp2p.p2p.PeerMaker;
import net.tomp2p.peers.Number160;
import net.tomp2p.peers.PeerAddress;
import net.tomp2p.peers.PeerMap;
import net.tomp2p.peers.PeerMapConfiguration;
import net.tomp2p.peers.PeerSocketAddress;

public class Utils2 {
    /**
     * Used to make the testcases predictable. Used as an input for {@link Random}.
     */
    public static final long THE_ANSWER = 42L;

    /**
     * Having two peers in a network, the seed needs to be different, otherwise we create a peer with the same id twice.
     */
    public static final long THE_ANSWER2 = 43L;

    public static Message createDummyMessage() throws UnknownHostException {
        return createDummyMessage(false, false);
    }

    public static Message createDummyMessage(boolean firewallUDP, boolean firewallTCP)
            throws UnknownHostException {
        return createDummyMessage(new Number160("0x4321"), "127.0.0.1", 8001, 8002, new Number160("0x1234"),
                "127.0.0.1", 8003, 8004, (byte) 0, Type.REQUEST_1, firewallUDP, firewallTCP);
    }

    public static PeerAddress createAddress(Number160 id) throws UnknownHostException {
        return createAddress(id, "127.0.0.1", 8005, 8006, false, false);
    }

    public static PeerAddress createAddress() throws UnknownHostException {
        return createAddress(new Number160("0x5678"), "127.0.0.1", 8005, 8006, false, false);
    }

    public static PeerAddress createAddress(int id) throws UnknownHostException {
        return createAddress(new Number160(id), "127.0.0.1", 8005, 8006, false, false);
    }

    public static PeerAddress createAddress(String id) throws UnknownHostException {
        return createAddress(new Number160(id), "127.0.0.1", 8005, 8006, false, false);
    }

    public static PeerAddress createAddress(Number160 idSender, String inetSender, int tcpPortSender,
            int udpPortSender, boolean firewallUDP, boolean firewallTCP) throws UnknownHostException {
        InetAddress inetSend = InetAddress.getByName(inetSender);
        PeerSocketAddress peerSocketAddress = new PeerSocketAddress(inetSend, tcpPortSender, udpPortSender);
        PeerAddress n1 = new PeerAddress(idSender, peerSocketAddress, firewallTCP, firewallUDP, false,
                new PeerSocketAddress[] {});
        return n1;
    }

    public static Message createDummyMessage(Number160 idSender, String inetSender, int tcpPortSendor,
            int udpPortSender, Number160 idRecipien, String inetRecipient, int tcpPortRecipient,
            int udpPortRecipient, byte command, Type type, boolean firewallUDP, boolean firewallTCP)
            throws UnknownHostException {
        Message message = new Message();
        PeerAddress n1 = createAddress(idSender, inetSender, tcpPortSendor, udpPortSender, firewallUDP,
                firewallTCP);
        message.setSender(n1);
        //
        PeerAddress n2 = createAddress(idRecipien, inetRecipient, tcpPortRecipient, udpPortRecipient,
                firewallUDP, firewallTCP);
        message.setRecipient(n2);
        message.setType(type);
        message.setCommand(command);
        return message;
    }

    public static Peer[] createNodes(int nrOfPeers, Random rnd, int port) throws Exception {
        return createNodes(nrOfPeers, rnd, port, null);
    }

    public static Peer[] createNodes(int nrOfPeers, Random rnd, int port, AutomaticFuture automaticFuture)
            throws Exception {
        return createNodes(nrOfPeers, rnd, port, automaticFuture, false);
    }

    public static Peer[] createNodes(int nrOfPeers, Random rnd, int port, AutomaticFuture automaticFuture,
            boolean replication) throws Exception {
        return createNodes(nrOfPeers, rnd, port, automaticFuture, false, true);
    }

    /**
     * Creates peers for testing. The first peer (peer[0]) will be used as the master. This means that shutting down
     * peer[0] will shut down all other peers
     * 
     * @param nrOfPeers
     *            The number of peers to create including the master
     * @param rnd
     *            The random object to create random peer IDs
     * @param port
     *            The port where the master peer will listen to
     * @return All the peers, with the master peer at position 0 -> peer[0]
     * @throws Exception
     *             If the creation of nodes fail.
     */
    public static Peer[] createNodes(int nrOfPeers, Random rnd, int port, AutomaticFuture automaticFuture,
            boolean replication, boolean maintenance) throws Exception {
        if (nrOfPeers < 1) {
            throw new IllegalArgumentException("Cannot create less than 1 peer");
        }
        Bindings bindings = new Bindings().addInterface("lo");
        Peer[] peers = new Peer[nrOfPeers];
        if (automaticFuture != null) {
        	Number160 peerId = new Number160(rnd);
<<<<<<< HEAD
        	PeerMap peerMap = new PeerMap(new PeerMapConfiguration(peerId).peerNoVerification());
=======
        	PeerMap peerMap = new PeerMap(new PeerMapConfiguration(peerId));
>>>>>>> c9c090b0
            peers[0] = new PeerMaker(peerId).setEnableIndirectReplication(replication)
                    .addAutomaticFuture(automaticFuture).ports(port).setEnableMaintenance(false)
                    .externalBindings(bindings).peerMap(peerMap).setEnableMaintenance(false).makeAndListen();
        } else {
        	Number160 peerId = new Number160(rnd);
<<<<<<< HEAD
        	PeerMap peerMap = new PeerMap(new PeerMapConfiguration(peerId).peerNoVerification());
=======
        	PeerMap peerMap = new PeerMap(new PeerMapConfiguration(peerId));
>>>>>>> c9c090b0
            peers[0] = new PeerMaker(peerId).setEnableMaintenance(maintenance).externalBindings(bindings)
                    .setEnableIndirectReplication(false).setEnableMaintenance(false).peerMap(peerMap).ports(port).makeAndListen();
        }

        for (int i = 1; i < nrOfPeers; i++) {
            if (automaticFuture != null) {
            	Number160 peerId = new Number160(rnd);
<<<<<<< HEAD
            	PeerMap peerMap = new PeerMap(new PeerMapConfiguration(peerId).peerNoVerification());
=======
            	PeerMap peerMap = new PeerMap(new PeerMapConfiguration(peerId));
>>>>>>> c9c090b0
                peers[i] = new PeerMaker(peerId).setEnableIndirectReplication(replication)
                        .addAutomaticFuture(automaticFuture).masterPeer(peers[0])
                        .setEnableMaintenance(maintenance).setEnableMaintenance(false).peerMap(peerMap).externalBindings(bindings).makeAndListen();
            } else {
            	Number160 peerId = new Number160(rnd);
<<<<<<< HEAD
            	PeerMap peerMap = new PeerMap(new PeerMapConfiguration(peerId).peerNoVerification());
=======
            	PeerMap peerMap = new PeerMap(new PeerMapConfiguration(peerId));
>>>>>>> c9c090b0
                peers[i] = new PeerMaker(peerId).setEnableMaintenance(maintenance)
                        .externalBindings(bindings).setEnableMaintenance(false).setEnableIndirectReplication(replication).peerMap(peerMap).masterPeer(peers[0])
                        .makeAndListen();
            }
        }
        System.err.println("peers created.");
        return peers;
    }

    public static Peer[] createRealNodes(int nrOfPeers, Random rnd, int startPort,
            AutomaticFuture automaticFuture) throws Exception {
        if (nrOfPeers < 1) {
            throw new IllegalArgumentException("Cannot create less than 1 peer");
        }
        Peer[] peers = new Peer[nrOfPeers];
        for (int i = 0; i < nrOfPeers; i++) {
            peers[i] = new PeerMaker(new Number160(rnd)).addAutomaticFuture(automaticFuture)
                    .ports(startPort + i).makeAndListen();
        }
        System.err.println("real peers created.");
        return peers;
    }

    public static Peer[] createNonMaintenanceNodes(int nrOfPeers, Random rnd, int port) throws IOException {
        if (nrOfPeers < 1) {
            throw new IllegalArgumentException("Cannot create less than 1 peer");
        }
        Peer[] peers = new Peer[nrOfPeers];
        peers[0] = new PeerMaker(new Number160(rnd)).setEnableMaintenance(false).ports(port).makeAndListen();
        for (int i = 1; i < nrOfPeers; i++) {
            peers[i] = new PeerMaker(new Number160(rnd)).setEnableMaintenance(false).masterPeer(peers[0])
                    .makeAndListen();
        }
        System.err.println("non-maintenance peers created.");
        return peers;
    }

    /**
     * Perfect routing, where each neighbor has contacted each other. This means that for small number of peers, every
     * peer knows every other peer.
     * 
     * @param peers
     *            The peers taking part in the p2p network.
     */
    public static void perfectRouting(Peer... peers) {
        for (int i = 0; i < peers.length; i++) {
            for (int j = 0; j < peers.length; j++)
                peers[i].getPeerBean().peerMap().peerFound(peers[j].getPeerAddress(), null);
        }
        System.err.println("perfect routing done.");
    }
    
    public static void perfectRoutingIndirect(Peer... peers) {
        for (int i = 0; i < peers.length; i++) {
            for (int j = 0; j < peers.length; j++)
                peers[i].getPeerBean().peerMap().peerFound(peers[j].getPeerAddress(), peers[j].getPeerAddress());
        }
        System.err.println("perfect routing done.");
    }

    public static void main(String[] args) throws IOException {
        createTempDirectory();
    }

    private static final int TEMP_DIR_ATTEMPTS = 10000;

    public static File createTempDirectory() throws IOException {
        File baseDir = new File(System.getProperty("java.io.tmpdir"));
        String baseName = System.currentTimeMillis() + "-";

        for (int counter = 0; counter < TEMP_DIR_ATTEMPTS; counter++) {
            File tempDir = new File(baseDir, baseName + counter);
            if (tempDir.mkdir()) {
                return tempDir;
            }
        }
        throw new IllegalStateException("Failed to create directory within " + TEMP_DIR_ATTEMPTS
                + " attempts (tried " + baseName + "0 to " + baseName + (TEMP_DIR_ATTEMPTS - 1) + ')');
    }

    public static Peer[] createAndAttachNodes(int nr, int port, Random rnd) throws Exception {
        Peer[] peers = new Peer[nr];
        for (int i = 0; i < nr; i++) {
            if (i == 0) {
                peers[0] = new PeerMaker(new Number160(rnd)).ports(port).makeAndListen();
            } else {
                peers[i] = new PeerMaker(new Number160(rnd)).masterPeer(peers[0]).makeAndListen();
            }
        }
        return peers;
    }

    public static void bootstrap(Peer[] peers) {
        List<FutureBootstrap> futures1 = new ArrayList<FutureBootstrap>();
        List<FutureDiscover> futures2 = new ArrayList<FutureDiscover>();
        for (int i = 1; i < peers.length; i++) {
            FutureDiscover tmp = peers[i].discover().peerAddress(peers[0].getPeerAddress()).start();
            futures2.add(tmp);
        }
        for (FutureDiscover future : futures2) {
            future.awaitUninterruptibly();
        }
        for (int i = 1; i < peers.length; i++) {
            FutureBootstrap tmp = peers[i].bootstrap().setPeerAddress(peers[0].getPeerAddress()).start();
            futures1.add(tmp);
        }
        for (int i = 1; i < peers.length; i++) {
            FutureBootstrap tmp = peers[0].bootstrap().setPeerAddress(peers[i].getPeerAddress()).start();
            futures1.add(tmp);
        }
        for (FutureBootstrap future : futures1)
            future.awaitUninterruptibly();
    }

    public static void routing(Number160 key, Peer[] peers, int start) {
        System.out.println("routing: searching for key " + key);
        NavigableSet<PeerAddress> pa1 = new TreeSet<PeerAddress>(PeerMap.createComparator(key));
        NavigableSet<PeerAddress> queried = new TreeSet<PeerAddress>(PeerMap.createComparator(key));
        Number160 result = Number160.ZERO;
        Number160 resultPeer = new Number160("0xd75d1a3d57841fbc9e2a3d175d6a35dc2e15b9f");
        int round = 0;
        while (!resultPeer.equals(result)) {
            System.out.println("round " + round);
            round++;
            pa1.addAll(peers[start].getPeerBean().peerMap().getAll());
            queried.add(peers[start].getPeerAddress());
            System.out.println("closest so far: " + queried.first());
            PeerAddress next = pa1.pollFirst();
            while (queried.contains(next)) {
                next = pa1.pollFirst();
            }
            result = next.getPeerId();
            start = findNr(next.getPeerId().toString(), peers);
        }
    }

    public static void findInMap(PeerAddress key, Peer[] peers) {
        for (int i = 0; i < peers.length; i++) {
            if (peers[i].getPeerBean().peerMap().contains(key)) {
                System.out.println("Peer " + i + " with the id " + peers[i].getPeerID() + " knows the peer "
                        + key);
            }
        }
    }

    public static int findNr(String string, Peer[] peers) {
        for (int i = 0; i < peers.length; i++) {
            if (peers[i].getPeerID().equals(new Number160(string))) {
                System.out.println("we found the number " + i + " for peer with id " + string);
                return i;
            }
        }
        return -1;
    }

    public static Peer find(String string, Peer[] peers) {
        for (int i = 0; i < peers.length; i++) {
            if (peers[i].getPeerID().equals(new Number160(string))) {
                System.out.println("!!we found the number " + i + " for peer with id " + string);
                return peers[i];
            }
        }
        return null;
    }

    public static void exec(String cmd) throws Exception {
        Process p = Runtime.getRuntime().exec(cmd);
        p.waitFor();

        BufferedReader br = new BufferedReader(new InputStreamReader(p.getInputStream()));
        String line = null;
        while ((line = br.readLine()) != null) {
            System.out.println(line);
        }
        br.close();
    }

}<|MERGE_RESOLUTION|>--- conflicted
+++ resolved
@@ -142,21 +142,13 @@
         Peer[] peers = new Peer[nrOfPeers];
         if (automaticFuture != null) {
         	Number160 peerId = new Number160(rnd);
-<<<<<<< HEAD
-        	PeerMap peerMap = new PeerMap(new PeerMapConfiguration(peerId).peerNoVerification());
-=======
         	PeerMap peerMap = new PeerMap(new PeerMapConfiguration(peerId));
->>>>>>> c9c090b0
             peers[0] = new PeerMaker(peerId).setEnableIndirectReplication(replication)
                     .addAutomaticFuture(automaticFuture).ports(port).setEnableMaintenance(false)
                     .externalBindings(bindings).peerMap(peerMap).setEnableMaintenance(false).makeAndListen();
         } else {
         	Number160 peerId = new Number160(rnd);
-<<<<<<< HEAD
-        	PeerMap peerMap = new PeerMap(new PeerMapConfiguration(peerId).peerNoVerification());
-=======
         	PeerMap peerMap = new PeerMap(new PeerMapConfiguration(peerId));
->>>>>>> c9c090b0
             peers[0] = new PeerMaker(peerId).setEnableMaintenance(maintenance).externalBindings(bindings)
                     .setEnableIndirectReplication(false).setEnableMaintenance(false).peerMap(peerMap).ports(port).makeAndListen();
         }
@@ -164,21 +156,13 @@
         for (int i = 1; i < nrOfPeers; i++) {
             if (automaticFuture != null) {
             	Number160 peerId = new Number160(rnd);
-<<<<<<< HEAD
-            	PeerMap peerMap = new PeerMap(new PeerMapConfiguration(peerId).peerNoVerification());
-=======
             	PeerMap peerMap = new PeerMap(new PeerMapConfiguration(peerId));
->>>>>>> c9c090b0
                 peers[i] = new PeerMaker(peerId).setEnableIndirectReplication(replication)
                         .addAutomaticFuture(automaticFuture).masterPeer(peers[0])
                         .setEnableMaintenance(maintenance).setEnableMaintenance(false).peerMap(peerMap).externalBindings(bindings).makeAndListen();
             } else {
             	Number160 peerId = new Number160(rnd);
-<<<<<<< HEAD
             	PeerMap peerMap = new PeerMap(new PeerMapConfiguration(peerId).peerNoVerification());
-=======
-            	PeerMap peerMap = new PeerMap(new PeerMapConfiguration(peerId));
->>>>>>> c9c090b0
                 peers[i] = new PeerMaker(peerId).setEnableMaintenance(maintenance)
                         .externalBindings(bindings).setEnableMaintenance(false).setEnableIndirectReplication(replication).peerMap(peerMap).masterPeer(peers[0])
                         .makeAndListen();
