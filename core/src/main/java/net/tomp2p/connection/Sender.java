--- conflicted
+++ resolved
@@ -131,13 +131,9 @@
 			return;
 		}
 		removePeerIfFailed(futureResponse, message);
-<<<<<<< HEAD
-		// we need to set the neighbors if we use relays
-		if (message.sender().isRelayed()) {
-=======
+
 		//we need to set the neighbors if we use relays
 		if(message.sender().isRelayed() && !message.sender().peerSocketAddresses().isEmpty()) {
->>>>>>> aaecbe2b
 			message.peerSocketAddresses(message.sender().peerSocketAddresses());
 		}
 
@@ -283,14 +279,8 @@
 						@Override
 						public void operationComplete(FutureResponse future) throws Exception {
 							if (future.isFailed()) {
-
-<<<<<<< HEAD
-								if (future.emptyResponse() != null
-										&& future.responseMessage().type() != Message.Type.USER1) {
-=======
 								if (future.responseMessage() != null
 								        && future.responseMessage().type() != Message.Type.USER1) {
->>>>>>> aaecbe2b
 									clearInactivePeerSocketAddress(futureDone);
 									sendTCP(handler, futureResponse, message, channelCreator, idleTCPSeconds,
 											connectTimeoutMillis, peerConnection);
@@ -339,26 +329,15 @@
 						.port(inetSocketAddress.getPort()).start();
 			}
 		}
-<<<<<<< HEAD
-		FutureForkJoin<BaseFuture> ffk = new FutureForkJoin<BaseFuture>(1, true, new AtomicReferenceArray<BaseFuture>(
-				forks));
-		ffk.addListener(new BaseFutureAdapter<FutureForkJoin<BaseFuture>>() {
-=======
 		FutureForkJoin<FuturePing> ffk = new FutureForkJoin<FuturePing>(1, true, new AtomicReferenceArray<FuturePing>(
 		        forks));
 		ffk.addListener(new BaseFutureAdapter<FutureForkJoin<FuturePing>>() {
->>>>>>> aaecbe2b
 			@Override
 			public void operationComplete(FutureForkJoin<FuturePing> future) throws Exception {
 				if (future.isSuccess()) {
-<<<<<<< HEAD
-					futureDone.done(((FutureResponse) (future.completed().get(0))).responseMessage().sender()
-							.peerSocketAddress());
-=======
 					futureDone.done(future.first().remotePeer().peerSocketAddress());
 				} else {
 					futureDone.failed(future);
->>>>>>> aaecbe2b
 				}
 			}
 		});
@@ -372,18 +351,7 @@
 		final Map<String, Pair<EventExecutorGroup, ChannelHandler>> handlers;
 
 		if (timeoutHandler != null) {
-<<<<<<< HEAD
-			final int nrTCPHandlers = peerConnection != null ? 10 : 7; // 10 = 7
-																		// /
-																		// 0.75
-																		// ** 7
-																		// =
-																		// 5 /
-																		// 0.75;
-			handlers = new LinkedHashMap<String, Pair<EventExecutorGroup, ChannelHandler>>(nrTCPHandlers);
-=======
 			handlers = new LinkedHashMap<String, Pair<EventExecutorGroup, ChannelHandler>>();
->>>>>>> aaecbe2b
 			handlers.put("timeout0",
 					new Pair<EventExecutorGroup, ChannelHandler>(null, timeoutHandler.idleStateHandlerTomP2P()));
 			handlers.put("timeout1", new Pair<EventExecutorGroup, ChannelHandler>(null, timeoutHandler.timeHandler()));
@@ -542,27 +510,14 @@
 				LOG.debug("send neighbor request to random relay peer {}", psa);
 				if (psa.size() > 0) {
 					PeerSocketAddress ps = psa.get(random.nextInt(psa.size()));
-<<<<<<< HEAD
-					PeerAddress recipient = message.recipient();
-					message.recipient(recipient.changePeerSocketAddress(ps));
-
-					channelFuture = channelCreator.createUDP(PeerSocketAddress.createSocketUDP(ps), broadcast,
-							handlers, futureResponse);
-=======
 					message.recipientRelay(message.recipient().changePeerSocketAddress(ps).changeRelayed(true));
 					channelFuture = channelCreator.createUDP(broadcast, handlers, futureResponse);
->>>>>>> aaecbe2b
 				} else {
 					futureResponse.failed("Peer is relayed, but no relay given");
 					return;
 				}
 			} else {
-<<<<<<< HEAD
-				channelFuture = channelCreator.createUDP(message.recipient().createSocketUDP(), broadcast, handlers,
-						futureResponse);
-=======
 				channelFuture = channelCreator.createUDP(broadcast, handlers, futureResponse);
->>>>>>> aaecbe2b
 			}
 			afterConnect(futureResponse, message, channelFuture, handler == null);
 		}
@@ -624,12 +579,8 @@
 					// may have been closed by the other side,
 					// or it may have been canceled from this side
 					if (!(future.cause() instanceof CancellationException)
-<<<<<<< HEAD
-							&& !(future.cause() instanceof ClosedChannelException)) {
-=======
 					        && !(future.cause() instanceof ClosedChannelException)
 					        && !(future.cause() instanceof ConnectException)) {
->>>>>>> aaecbe2b
 						LOG.warn("Channel creation failed ", future.cause());
 					}
 				}
