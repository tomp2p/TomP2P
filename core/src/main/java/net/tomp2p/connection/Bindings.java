/*
 * Copyright 2011 Thomas Bocek
 *
 * Licensed under the Apache License, Version 2.0 (the "License"); you may not
 * use this file except in compliance with the License. You may obtain a copy of
 * the License at
 *
 * http://www.apache.org/licenses/LICENSE-2.0
 *
 * Unless required by applicable law or agreed to in writing, software
 * distributed under the License is distributed on an "AS IS" BASIS, WITHOUT
 * WARRANTIES OR CONDITIONS OF ANY KIND, either express or implied. See the
 * License for the specific language governing permissions and limitations under
 * the License.
 */
package net.tomp2p.connection;

import java.net.InetAddress;
import java.util.ArrayList;
import java.util.List;

/**
 * Gathers information about interface bindings. Here a user can set the
 * preferences to which addresses to bind the socket. This class contains two
 * types of information: 1.) the interface/address to listen for incoming
 * connections and 2.) how other peers see us. The default is to listen to all
 * interfaces and our outside address is set to the first interface it finds. If
 * more than one search hint is used, then the combination operation will be
 * "and"
 * 
 * @author Thomas Bocek
 */
public class Bindings {

    // This can be set by the user. The discover process will not use this field
    // to store anything
    private final List<InetAddress> addresses = new ArrayList<InetAddress>(1);
    private final List<String> interfaceHints = new ArrayList<String>(1);
    private final List<StandardProtocolFamily> protocolHint = new ArrayList<StandardProtocolFamily>(1);

    private boolean listenAny = false;
    
    /**
     * Adds an address that we want to listen to. If the address is not found,
     * it will be ignored
     * 
     * @param address
     *            The current class
     * @return this instance
     */
    public Bindings addAddress(final InetAddress address) {
        addresses.add(address);
        return this;
    }

    /**
     * @return A list of the addresses provided by the user
     */
    public List<InetAddress> addresses() {
        return addresses;
    }    

    /**
     * Adds an interface that will be searched for. If the interface is not
     * found, it will be ignored
     * 
     * @param interfaceHint
     *            The interface, e.g. eth0
     * @return The same instance
     */
    public Bindings addInterface(final String interfaceHint) {
        if (interfaceHint == null) {
            throw new IllegalArgumentException("Cannot add null");
        }
        interfaceHints.add(interfaceHint);
        return this;
    }

    /**
     * 
     * @param protocolFamily
     *              The protocol family, e.g. StandardProtocolFamily.INET or StandardProtocolFamily.INET6
     * 
     * @return The same instance
     */
    public Bindings addProtocol(StandardProtocolFamily protocolFamily) {
        if (protocolFamily == null) {
            throw new IllegalArgumentException("Cannot add null");
        }
        protocolHint.add(protocolFamily);
        return this;
    }

    /**
     * @return A list of interfaces to listen to
     */
    public List<String> interfaceHints() {
        return interfaceHints;
    }

    /**
     * @return The protocol to listen to
     */
    public List<StandardProtocolFamily> protocolHint() {
        return protocolHint;
    }

    /**
     * Clears all lists: listenInterfaceHints, listenAddresses,
     * broadcastAddresses.
     */
    public void clear() {
        interfaceHints.clear();
        addresses.clear();
        
        //TODO MK: I assume it should also clear protocolHint?
        protocolHint.clear();
    }

    /**
     * @return Checks if the user has set interfaces to anything (not set to a specific)
     */
    public boolean anyInterfaces() {
        return interfaceHints.isEmpty();
    }

    /**
     * @return Checks if the user has set protocols to anything (not set to a specific)
     */
    public boolean anyProtocols() {
        return protocolHint.isEmpty();
    }

    /**
     * @return Checks if the user sets protocol to anything or IPv4
     */
    public boolean isIPv4() {
        return anyProtocols() || protocolHint.contains(StandardProtocolFamily.INET);
    }

    /**
     * @return Checks if the user sets protocol to anything or IPv6
     */
    public boolean isIPv6() {
        return anyProtocols() || protocolHint.contains(StandardProtocolFamily.INET6);
    }

    /**
     * @return Checks if the user wants to listen to a wildcard address
     */
    public boolean isListenAny() {
        return listenAny;
    }
    
    public Bindings listenAny() {
    	setListenAny(true);
    	return this;
    }
    
    public Bindings setListenAny(boolean listenAny) {
    	this.listenAny = listenAny;
    	return this;
    }
    
    

    /**
     * Checks if the user provided an interface hint.
     * 
     * @param name
     *            The name of the interface reported by the system
     * @return True if the user added the interface
     */
    public boolean containsInterface(final String name) {
        return interfaceHints.contains(name);
    }
<<<<<<< HEAD

    /**
     * Adds the results from an other binding. This is useful because you can
     * add within one Bindings hints only with "and", with add() you have the
     * option "or" as well. E.g., Bindings b1 = new Bindings(IPv4, eth0);
     * Bindings b2 = new Bindings(IPv6, eth1); b2.add(b1) -> this will bind to
     * all IPv4 addresses on eth0 and all IPv6 addresses on eth1
     * 
     * @param other
     *            The other instance to get the results from
     * @return The same instance
     */
    public Bindings add(final Bindings other) {
        this.foundAddresses4.addAll(other.foundAddresses4);
        this.foundAddresses6.addAll(other.foundAddresses6);
        this.foundBroadcastAddresses.addAll(other.foundBroadcastAddresses);
        return this;
    }

    public SocketAddress wildCardSocket() {
    	if(!isListenAll()) {
			if(foundAddresses4.size()>0) {
				return new InetSocketAddress(foundAddresses4.get(0), 0);
			}
			if(foundAddresses6.size()>0) {
				return new InetSocketAddress(foundAddresses6.get(0), 0);
			}
		}
    	return new InetSocketAddress(0);
    }
=======
>>>>>>> 174adc0f
}<|MERGE_RESOLUTION|>--- conflicted
+++ resolved
@@ -174,37 +174,4 @@
     public boolean containsInterface(final String name) {
         return interfaceHints.contains(name);
     }
-<<<<<<< HEAD
-
-    /**
-     * Adds the results from an other binding. This is useful because you can
-     * add within one Bindings hints only with "and", with add() you have the
-     * option "or" as well. E.g., Bindings b1 = new Bindings(IPv4, eth0);
-     * Bindings b2 = new Bindings(IPv6, eth1); b2.add(b1) -> this will bind to
-     * all IPv4 addresses on eth0 and all IPv6 addresses on eth1
-     * 
-     * @param other
-     *            The other instance to get the results from
-     * @return The same instance
-     */
-    public Bindings add(final Bindings other) {
-        this.foundAddresses4.addAll(other.foundAddresses4);
-        this.foundAddresses6.addAll(other.foundAddresses6);
-        this.foundBroadcastAddresses.addAll(other.foundBroadcastAddresses);
-        return this;
-    }
-
-    public SocketAddress wildCardSocket() {
-    	if(!isListenAll()) {
-			if(foundAddresses4.size()>0) {
-				return new InetSocketAddress(foundAddresses4.get(0), 0);
-			}
-			if(foundAddresses6.size()>0) {
-				return new InetSocketAddress(foundAddresses6.get(0), 0);
-			}
-		}
-    	return new InetSocketAddress(0);
-    }
-=======
->>>>>>> 174adc0f
 }