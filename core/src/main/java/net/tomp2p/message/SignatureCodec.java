--- conflicted
+++ resolved
@@ -6,17 +6,12 @@
 
 public interface SignatureCodec {
 
-<<<<<<< HEAD
 	SignatureCodec decode(byte[] encodedData) throws IOException;
-=======
-	public SignatureCodec decode(byte[] encodedData) throws IOException;
->>>>>>> 6fc22417
 
 	/**
 	 * @return ASN1 encoded signature
 	 * @throws IOException
 	 */
-<<<<<<< HEAD
 	byte[] encode() throws IOException;
 
 	SignatureCodec write(ByteBuf buf);
@@ -24,14 +19,4 @@
 	SignatureCodec read(ByteBuf buf);
 
 	int signatureSize();
-=======
-	public byte[] encode() throws IOException;
-
-	public SignatureCodec write(ByteBuf buf);
-
-	public SignatureCodec read(ByteBuf buf);
-
-	public int signatureSize();
->>>>>>> 6fc22417
-
 }