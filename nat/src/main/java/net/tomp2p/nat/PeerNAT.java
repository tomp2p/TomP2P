--- conflicted
+++ resolved
@@ -154,8 +154,7 @@
 								.changeAddress(future.externalAddress());
 
 						// test with discover again
-						DiscoverBuilder builder = new DiscoverBuilder(peer).peerAddress(futureNAT.reporter()).senderAddress(
-								serverAddress);
+						DiscoverBuilder builder = new DiscoverBuilder(peer).peerAddress(futureNAT.reporter()).senderAddress(serverAddress);
 						builder.start().addListener(new BaseFutureAdapter<FutureDiscover>() {
 							@Override
 							public void operationComplete(FutureDiscover future) throws Exception {
@@ -364,8 +363,7 @@
 									@Override
 									public void operationComplete(FutureBootstrap future) throws Exception {
 										if (future.isSuccess()) {
-											Shutdown shutdown = startRelayMaintenance(futureRelay, bootstrapBuilder,
-													distributedRelay);
+											Shutdown shutdown = startRelayMaintenance(futureRelay, bootstrapBuilder, distributedRelay);
 											futureBootstrapNAT.done(shutdown);
 										} else {
 											futureBootstrapNAT.failed("2nd FutureBootstrap failed", future);
@@ -395,8 +393,7 @@
 	 * @return {@link FutureDone}
 	 * @throws TimeoutException
 	 */
-	public FutureDone<PeerConnection> startSetupRcon(final PeerAddress relayPeerAddress,
-			final PeerAddress unreachablePeerAddress) {
+	public FutureDone<PeerConnection> startSetupRcon(final PeerAddress relayPeerAddress, final PeerAddress unreachablePeerAddress) {
 		checkRconPreconditions(relayPeerAddress, unreachablePeerAddress);
 
 		final FutureDone<PeerConnection> futureDone = new FutureDone<PeerConnection>();
@@ -410,40 +407,22 @@
 					if (peerConnection != null) {
 						// create the necessary messages
 						final Message setUpMessage = createSetupMessage(relayPeerAddress, unreachablePeerAddress);
-<<<<<<< HEAD
 
 						// send the message to the relay so it forwards it to the unreachable peer
 						FutureResponse futureResponse = RelayUtils.send(peerConnection, peer.peerBean(),
 								peer.connectionBean(), config, setUpMessage);
 
-=======
-						//final Message connectMessage = createConnectMessage(unreachablePeerAddress, setUpMessage);
-
-						FutureResponse futureResponse = new FutureResponse(setUpMessage);
-						// send the message to the relay so it forwards it to
-						// the unreachable peer
-						futureResponse = RelayUtils.sendSingle(peerConnection, futureResponse, peer.peerBean(), peer.connectionBean(),
-								new DefaultConnectionConfiguration());
-						//peer.connectionBean().sender().cachedRequests().put(connectMessage.messageId(), connectMessage);
-						
->>>>>>> b4c26dc9
 						// wait for the unreachable peer to answer
 						futureResponse.addListener(new BaseFutureAdapter<FutureResponse>() {
 							@Override
 							public void operationComplete(FutureResponse future) throws Exception {
 								// get the PeerConnection which is cached in the PeerBean object
-								PeerConnection openPeerConnection = peer.peerBean().peerConnection(unreachablePeerAddress.peerId());
+								final PeerConnection openPeerConnection = peer.peerBean().peerConnection(unreachablePeerAddress.peerId());
 								if (openPeerConnection != null && openPeerConnection.isOpen()) {
 									futureDone.done(openPeerConnection);
 								} else {
 									LOG.error("The reverse connection to the unreachable peer failed.");
 									handleFail(futureDone, "No reverse connection could be established");
-<<<<<<< HEAD
-=======
-									// we have to remove the Message from the
-									// cache manually if something went wrong.
-									//peer.connectionBean().sender().cachedMessages().remove(connectMessage.messageId());
->>>>>>> b4c26dc9
 								}
 
 								// can close the connection to the relay peer
@@ -471,7 +450,7 @@
 				setUpMessage.recipient(relayPeerAddress.changePeerId(unreachablePeerAddress.peerId()));
 				setUpMessage.command(RPC.Commands.RCON.getNr());
 				setUpMessage.type(Type.REQUEST_1);
-				setUpMessage.keepAlive(true);
+				// setUpMessage.keepAlive(true);
 				return setUpMessage;
 			}
 		});
@@ -495,8 +474,7 @@
 		}
 
 		if (relayPeerAddress == null || unreachablePeerAddress == null) {
-			throw new IllegalArgumentException(
-					"either the relay PeerAddress or the unreachablePeerAddress or both was/were null!");
+			throw new IllegalArgumentException("either the relay PeerAddress or the unreachablePeerAddress or both was/were null!");
 		}
 	}
 }