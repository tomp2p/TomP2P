--- conflicted
+++ resolved
@@ -685,21 +685,12 @@
 	public void removeResponsibility(Number160 locationKey, boolean keepData) {
 		KeyLock<Number160>.RefCounterLock lock = responsibilityLock.lock(locationKey);
 		try {
-<<<<<<< HEAD
 			if (!keepData) {
-				backend.remove(
-				new Number640(locationKey, Number160.ZERO, Number160.ZERO, Number160.ZERO),
-				new Number640(locationKey, Number160.MAX_VALUE, Number160.MAX_VALUE, Number160.MAX_VALUE),
-				false);
-			}
-=======
-			if(!keepData) {
 				backend.remove(
 						new Number640(locationKey, Number160.ZERO, Number160.ZERO, Number160.ZERO),
 						new Number640(locationKey, Number160.MAX_VALUE, Number160.MAX_VALUE, Number160.MAX_VALUE),
 						false);
-				}
->>>>>>> 64801f0d
+			}
         	backend.removeResponsibility(locationKey);
         } finally {
             responsibilityLock.unlock(lock);
@@ -710,19 +701,11 @@
 		KeyLock<Number160>.RefCounterLock lock1 = responsibilityLock.lock(peerId);
 		KeyLock<Number160>.RefCounterLock lock2 = responsibilityLock.lock(locationKey);
         try {
-<<<<<<< HEAD
-        	if (!keepData) {
-				backend.remove(
-				new Number640(locationKey, Number160.ZERO, Number160.ZERO, Number160.ZERO),
-				new Number640(locationKey, Number160.MAX_VALUE, Number160.MAX_VALUE, Number160.MAX_VALUE),
-				false);
-=======
         	if(!keepData) {
         		backend.remove(
         				new Number640(locationKey, Number160.ZERO, Number160.ZERO, Number160.ZERO),
         				new Number640(locationKey, Number160.MAX_VALUE, Number160.MAX_VALUE, Number160.MAX_VALUE),
         				false);
->>>>>>> 64801f0d
         	}
         	backend.removeResponsibility(locationKey, peerId);
         } finally {
