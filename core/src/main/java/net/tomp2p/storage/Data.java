/*
 * Copyright 2009 Thomas Bocek
 *
 * Licensed under the Apache License, Version 2.0 (the "License"); you may not
 * use this file except in compliance with the License. You may obtain a copy of
 * the License at
 *
 * http://www.apache.org/licenses/LICENSE-2.0
 *
 * Unless required by applicable law or agreed to in writing, software
 * distributed under the License is distributed on an "AS IS" BASIS, WITHOUT
 * WARRANTIES OR CONDITIONS OF ANY KIND, either express or implied. See the
 * License for the specific language governing permissions and limitations under
 * the License.
 */
package net.tomp2p.storage;

import io.netty.buffer.ByteBuf;

import java.io.IOException;
import java.nio.ByteBuffer;
import java.security.InvalidKeyException;
import java.security.KeyPair;
import java.security.PrivateKey;
import java.security.PublicKey;
import java.security.SignatureException;
import java.util.ArrayList;
import java.util.BitSet;
import java.util.Collection;

import net.tomp2p.connection.DSASignatureFactory;
import net.tomp2p.connection.SignatureFactory;
import net.tomp2p.message.SignatureCodec;
import net.tomp2p.p2p.PeerBuilder;
import net.tomp2p.peers.Number160;
import net.tomp2p.utils.Utils;

/**
 * This class holds the data for the transport. The data is already serialized
 * and a hash may be created. It is reasonable to create the hash on the remote
 * peer, but not on the local peer. The remote peer uses the hash to tell the
 * other peers, which version is stored and its used quite often.
 * 
 * @author Thomas Bocek
 */
public class Data {

	private static final int MAX_BYTE_SIZE = 256;

	/**
	 * small means 8 bit, medium is 32bit.
	 * 
	 * @author Thomas Bocek
	 * 
	 */
	public enum Type {SMALL, LARGE}

	private final Type type;
	private final int length;
	// the buffer contains data without the header
	private final DataBuffer buffer;

	// these flags can be modified
	private boolean basedOnFlag;
	private boolean signed;
	private boolean ttl;
	private boolean prepareFlag;
	private boolean flag2;
	private boolean protectedEntry;
	private boolean publicKeyFlag;

	// can be added later
	private SignatureCodec signature;
	private int ttlSeconds = -1;
	private Collection<Number160> basedOnSet = new ArrayList<Number160>(0);
	private PublicKey publicKey;
	//this goes never over the network! If this is set, we have to sign lazy
	private transient PrivateKey privateKey;

	// never serialized over the network in this object
	private long validFromMillis;
	private SignatureFactory signatureFactory;
	private Number160 hash;
	private boolean meta;
	
	public Data(final DataBuffer buffer) {
		this(buffer, buffer.length());
	}

	/**
	 * Create a data object that does have the complete data, but not the complete header
	 * 
	 * @param length
	 *            The expected length of the buffer. This does not include the
	 *            header + size (2, 5, or 9).
	 * @param version
	 *            The version of a data object, optional
	 * @param ttlSeconds
	 *            The TTL of a data object, optional
	 * @param hasHash
	 *            Indication if a hash should also be transmitted
	 * @param isProtectedEntry
	 *            True if this entry is protected
	 */
	public Data(final DataBuffer buffer, final int length) {
		this.length = length;
		if (length < MAX_BYTE_SIZE) {
			this.type = Type.SMALL;
		} else {
			this.type = Type.LARGE;
		}
		this.buffer = buffer;
		this.validFromMillis = System.currentTimeMillis();
	}

	/**
	 * Creates an empty data object. The data can be filled at a later stage
	 * using {@link #append(ByteBuf)}.
	 * 
	 * @param header
	 *            The 8 bit header
	 * @param length
	 *            The length, which depends on the header values
	 */
	public Data(final int header, final int length) {
		this.publicKeyFlag = hasPublicKey(header);
		this.prepareFlag = hasPrepareFlag(header);
		this.flag2 = isFlag2(header);
		this.basedOnFlag = hasBasedOn(header);
		this.signed = isSigned(header);
		this.ttl = hasTTL(header);
		this.protectedEntry = isProtectedEntry(header);
		this.type = type(header);

		if (type == Type.SMALL && length > 255) {
			throw new IllegalArgumentException("Type is not small");
		} else if (type == Type.LARGE && (length <= 255)) {
			throw new IllegalArgumentException("Type is not large");
		}

		this.length = length;
		this.buffer = new DataBuffer();
		this.validFromMillis = System.currentTimeMillis();
	}

	public Data(final Object object) throws IOException {
		this(Utils.encodeJavaObject(object));
	}

	public Data(final byte[] buffer) {
		this(buffer, 0, buffer.length);
	}
	
	public Data() {
		this(Utils.EMPTY_BYTE_ARRAY);
	}

	/**
	 * Creates a data object from an already existing byte buffer.
	 * 
	 * @param buffer
	 *            The data buffer
	 * @param version
	 *            The version of a data object, optional
	 * @param ttlSeconds
	 *            The ttl of a data object, optional
	 * @param hasHash
	 *            Indication if a hash should also be transmitted
	 * @param isProtectedEntry
	 *            True if this entry is protected
	 */
	public Data(final byte[] buffer, final int offest, final int length) {
		this.buffer = new DataBuffer(buffer, offest, length);
		this.length = length;
		if (length < MAX_BYTE_SIZE) {
			this.type = Type.SMALL;
		} else {
			this.type = Type.LARGE;
		}
		this.validFromMillis = System.currentTimeMillis();
	}

	/**
	 * Reads the header. Does not modify the buffer positions if header could
	 * not be fully read.
	 * 
	 * Header format:
	 * <pre>
	 * 1 byte - header
	 * 1 or 4 bytes - length
	 * 4 or 0 bytes - ttl (hasTTL)
	 * 1 or 0 bytes - number of basedon keys (hasBasedOn)
	 * n x 20 bytes - basedon keys (hasBasedOn, number of basedon keys)
	 * 2 or 0 bytes - length of public key (hasPublicKey)
	 * n bytes - public key (hasPublicKey, length of public key)
	 * </pre>
	 * 
	 * 
	 * @param buf
	 *            The buffer to read from
	 * @return The data object, may be partially filled
	 */
	public static Data decodeHeader(final ByteBuf buf, final SignatureFactory signatureFactory) {
		// 2 is the smallest packet size, we could start if we know 1 byte to
		// decode the header, but we always need
		// a second byte. Thus, we are waiting for at least 2 bytes.
		if (buf.readableBytes() < Utils.BYTE_SIZE + Utils.BYTE_SIZE) {
			return null;
		}
		final int header = buf.getUnsignedByte(buf.readerIndex());
		final Data.Type type = Data.type(header);
		
		//Data length
		final int length;
		final int indexLength = Utils.BYTE_SIZE;
		final int indexTTL;
		switch (type) {
		case SMALL:
			length = buf.getUnsignedByte(buf.readerIndex() + indexLength);
			indexTTL = indexLength + Utils.BYTE_SIZE;
			break;
		case LARGE:
			indexTTL = indexLength + Utils.INTEGER_BYTE_SIZE;
			if (buf.readableBytes() < indexTTL) {
				return null;
			}
			length = buf.getInt(buf.readerIndex() + indexLength);
			break;
		default:
			throw new IllegalArgumentException("unknown type");
		}
		
		//TTL
		final int ttl;
		final int indexBasedOnNr;
		if(hasTTL(header)) {
			indexBasedOnNr = indexTTL + Utils.INTEGER_BYTE_SIZE;
			if (buf.readableBytes() < indexBasedOnNr) {
				return null;
			}
			ttl = buf.getInt(buf.readerIndex() + indexTTL);
		} else {
			ttl = -1;
			indexBasedOnNr = indexTTL;
		}
		
		//Nr BasedOn + basedon
		final int numBasedOn;
		final int indexPublicKeySize;
		final int indexBasedOn;
		final Collection<Number160> basedOn = new ArrayList<Number160>();
		if (hasBasedOn(header)) {
			// get # of based on keys
			indexBasedOn = indexBasedOnNr + Utils.BYTE_SIZE;
			if (buf.readableBytes() < indexBasedOn) {
				return null;
			}
			numBasedOn = buf.getUnsignedByte(buf.readerIndex() + indexBasedOnNr) + 1;
			indexPublicKeySize = indexBasedOn + (numBasedOn * Number160.BYTE_ARRAY_SIZE);
			if (buf.readableBytes() < indexPublicKeySize) {
				return null;
			}
			//get basedon
			int index = buf.readerIndex() + indexBasedOnNr + Utils.BYTE_SIZE;
			final byte[] me = new byte[Number160.BYTE_ARRAY_SIZE];
			for (int i = 0; i < numBasedOn; i++) {
				buf.getBytes(index, me);
				index += Number160.BYTE_ARRAY_SIZE;
				basedOn.add(new Number160(me));
			}
			
		} else {
			// no based on keys
			indexPublicKeySize = indexBasedOnNr;
			numBasedOn = 0;
		}
		
		//public key and size
		final int publicKeySize;
		final int indexPublicKey;
		final int indexEnd;
		final PublicKey publicKey;
		if(hasPublicKey(header)) {
			indexPublicKey = indexPublicKeySize + Utils.SHORT_BYTE_SIZE;
			if (buf.readableBytes() < indexPublicKey) {
				return null;
			}
			publicKeySize = buf.getUnsignedShort(buf.readerIndex() + indexPublicKeySize);
			indexEnd = indexPublicKey + publicKeySize;
			if (buf.readableBytes() < indexEnd) {
				return null;
			}
			//get public key
			buf.skipBytes(indexPublicKeySize);
			publicKey = signatureFactory.decodePublicKey(buf);
			
		} else {
			publicKeySize = 0;
			indexPublicKey = indexPublicKeySize;
			buf.skipBytes(indexPublicKey);
			publicKey = null;
		}
		
		//now we have read the header and the length
		final Data data = new Data(header, length);
		data.ttlSeconds = ttl;
		data.basedOnSet = basedOn;
		data.publicKey = publicKey;
		return data;
	}
	
	/**
	 * Add data to the byte buffer.
	 * 
	 * @param buf
	 *            The byte buffer to append
	 * @return True if we are done reading
	 */
	public boolean decodeBuffer(final ByteBuf buf) {
		final int already = buffer.alreadyTransferred();
		final int remaining = length() - already;
		// already finished
		if (remaining == 0) {
			return true;
		}
		// make sure it gets not garbage collected. But we need to keep track of
		// it and when this object gets collected,
		// we need to release the buffer
		final int transfered = buffer.transferFrom(buf, remaining);
		return transfered == remaining;
	}
	
	public boolean decodeDone(final ByteBuf buf, SignatureFactory signatureFactory) {
		if (signed) {
			signature = signatureFactory.signatureCodec();
			if(buf.readableBytes() < signature.signatureSize()) {
				return false;
			}
			signature.read(buf);
		}
		return true;
	}

	public boolean decodeDone(final ByteBuf buf, PublicKey publicKey, SignatureFactory signatureFactory) {
		if (signed) {
			if(publicKey == PeerBuilder.EMPTY_PUBLICKEY) {
				this.publicKey = publicKey;	
			}
			signature = signatureFactory.signatureCodec();
			if(buf.readableBytes() < signature.signatureSize()) {
				return false;
			}
			signature.read(buf);
		}
		return true;
	}

	public boolean verify(SignatureFactory signatureFactory) throws InvalidKeyException, SignatureException, IOException {
		return verify(publicKey, signatureFactory);
	}

	public boolean verify(PublicKey publicKey, SignatureFactory signatureFactory) throws InvalidKeyException, SignatureException, IOException {
		return signatureFactory.verify(publicKey, buffer.toByteBuf(), signature);
	}

	/**
	 * * Header format:
	 * <pre>
	 * 1 byte - header
	 * 1 or 4 bytes - length
	 * 4 or 0 bytes - ttl (hasTTL)
	 * 1 or 0 bytes - number of basedon keys (hasBasedOn)
	 * n x 20 bytes - basedon keys (hasBasedOn, number of basedon keys)
	 * 2 or 0 bytes - length of public key (hasPublicKey)
	 * n bytes - public key (hasPublicKey, length of public key)
	 * </pre>
	 * 
	 * @param buf
	 * @param signatureFactory
	 */
	public void encodeHeader(final ByteBuf buf, SignatureFactory signatureFactory) {
		int header = type.ordinal();
		if (publicKeyFlag) {
			header |= 0x02;
		}
		if (prepareFlag) {
			header |= 0x04;
		}
		if (flag2) {
			header |= 0x08;
		}
		if (protectedEntry) {
			header |= 0x10;
		}
		if (ttl) {
			header |= 0x20;
		}
		if (signed) {
			header |= 0x40;
		}
		if (basedOnFlag) {
			header |= 0x80;
		}

		switch (type) {
		case SMALL:
			buf.writeByte(header);
			buf.writeByte(length);
			break;
		case LARGE:
			buf.writeByte(header);
			buf.writeInt(length);
			break;
		default:
			throw new IllegalArgumentException("unknown size");
		}
		if (ttl) {
			buf.writeInt(ttlSeconds);
		}
		if (basedOnFlag) {
			buf.writeByte(basedOnSet.size() - 1);
			for (Number160 basedOn : basedOnSet) {
				buf.writeBytes(basedOn.toByteArray());
			}
		}
		if (publicKeyFlag) {
			if (publicKey == null) {
				buf.writeShort(0);
			} else {
				signatureFactory.encodePublicKey(publicKey, buf);
			}
		}
	}
	
	public boolean encodeBuffer(final AlternativeCompositeByteBuf buf) {
		int already = buffer.alreadyTransferred();

		int remaining = length() - already;
		// already finished
		if (remaining == 0) {
			return true;
		}
		buffer.transferTo(buf);
		return buffer.alreadyTransferred() == length();
	}

	public void encodeDone(final ByteBuf buf, SignatureFactory signatureFactory) throws InvalidKeyException, SignatureException, IOException {
		if (signed) {
			if (signature == null && privateKey == null) {
				throw new IllegalArgumentException("you need to sign the data object first and add a public key!");
			} else if(privateKey != null) {
				signature = signatureFactory.sign(privateKey, buffer.toByteBuf());
			}
			signature.write(buf);
		}
	}

	public ByteBuf buffer() {
		return buffer.toByteBuf();
	}

	public Object object() throws ClassNotFoundException, IOException {
		return Utils.decodeJavaObject(buffer);
	}

	public long validFromMillis() {
		return validFromMillis;
	}
	
	public Data validFromMillis(long validFromMillis) {
	    this.validFromMillis = validFromMillis;
	    return this;
    }
	
	public Data sign(KeyPair keyPair, SignatureFactory signatureFactory) throws InvalidKeyException, SignatureException, IOException {
		if (this.signature == null) {
			this.signed = true;
			this.signature = signatureFactory.sign(keyPair.getPrivate(), buffer.toByteBuf());
			this.publicKey = keyPair.getPublic();
			this.publicKeyFlag = true;
		}
		return this;
	}

	public Data sign(PrivateKey privateKey, SignatureFactory signatureFactory) throws InvalidKeyException, SignatureException, IOException {
		if (this.signature == null) {
			this.signed = true;
			this.signature = signatureFactory.sign(privateKey, buffer.toByteBuf());
		}
		return this;
	}
	
	public Data lazySign(KeyPair keyPair) {
		if (this.signature == null) {
			this.signed = true;
			this.privateKey = keyPair.getPrivate();
			this.publicKey = keyPair.getPublic();
			this.publicKeyFlag = true;
		}
		return this;
	}
	
	public Data lazySign(PrivateKey privateKey) {
		if (this.signature == null) {
			this.signed = true;
			this.privateKey = privateKey;
		}
		return this;
	}

	public int length() {
		return length;
	}

	public long expirationMillis() {
		return ttlSeconds <= 0 ? Long.MAX_VALUE : validFromMillis + (ttlSeconds * 1000L);
	}

	public int ttlSeconds() {
		return ttlSeconds;
	}

	public Data ttlSeconds(int ttlSeconds) {
		this.ttlSeconds = ttlSeconds;
		this.ttl = true;
		return this;
	}

	public Data addBasedOn(Number160 basedOn) {
		this.basedOnSet.add(basedOn);
		this.basedOnFlag = true;
		return this;
	}

	public Collection<Number160> basedOnSet() {
		return basedOnSet;
	}

	public SignatureFactory signatureFactory() {
		if (signatureFactory == null) {
			return new DSASignatureFactory();
		} else {
			return signatureFactory;
		}
	}

	public Data signatureFactory(SignatureFactory signatureFactory) {
		this.signatureFactory = signatureFactory;
		return this;
	}

	public boolean isProtectedEntry() {
		return protectedEntry;
	}

	public boolean isSigned() {
		return signed;
	}
	
	public Data signed(boolean signed) {
		this.signed = signed;
		return this;
	}
	
	public Data signed() {
		this.signed = true;
		return this;
	}

	public Data protectedEntry(boolean protectedEntry) {
		this.protectedEntry = protectedEntry;
		this.publicKeyFlag = protectedEntry;
		return this;
	}

	public Data setProtectedEntry() {
		protectedEntry = true;
		publicKeyFlag = true;
		return this;
	}

	public boolean hasPrepareFlag() {
		return prepareFlag;
	}

	public Data prepareFlag(boolean prepareFlag) {
		this.prepareFlag = prepareFlag;
		return this;
	}

<<<<<<< HEAD
	public Data flag1() {
		this.flag1 = true;
=======
	public Data setPrepareFlag() {
		this.prepareFlag = true;
>>>>>>> c7772654
		return this;
	}

	public boolean isFlag2() {
		return flag2;
	}

	public Data flag2(boolean flag2) {
		this.flag2 = flag2;
		return this;
	}

	public Data flag2() {
		this.flag2 = true;
		return this;
	}
	
	public boolean hasPublicKey() {
		return publicKeyFlag;
	}

	public Data publicKeyFlag(boolean publicKeyFlag) {
		this.publicKeyFlag = publicKeyFlag;
		return this;
	}

	public Data publicKeyFlag() {
		this.publicKeyFlag = true;
		return this;
	}
	
	public boolean isMeta() {
		return meta;
	}

	public Data meta(boolean meta) {
		this.meta = meta;
		return this;
	}

	public Data meta() {
		this.meta = true;
		return this;
	}

	@Override
	public String toString() {
		StringBuilder sb = new StringBuilder();
		sb.append("Data[l:");
		sb.append(length).append(",t:");
		sb.append(ttlSeconds()).append(",hasPK:");
		sb.append(publicKey != null).append(",h:");
		sb.append(signature).append("]");
		return sb.toString();
	}

	public void resetAlreadyTransferred() {
		buffer.resetAlreadyTransferred();
	}

	/**
	 * @return A shallow copy where the data is shared but the reader and writer
	 *         index is not shared
	 */
	public Data duplicate() {
		Data data = new Data(buffer.shallowCopy(), length).publicKey(publicKey)
				.signature(signature).ttlSeconds(ttlSeconds);
		// duplicate based on keys
		data.basedOnSet.addAll(basedOnSet);
		// set all the flags. Although signature, basedOn, and ttlSeconds set a
		// flag, they will be overwritten with the data from this class
		data.publicKeyFlag = publicKeyFlag;
		data.prepareFlag = prepareFlag;
		data.flag2 = flag2;
		data.basedOnFlag = basedOnFlag;
		data.signed = signed;
		data.ttl = ttl;
		data.protectedEntry = protectedEntry;
		data.privateKey = privateKey;
		data.validFromMillis = validFromMillis;
		return data;
	}
	
	public Data duplicateMeta() {
		Data data = new Data().publicKey(publicKey)
				.signature(signature).ttlSeconds(ttlSeconds);
		// duplicate based on keys
		data.basedOnSet.addAll(basedOnSet);
		// set all the flags. Although signature, basedOn, and ttlSeconds set a
		// flag, they will be overwritten with the data from this class
		data.publicKeyFlag = publicKeyFlag;
		data.prepareFlag = prepareFlag;
		data.flag2 = flag2;
		data.basedOnFlag = basedOnFlag;
		data.signed = signed;
		data.ttl = ttl;
		data.protectedEntry = protectedEntry;
		data.privateKey = privateKey;
		data.validFromMillis = validFromMillis;
		return data;
	}

	public static Type type(final int header) {
		return Type.values()[header & 0x1];
	}
	
	private static boolean hasPublicKey(final int header) {
		return (header & 0x02) > 0;
	}

	private static boolean hasPrepareFlag(final int header) {
		return (header & 0x04) > 0;
	}

	private static boolean isFlag2(final int header) {
		return (header & 0x08) > 0;
	}

	private static boolean isProtectedEntry(final int header) {
		return (header & 0x10) > 0;
	}

	private static boolean hasTTL(final int header) {
		return (header & 0x20) > 0;
	}

	private static boolean isSigned(final int header) {
		return (header & 0x40) > 0;
	}

	private static boolean hasBasedOn(final int header) {
		return (header & 0x80) > 0;
	}

	/**
	 * @return The byte array that is the payload. Here we copy the buffer
	 */
	public byte[] toBytes() {
		// we do copy the buffer here
		ByteBuf buf = buffer.toByteBuf();
		byte[] me = new byte[buf.readableBytes()];
		buf.readBytes(me);
		return me;
	}

	/**
	 * @return The ByteBuffers that is the payload. We do not make a copy here
	 */
	public ByteBuffer[] toByteBuffers() {
		return buffer.toByteBuffer();
	}

	public PublicKey publicKey() {
		return publicKey;
	}
	
	/**
	 * @return A private key if we want to sign it lazy (during encoding).
	 */
	public PrivateKey privateKey() {
		return privateKey;
	}

	public Data publicKey(PublicKey publicKey) {
		this.publicKeyFlag = true;
		this.publicKey = publicKey;
		return this;
	}

	public SignatureCodec signature() {
		return signature;
	}

	public Data signature(SignatureCodec signature) {
		this.signature = signature;
		return this;
	}

	@Override
	public int hashCode() {
		BitSet bs = new BitSet(5);
		bs.set(0, signed);
		bs.set(1, ttl);
		bs.set(2, basedOnFlag);
		bs.set(3, protectedEntry);
		bs.set(4, publicKeyFlag);
		bs.set(5, prepareFlag);
		bs.set(6, flag2);
		int hashCode = bs.hashCode() ^ ttlSeconds ^ type.ordinal() ^ length;
		for (Number160 basedOn : basedOnSet) {
			hashCode = hashCode ^ basedOn.hashCode();
		}
		// This is a slow operation, use with care!
		return hashCode ^ buffer.hashCode();
	}

	@Override
	public boolean equals(final Object obj) {
		if (!(obj instanceof Data)) {
			return false;
		}
		if (obj == this) {
			return true;
		}
		Data d = (Data) obj;
		//ignore ttl -> it's still the same data even if ttl is different
		if (d.signed != signed  || d.basedOnFlag != basedOnFlag 
				|| d.protectedEntry != protectedEntry || d.publicKeyFlag != publicKeyFlag 
				|| prepareFlag!=d.prepareFlag || flag2!=d.flag2) {
			return false;
		}
		if (d.type != type || d.length != length) {
			return false;
		}
		//ignore ttl -> it's still the same data even if ttl is different
		return Utils.equals(basedOnSet, d.basedOnSet) && Utils.equals(signature, d.signature)
				&& d.buffer.equals(buffer); // This is a slow operation, use
											// with care!
	}

	public Number160 hash() {
		if (hash == null) {
			hash = Utils.makeSHAHash(buffer.toByteBuf());
		}
		return hash;
	}

}<|MERGE_RESOLUTION|>--- conflicted
+++ resolved
@@ -588,13 +588,8 @@
 		return this;
 	}
 
-<<<<<<< HEAD
-	public Data flag1() {
-		this.flag1 = true;
-=======
-	public Data setPrepareFlag() {
+	public Data prepareFlag() {
 		this.prepareFlag = true;
->>>>>>> c7772654
 		return this;
 	}
 
