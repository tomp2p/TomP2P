/*
 * Copyright 2009 Thomas Bocek
 *
 * Licensed under the Apache License, Version 2.0 (the "License"); you may not
 * use this file except in compliance with the License. You may obtain a copy of
 * the License at
 *
 * http://www.apache.org/licenses/LICENSE-2.0
 *
 * Unless required by applicable law or agreed to in writing, software
 * distributed under the License is distributed on an "AS IS" BASIS, WITHOUT
 * WARRANTIES OR CONDITIONS OF ANY KIND, either express or implied. See the
 * License for the specific language governing permissions and limitations under
 * the License.
 */
package net.tomp2p.rpc;

import java.util.ArrayList;
import java.util.List;

import net.tomp2p.connection.ChannelCreator;
import net.tomp2p.connection.ConnectionBean;
import net.tomp2p.connection.PeerBean;
import net.tomp2p.connection.PeerConnection;
import net.tomp2p.connection.RequestHandler;
import net.tomp2p.connection.Responder;
import net.tomp2p.futures.FutureResponse;
import net.tomp2p.message.Message;
import net.tomp2p.message.Message.Type;
import net.tomp2p.p2p.builder.ShutdownBuilder;
import net.tomp2p.peers.PeerAddress;
import net.tomp2p.peers.PeerStatusListener;
import net.tomp2p.peers.PeerStatusListener.FailReason;

import org.slf4j.Logger;
import org.slf4j.LoggerFactory;

/**
 * This Quit RPC is used to send friendly shutdown messages by peers that are shutdown regularly.
 * 
 * @author Thomas Bocek
 * 
 */
public class QuitRPC extends DispatchHandler {

    private static final Logger LOG = LoggerFactory.getLogger(QuitRPC.class);

    private final List<PeerStatusListener> listeners = new ArrayList<PeerStatusListener>();

    /**
     * Constructor that registers this RPC with the message handler.
     * 
     * @param peerBean
     *            The peer bean that contains data that is unique for each peer
     * @param connectionBean
     *            The connection bean that is unique per connection (multiple peers can share a single connection)
     */
    public QuitRPC(final PeerBean peerBean, final ConnectionBean connectionBean) {
<<<<<<< HEAD
        super(peerBean, connectionBean);
        register(QUIT_COMMAND);
=======
        super(peerBean, connectionBean, RPC.Commands.QUIT.getNr());
>>>>>>> 05feff8a
    }

    /**
     * Add a peer status listener that gets notified when a peer is offline.
     * 
     * @param listener
     *            The listener
     * @return This class
     */
    public QuitRPC addPeerStatusListener(final PeerStatusListener listener) {
        listeners.add(listener);
        return this;
    }

    /**
     * Sends a message that indicates this peer is about to quit. This is an RPC.
     * 
     * @param remotePeer
     *            The remote peer to send this request
     * @param shutdownBuilder
     *            Used for the sign and force TCP flag Set if the message should be signed
     * @param channelCreator
     *            The channel creator that creates connections
     * @param configuration
     *            The client side connection configuration
     * @return The future response to keep track of future events
     */
    public FutureResponse quit(final PeerAddress remotePeer, final ShutdownBuilder shutdownBuilder,
            final ChannelCreator channelCreator) {
        final Message message = createMessage(remotePeer, RPC.Commands.QUIT.getNr(), Type.REQUEST_FF_1);
        if (shutdownBuilder.isSign()) {
            message.setPublicKeyAndSign(shutdownBuilder.keyPair());
        }

        FutureResponse futureResponse = new FutureResponse(message);
        final RequestHandler<FutureResponse> requestHandler = new RequestHandler<FutureResponse>(
                futureResponse, peerBean(), connectionBean(), shutdownBuilder);
        LOG.debug("send QUIT message {}" + message);
        if (!shutdownBuilder.isForceTCP()) {
            return requestHandler.fireAndForgetUDP(channelCreator);
        } else {
            return requestHandler.sendTCP(channelCreator);
        }
    }

    @Override
    public void handleResponse(final Message message, PeerConnection peerConnection, final boolean sign, Responder responder) throws Exception {
        if (!(message.getType() == Type.REQUEST_FF_1 && message.getCommand() == RPC.Commands.QUIT.getNr())) {
            throw new IllegalArgumentException("Message content is wrong");
        }
        LOG.debug("received QUIT message {}" + message);
        synchronized (listeners) {
            for (PeerStatusListener listener : listeners) {
                listener.peerFailed(message.getSender(), FailReason.Shutdown);
            }
        }
        if(message.isUdp()) {
            responder.responseFireAndForget();
        } else {
            responder.response(createResponseMessage(message, Type.OK));
        }
    }
}<|MERGE_RESOLUTION|>--- conflicted
+++ resolved
@@ -56,12 +56,8 @@
      *            The connection bean that is unique per connection (multiple peers can share a single connection)
      */
     public QuitRPC(final PeerBean peerBean, final ConnectionBean connectionBean) {
-<<<<<<< HEAD
         super(peerBean, connectionBean);
-        register(QUIT_COMMAND);
-=======
-        super(peerBean, connectionBean, RPC.Commands.QUIT.getNr());
->>>>>>> 05feff8a
+        register(RPC.Commands.QUIT.getNr());
     }
 
     /**
