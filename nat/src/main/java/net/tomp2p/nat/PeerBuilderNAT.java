package net.tomp2p.nat;

import net.tomp2p.connection.ConnectionConfiguration;
import net.tomp2p.connection.DefaultConnectionConfiguration;
import net.tomp2p.futures.BaseFuture;
import net.tomp2p.futures.FutureDone;
import net.tomp2p.holep.HolePunchRPC;
import net.tomp2p.p2p.Peer;
import net.tomp2p.p2p.Shutdown;
import net.tomp2p.relay.RconRPC;
import net.tomp2p.relay.RelayConfig;
import net.tomp2p.relay.RelayRPC;
import net.tomp2p.relay.android.MessageBufferConfiguration;
import net.tomp2p.relay.android.gcm.GCMSenderRPC;

public class PeerBuilderNAT {

	final private Peer peer;

	private boolean manualPorts = false;

	// Android configuration
	private String gcmAuthenticationKey;
	private int gcmSendRetries = 5;
	private MessageBufferConfiguration bufferConfig = new MessageBufferConfiguration();

	public PeerBuilderNAT(Peer peer) {
		this.peer = peer;
	}

	public boolean isManualPorts() {
		return manualPorts;
	}

	public PeerBuilderNAT manualPorts() {
		return manualPorts(true);
	}

	public PeerBuilderNAT manualPorts(boolean manualPorts) {
		this.manualPorts = manualPorts;
		return this;
	}

	/**
	 * Set the authentication key, which is used by relay peers to send messages to
	 * {@link RelayConfig#ANDROID} devices. This key needs to
	 * be kept secret.
	 * 
	 * @param gcmAuthenticationKey the api key / authentication token for Google Cloud Messaging. The key
	 *            can be obtained through Google's developer console
	 * @return this instance
	 */
	public PeerBuilderNAT gcmAuthenticationKey(String gcmAuthenticationKey) {
		this.gcmAuthenticationKey = gcmAuthenticationKey;
		return this;
	}

	/**
	 * @return the {@link RelayConfig#ANDROID} authentication key
	 */
	public String gcmAuthenticationKey() {
		return gcmAuthenticationKey;
	}

	/**
	 * <strong>Only used for {@link RelayConfig#ANDROID} and if this peer should act as a relay for android
	 * devices.</strong><br>
	 * 
	 * @return the number of retires sending a GCM message
	 */
	public int gcmSendRetries() {
		return gcmSendRetries;
	}

	/**
	 * <strong>Only used for {@link RelayConfig#ANDROID} and if this peer should act as a relay for android
	 * devices.</strong><br>
	 * 
	 * @param gcmSendRetries the number of retries sending a GCM message
	 * @return this instance
	 */
	public PeerBuilderNAT gcmSendRetries(int gcmSendRetries) {
		this.gcmSendRetries = gcmSendRetries;
		return this;
	}

	/**
	 * @return the {@link RelayConfig#ANDROID} buffer configuration.
	 */
	public MessageBufferConfiguration bufferConfiguration() {
		return bufferConfig;
	}

	/**
	 * Set the android relay buffer configuration. This needs to be set on relay nodes only, not on mobile
	 * peers.
	 * It is only used with {@link RelayConfig#ANDROID}.
	 * 
	 * @param bufferConfiguration the configuration
	 * @return this instance
	 */
	public PeerBuilderNAT bufferConfiguration(MessageBufferConfiguration bufferConfiguration) {
		this.bufferConfig = bufferConfiguration;
		return this;
	}

	public PeerNAT start() {
<<<<<<< HEAD
		final NATUtils natUtils = new NATUtils();
		final RconRPC rconRPC = new RconRPC(peer);
		final HolePunchRPC holePunchRPC = new HolePunchRPC(peer);
		final RelayRPC relayRPC = new RelayRPC(peer, rconRPC, holePunchRPC);
=======
		ConnectionConfiguration connectionConfiguration = new DefaultConnectionConfiguration();
>>>>>>> 174adc0f

		if (bufferConfig == null) {
			bufferConfig = new MessageBufferConfiguration();
		}

		if (gcmSendRetries <= 0) {
			gcmSendRetries = 5;
		}

		// start GCM server functionality if configured
		GCMSenderRPC gcmSenderRPC = null;
		if (gcmAuthenticationKey != null && !gcmAuthenticationKey.isEmpty()) {
			gcmSenderRPC = new GCMSenderRPC(peer, gcmAuthenticationKey, gcmSendRetries);
		}

		final NATUtils natUtils = new NATUtils();
		final RconRPC rconRPC = new RconRPC(peer);
		final RelayRPC relayRPC = new RelayRPC(peer, rconRPC, gcmSenderRPC, bufferConfig, connectionConfiguration);

		peer.addShutdownListener(new Shutdown() {
			@Override
			public BaseFuture shutdown() {
				natUtils.shutdown();
				return new FutureDone<Void>().done();
			}
		});

		return new PeerNAT(peer, natUtils, relayRPC, manualPorts, connectionConfiguration);
	}
}<|MERGE_RESOLUTION|>--- conflicted
+++ resolved
@@ -105,14 +105,7 @@
 	}
 
 	public PeerNAT start() {
-<<<<<<< HEAD
-		final NATUtils natUtils = new NATUtils();
-		final RconRPC rconRPC = new RconRPC(peer);
-		final HolePunchRPC holePunchRPC = new HolePunchRPC(peer);
-		final RelayRPC relayRPC = new RelayRPC(peer, rconRPC, holePunchRPC);
-=======
 		ConnectionConfiguration connectionConfiguration = new DefaultConnectionConfiguration();
->>>>>>> 174adc0f
 
 		if (bufferConfig == null) {
 			bufferConfig = new MessageBufferConfiguration();
@@ -130,7 +123,8 @@
 
 		final NATUtils natUtils = new NATUtils();
 		final RconRPC rconRPC = new RconRPC(peer);
-		final RelayRPC relayRPC = new RelayRPC(peer, rconRPC, gcmSenderRPC, bufferConfig, connectionConfiguration);
+		final HolePunchRPC holePunchRPC = new HolePunchRPC(peer);
+		final RelayRPC relayRPC = new RelayRPC(peer, rconRPC, holePunchRPC, gcmSenderRPC, bufferConfig, connectionConfiguration);
 
 		peer.addShutdownListener(new Shutdown() {
 			@Override
