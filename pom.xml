--- conflicted
+++ resolved
@@ -48,11 +48,7 @@
 		<!-- <module>all</module> -->
 		<module>core</module>
 		<module>replication</module>
-<<<<<<< HEAD
-		<!-- <module>examples</module> -->
-=======
 		<module>examples</module>
->>>>>>> c9c090b0
 		<module>nat</module>
 		<!-- <module>storage</module> -->
 		<!-- <module>task</module> -->
