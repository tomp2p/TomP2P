/*
 * Copyright 2009 Thomas Bocek
 *
 * Licensed under the Apache License, Version 2.0 (the "License"); you may not
 * use this file except in compliance with the License. You may obtain a copy of
 * the License at
 *
 * http://www.apache.org/licenses/LICENSE-2.0
 *
 * Unless required by applicable law or agreed to in writing, software
 * distributed under the License is distributed on an "AS IS" BASIS, WITHOUT
 * WARRANTIES OR CONDITIONS OF ANY KIND, either express or implied. See the
 * License for the specific language governing permissions and limitations under
 * the License.
 */
package net.tomp2p.p2p;

import java.io.IOException;
import java.util.ArrayList;
import java.util.Collections;
import java.util.List;
import java.util.Map;

import net.tomp2p.connection.ChannelCreator;
import net.tomp2p.connection.ConnectionBean;
import net.tomp2p.connection.PeerBean;
import net.tomp2p.connection.PeerConnection;
import net.tomp2p.connection.PeerCreator;
import net.tomp2p.connection.Ports;
import net.tomp2p.connection.RelaySender;
import net.tomp2p.futures.BaseFuture;
import net.tomp2p.futures.BaseFutureAdapter;
import net.tomp2p.futures.FutureChannelCreator;
import net.tomp2p.futures.FutureDone;
import net.tomp2p.futures.FutureLateJoin;
import net.tomp2p.futures.FuturePeerConnection;
import net.tomp2p.natpmp.NatPmpException;
import net.tomp2p.p2p.builder.AddBuilder;
import net.tomp2p.p2p.builder.AddTrackerBuilder;
import net.tomp2p.p2p.builder.BootstrapBuilder;
import net.tomp2p.p2p.builder.BroadcastBuilder;
import net.tomp2p.p2p.builder.DigestBuilder;
import net.tomp2p.p2p.builder.DiscoverBuilder;
import net.tomp2p.p2p.builder.GetBuilder;
import net.tomp2p.p2p.builder.GetTrackerBuilder;
import net.tomp2p.p2p.builder.ParallelRequestBuilder;
import net.tomp2p.p2p.builder.PingBuilder;
import net.tomp2p.p2p.builder.PutBuilder;
import net.tomp2p.p2p.builder.RemoveBuilder;
import net.tomp2p.p2p.builder.SendBuilder;
import net.tomp2p.p2p.builder.SendDirectBuilder;
import net.tomp2p.p2p.builder.ShutdownBuilder;
import net.tomp2p.peers.Number160;
import net.tomp2p.peers.PeerAddress;
import net.tomp2p.rpc.BroadcastRPC;
import net.tomp2p.rpc.DirectDataRPC;
import net.tomp2p.rpc.NeighborRPC;
import net.tomp2p.rpc.ObjectDataReply;
import net.tomp2p.rpc.PeerExchangeRPC;
import net.tomp2p.rpc.PingRPC;
import net.tomp2p.rpc.QuitRPC;
import net.tomp2p.rpc.RawDataReply;
import net.tomp2p.rpc.StorageRPC;
//import net.tomp2p.rpc.TaskRPC;
import net.tomp2p.rpc.TrackerRPC;
//import net.tomp2p.task.AsyncTask;
//import net.tomp2p.task.Worker;

<<<<<<< HEAD


=======
>>>>>>> c9c090b0
import org.slf4j.Logger;
import org.slf4j.LoggerFactory;

/**
 * This is the main class to start DHT operations. This class makes use of the build pattern and for each DHT operation,
 * a builder class is returned. The main operations can be initiated with {@link #put(Number160)},
 * {@link #get(Number160)}, {@link #add(Number160)}, {@link #addTracker(Number160)}, {@link #getTracker(Number160)},
 * {@link #remove(Number160)}, {@link #submit(Number160, Worker)}, {@link #send(Number160)}, {@link #sendDirect()},
 * {@link #broadcast(Number160)}. Each of those operations return a builder that offers more options. One of the main
 * difference to a "regular" DHT is that TomP2P can store a map (key-values) instead of just values. To distinguish 
 * those, the keys are termed location key (for finding the right peer in the network), and content key (to store more 
 * than one value on a peer). For the put builder e.g. the following options can be set: 
 * 
 * <ul>
 * <li>{@link PutBuilder#setData(Number160, net.tomp2p.storage.Data)} - puts a content key with a value</li>
 * <li>{@link PutBuilder#setDataMap(Map) - puts multiple content key / values at once</li>
 * <li>{@link PutBuilder#setPutIfAbsent() - only puts data if its not already on the peers</li>
 * <li>...</li>
 * </ul>
 * 
 * Furthermore, TomP2P also provides to store keys in different domains to avoid key collisions 
 * ({@link PutBuilder#setDomainKey(Number160)).
 * 
 * @author Thomas Bocek
 */
public class Peer {
    // domain used if no domain provided
    private static final Logger LOG = LoggerFactory.getLogger(Peer.class);
    // As soon as the user calls listen, this connection handler is set
    private final PeerCreator peerCreator;
    // the id of this node
    private final Number160 peerId;
    // the p2p network identifier, two different networks can have the same
    // ports
    private final int p2pID;

    // Distributed
    private DistributedHashTable distributedHashMap;
    private DistributedTracker distributedTracker;
    private DistributedRouting distributedRouting;
    //private DistributedTask distributedTask;
    // private AsyncTask asyncTask;

    // RPC
    private PingRPC handshakeRCP;
    private StorageRPC storageRPC;
    private NeighborRPC neighborRPC;
    private QuitRPC quitRCP;
    private PeerExchangeRPC peerExchangeRPC;
    private DirectDataRPC directDataRPC;
    private TrackerRPC trackerRPC;
    // private TaskRPC taskRPC;
    private BroadcastRPC broadcastRPC;

    private boolean shutdown = false;
    
    private List<AutomaticFuture> automaticFutures = null;
    private List<Shutdown> shutdownListeners = Collections.synchronizedList(new ArrayList<Shutdown>());

    //
    // final private ConnectionConfiguration configuration;

    // final private Map<BaseFuture, Long> pendingFutures = Collections.synchronizedMap(new CacheMap<BaseFuture, Long>(
    // 1000, true));

    // private boolean masterFlag = true;

    // private List<ScheduledFuture<?>> scheduledFutures = Collections
    // .synchronizedList(new ArrayList<ScheduledFuture<?>>());

    // final private List<PeerListener> listeners = new ArrayList<PeerListener>();

    // private Timer timer;

    // final public static int BLOOMFILTER_SIZE = 1024;

    //
    // final private int maintenanceThreads;

    // final private int replicationThreads;

    // final private int replicationRefreshMillis;

    // final private PeerMap peerMap;

    // final private int maxMessageSize;

    // private volatile boolean shutdown = false;

    /**
     * Create a peer. Please use {@link PeerMaker} to create a class
     * 
     * @param p2pID
     *            The P2P ID
     * @param peerId
     *            The Id of the peer
     * @param peerCreator
     *            The peer creator that holds the peer bean and connection bean
     */
    Peer(final int p2pID, final Number160 peerId, final PeerCreator peerCreator) {
        this.p2pID = p2pID;
        this.peerId = peerId;
        this.peerCreator = peerCreator;
    }

    PeerCreator peerCreator() {
        return peerCreator;
    }

    public PingRPC getHandshakeRPC() {
        if (handshakeRCP == null) {
            throw new RuntimeException("Not enabled, please enable this RPC in PeerMaker");
        }
        return handshakeRCP;
    }

    public void setHandshakeRPC(PingRPC handshakeRPC) {
        this.handshakeRCP = handshakeRPC;
    }

    public StorageRPC getStoreRPC() {
        if (storageRPC == null) {
            throw new RuntimeException("Not enabled, please enable this RPC in PeerMaker");
        }
        return storageRPC;
    }

    public void setStorageRPC(StorageRPC storageRPC) {
        this.storageRPC = storageRPC;
    }

    public NeighborRPC getNeighborRPC() {
        if (neighborRPC == null) {
            throw new RuntimeException("Not enabled, please enable this RPC in PeerMaker");
        }
        return neighborRPC;
    }

    public void setNeighborRPC(NeighborRPC neighborRPC) {
        this.neighborRPC = neighborRPC;
    }

    public QuitRPC getQuitRPC() {
        if (quitRCP == null) {
            throw new RuntimeException("Not enabled, please enable this RPC in PeerMaker");
        }
        return quitRCP;
    }

    public void setQuitRPC(QuitRPC quitRCP) {
        this.quitRCP = quitRCP;
    }

    public PeerExchangeRPC getPeerExchangeRPC() {
        if (peerExchangeRPC == null) {
            throw new RuntimeException("Not enabled, please enable this RPC in PeerMaker");
        }
        return peerExchangeRPC;
    }

    public void setPeerExchangeRPC(PeerExchangeRPC peerExchangeRPC) {
        this.peerExchangeRPC = peerExchangeRPC;
    }

    public DirectDataRPC getDirectDataRPC() {
        if (directDataRPC == null) {
            throw new RuntimeException("Not enabled, please enable this RPC in PeerMaker");
        }
        return directDataRPC;
    }

    public void setDirectDataRPC(DirectDataRPC directDataRPC) {
        this.directDataRPC = directDataRPC;
    }

    public TrackerRPC getTrackerRPC() {
        if (trackerRPC == null) {
            throw new RuntimeException("Not enabled, please enable this RPC in PeerMaker");
        }
        return trackerRPC;
    }

    public void setTrackerRPC(TrackerRPC trackerRPC) {
        this.trackerRPC = trackerRPC;
    }

    /*
     * public TaskRPC getTaskRPC() { if (taskRPC == null) { throw new
     * RuntimeException("Not enabled, please enable this RPC in PeerMaker"); } return taskRPC; }
     * 
     * public void setTaskRPC(TaskRPC taskRPC) { this.taskRPC = taskRPC; }
     */

    public void setBroadcastRPC(BroadcastRPC broadcastRPC) {
        this.broadcastRPC = broadcastRPC;

    }

    public BroadcastRPC getBroadcastRPC() {
        if (broadcastRPC == null) {
            throw new RuntimeException("Not enabled, please enable this RPC in PeerMaker");
        }
        return broadcastRPC;
    }

    public DistributedRouting getDistributedRouting() {
        if (distributedRouting == null) {
            throw new RuntimeException("Not enabled, please enable this P2P function in PeerMaker");
        }
        return distributedRouting;
    }

    public void setDistributedRouting(DistributedRouting distributedRouting) {
        this.distributedRouting = distributedRouting;
    }

    public DistributedHashTable getDistributedHashMap() {
        if (distributedHashMap == null) {
            throw new RuntimeException("Not enabled, please enable this P2P function in PeerMaker");
        }
        return distributedHashMap;
    }

    public void setDistributedHashMap(DistributedHashTable distributedHashMap) {
        this.distributedHashMap = distributedHashMap;
    }

    public DistributedTracker getDistributedTracker() {
        if (distributedTracker == null) {
            throw new RuntimeException("Not enabled, please enable this P2P function in PeerMaker");
        }
        return distributedTracker;
    }

    public void setDistributedTracker(DistributedTracker distributedTracker) {
        this.distributedTracker = distributedTracker;
    }

    /*
     * public AsyncTask getAsyncTask() { if (asyncTask == null) { throw new
     * RuntimeException("Not enabled, please enable this RPC in PeerMaker"); } return asyncTask; }
     * 
     * public void setAsyncTask(AsyncTask asyncTask) { this.asyncTask = asyncTask; }
     */

    /*public DistributedTask getDistributedTask() {
        if (distributedTask == null) {
            throw new RuntimeException("Not enabled, please enable this P2P function in PeerMaker");
        }
        return distributedTask;
    }

    public void setDistributedTask(DistributedTask task) {
        this.distributedTask = task;
    }*/

    public PeerBean getPeerBean() {
        return peerCreator.peerBean();
    }

    public ConnectionBean getConnectionBean() {
        return peerCreator.connectionBean();
    }

    public Number160 getPeerID() {
        return peerId;
    }

    public int getP2PID() {
        return p2pID;
    }

    public PeerAddress getPeerAddress() {
        return getPeerBean().serverPeerAddress();
    }
    
    
    Peer setAutomaticFutures(List<AutomaticFuture> automaticFutures) {
        this.automaticFutures = Collections.unmodifiableList(automaticFutures);
        return this;
    }
    
    //TODO: expose this
    public Peer notifyAutomaticFutures(BaseFuture future) {
        if(automaticFutures!=null) {
            for(AutomaticFuture automaticFuture:automaticFutures) {
                automaticFuture.futureCreated(future);
            }
        }
        return this;
    }

    // *********************************** DHT / Tracker operations start here

    public void setRawDataReply(final RawDataReply rawDataReply) {
        getDirectDataRPC().setReply(rawDataReply);
    }

    public void setObjectDataReply(final ObjectDataReply objectDataReply) {
        getDirectDataRPC().setReply(objectDataReply);
    }
    
    public FuturePeerConnection createPeerConnection(final PeerAddress destination) {
    	return createPeerConnection(destination, PeerConnection.HEART_BEAT_MILLIS);
    }

    /**
     * Opens a TCP connection and keeps it open. The user can provide the idle timeout, which means that the connection
     * gets closed after that time of inactivity. If the other peer goes offline or closes the connection (due to
     * inactivity), further requests with this connections reopens the connection. This methods blocks until a
     * connection can be reserver.
     * 
     * @param destination
     *            The end-point to connect to
     * @param idleTCPMillis
     *            time in milliseconds after a connection gets closed if idle, -1 if it should remain always open until
     *            the user closes the connection manually.
     * @return A class that needs to be passed to those methods that should use the already open connection. If the
     *         connection could not be reserved, maybe due to a shutdown, null is returned.
     */
    public FuturePeerConnection createPeerConnection(final PeerAddress destination, final int heartBeatMillis) {
        final FuturePeerConnection futureDone = new FuturePeerConnection(destination);
        final FutureChannelCreator fcc = getConnectionBean().reservation().createPermanent(1);
        fcc.addListener(new BaseFutureAdapter<FutureChannelCreator>() {
            @Override
            public void operationComplete(final FutureChannelCreator future) throws Exception {
                if (future.isSuccess()) {
                    final ChannelCreator cc = fcc.getChannelCreator();
                    final PeerConnection peerConnection = new PeerConnection(destination, cc, heartBeatMillis);
                    futureDone.setDone(peerConnection);
                } else {
                    futureDone.setFailed(future);
                }
            }
        });
        return futureDone;
    }

    /**
     * The Dynamic and/or Private Ports are those from 49152 through 65535
     * (http://www.iana.org/assignments/port-numbers).
     * 
     * @param internalHost
     *            The IP of the internal host
     * @return The new external ports if port forwarding seemed to be successful, otherwise null
     */
    public Ports setupPortForwanding(final String internalHost) {
        //new random ports
        Ports ports = new Ports();
        boolean success;

        try {
            success = getConnectionBean().natUtils().mapUPNP(internalHost, getPeerAddress().tcpPort(),
                    getPeerAddress().udpPort(), ports.externalUDPPort(), ports.externalTCPPort());
        } catch (IOException e) {
            success = false;
        }

        if (!success) {
            if (LOG.isWarnEnabled()) {
                LOG.warn("cannot find UPNP devices");
            }
            try {
                success = getConnectionBean().natUtils().mapPMP(getPeerAddress().tcpPort(),
                        getPeerAddress().udpPort(), ports.externalUDPPort(), ports.externalTCPPort());
                if (!success) {
                    if (LOG.isWarnEnabled()) {
                        LOG.warn("cannot find NAT-PMP devices");
                    }
                }
            } catch (NatPmpException e1) {
                if (LOG.isWarnEnabled()) {
                    LOG.warn("cannot find NAT-PMP devices ", e1);
                }
            }
        }
        if(success) {
            return ports;
        }
        return null;
    }

    // New API - builder pattern
    // --------------------------------------------------

    /*
     * public SubmitBuilder submit(Number160 locationKey, Worker worker) { return new SubmitBuilder(this, locationKey,
     * worker); }
     */

    public AddBuilder add(Number160 locationKey) {
        return new AddBuilder(this, locationKey);
    }

    public PutBuilder put(Number160 locationKey) {
        return new PutBuilder(this, locationKey);
    }

    public GetBuilder get(Number160 locationKey) {
        return new GetBuilder(this, locationKey);
    }
    
    public DigestBuilder digest(Number160 locationKey) {
        return new DigestBuilder(this, locationKey);
    }

    public RemoveBuilder remove(Number160 locationKey) {
        return new RemoveBuilder(this, locationKey);
    }

    /**
     * The send method works as follows:
     * 
     * <pre>
     * 1. routing: find close peers to the content hash. 
     *    You can control the routing behavior with 
     *    setRoutingConfiguration() 
     * 2. sending: send the data to the n closest peers. 
     *    N is set via setRequestP2PConfiguration(). 
     *    If you want to send it to the closest one, use 
     *    setRequestP2PConfiguration(1, 5, 0)
     * </pre>
     * 
     * @param locationKey
     *            The target hash to search for during the routing process
     * @return The send builder that allows to set options
     */
    public SendBuilder send(Number160 locationKey) {
        return new SendBuilder(this, locationKey);
    }

    public SendDirectBuilder sendDirect(PeerAddress recipientAddress) {
        return new SendDirectBuilder(this, recipientAddress);
    }

    public SendDirectBuilder sendDirect(FuturePeerConnection recipientConnection) {
        return new SendDirectBuilder(this, recipientConnection);
    }

    public BootstrapBuilder bootstrap() {
        return new BootstrapBuilder(this);
    }

    public PingBuilder ping() {
        return new PingBuilder(this);
    }

    public DiscoverBuilder discover() {
        return new DiscoverBuilder(this);
    }

    public AddTrackerBuilder addTracker(Number160 locationKey) {
        return new AddTrackerBuilder(this, locationKey);
    }

    public GetTrackerBuilder getTracker(Number160 locationKey) {
        return new GetTrackerBuilder(this, locationKey);
    }

    public ParallelRequestBuilder<?> parallelRequest(Number160 locationKey) {
        return new ParallelRequestBuilder<>(this, locationKey);
    }

    public BroadcastBuilder broadcast(Number160 messageKey) {
        return new BroadcastBuilder(this, messageKey);
    }

    /**
     * Sends a friendly shutdown message to my close neighbors in the DHT.
     * 
     * @return A builder for shutdown that runs asynchronous.
     */
    public ShutdownBuilder announceShutdown() {
        return new ShutdownBuilder(this);
    }

    /**
     * Shuts down everything. TODO: test in ExampleDirectReplication, when the direct replication was not yet shut down.
     * 
     * @return The future, when shutdown is completed
     */
    public BaseFuture shutdown() {
        //prevent the shutdown from being called twice
        if (!shutdown) {
            shutdown = true;
            
            final List<Shutdown> copy;
            synchronized (shutdownListeners) {
            	copy = new ArrayList<Shutdown>(shutdownListeners);
            }
            final FutureLateJoin<BaseFuture> futureLateJoin = new FutureLateJoin<BaseFuture>(shutdownListeners.size() + 1);
            for(Shutdown shutdown:copy) {
            	futureLateJoin.add(shutdown.shutdown());
            	removeShutdownListener(shutdown);
            }
            futureLateJoin.add(peerCreator.shutdown());
            return futureLateJoin;
        } else {
            return new FutureDone<Void>().setFailed("already shutting / shut down");
        }
    }

    /**
     * @return True if the peer is about or already has shutdown
     */
    public boolean isShutdown() {
        return shutdown;
    }

<<<<<<< HEAD
	public void setRelaySender(RelaySender relaySender) {
		// TODO Auto-generated method stub
		
=======
	public void addShutdownListener(Shutdown shutdown) {
		shutdownListeners.add(shutdown);
    }
	
	public void removeShutdownListener(Shutdown shutdown) {
		shutdownListeners.remove(shutdown);
>>>>>>> c9c090b0
	}
}<|MERGE_RESOLUTION|>--- conflicted
+++ resolved
@@ -27,7 +27,6 @@
 import net.tomp2p.connection.PeerConnection;
 import net.tomp2p.connection.PeerCreator;
 import net.tomp2p.connection.Ports;
-import net.tomp2p.connection.RelaySender;
 import net.tomp2p.futures.BaseFuture;
 import net.tomp2p.futures.BaseFutureAdapter;
 import net.tomp2p.futures.FutureChannelCreator;
@@ -65,12 +64,6 @@
 import net.tomp2p.rpc.TrackerRPC;
 //import net.tomp2p.task.AsyncTask;
 //import net.tomp2p.task.Worker;
-
-<<<<<<< HEAD
-
-
-=======
->>>>>>> c9c090b0
 import org.slf4j.Logger;
 import org.slf4j.LoggerFactory;
 
@@ -580,17 +573,11 @@
         return shutdown;
     }
 
-<<<<<<< HEAD
-	public void setRelaySender(RelaySender relaySender) {
-		// TODO Auto-generated method stub
-		
-=======
 	public void addShutdownListener(Shutdown shutdown) {
 		shutdownListeners.add(shutdown);
     }
 	
 	public void removeShutdownListener(Shutdown shutdown) {
 		shutdownListeners.remove(shutdown);
->>>>>>> c9c090b0
 	}
 }