package net.tomp2p.rpc;

public class RPC {
	//Max. 255 Commands
	public enum Commands{
		PING(), 
		PUT(), 
		GET(), 
		ADD(), 
		REMOVE(), 
		NEIGHBOR(), 
		QUIT(), 
		DIRECT_DATA(), 
		TRACKER_ADD(), 
		TRACKER_GET(), 
		PEX(), 
		DIGEST(), 
		BROADCAST(),
		PUT_META(), 
		DIGEST_BLOOMFILTER(),
		RELAY(),
		DIGEST_META_VALUES(),
		SYNC(),
		SYNC_INFO(),
		PUT_CONFIRM(),
		GET_LATEST(),
<<<<<<< HEAD
		RCON();
		
=======
		GET_LATEST_WITH_DIGEST();
	
>>>>>>> aaecbe2b
	public byte getNr() {
		return (byte) ordinal();
	}
	
	public static Commands find(int nr) {
		return values()[nr];
	}
		
}
}<|MERGE_RESOLUTION|>--- conflicted
+++ resolved
@@ -24,13 +24,9 @@
 		SYNC_INFO(),
 		PUT_CONFIRM(),
 		GET_LATEST(),
-<<<<<<< HEAD
-		RCON();
-		
-=======
+		RCON(),
 		GET_LATEST_WITH_DIGEST();
 	
->>>>>>> aaecbe2b
 	public byte getNr() {
 		return (byte) ordinal();
 	}
