/*
 * Copyright 2009 Thomas Bocek
 * 
 * Licensed under the Apache License, Version 2.0 (the "License"); you may not
 * use this file except in compliance with the License. You may obtain a copy of
 * the License at
 * 
 * http://www.apache.org/licenses/LICENSE-2.0
 * 
 * Unless required by applicable law or agreed to in writing, software
 * distributed under the License is distributed on an "AS IS" BASIS, WITHOUT
 * WARRANTIES OR CONDITIONS OF ANY KIND, either express or implied. See the
 * License for the specific language governing permissions and limitations under
 * the License.
 */
package net.tomp2p.utils;

import io.netty.buffer.ByteBuf;

import java.io.BufferedInputStream;
import java.io.ByteArrayInputStream;
import java.io.ByteArrayOutputStream;
import java.io.Closeable;
import java.io.File;
import java.io.FileInputStream;
import java.io.FileNotFoundException;
import java.io.IOException;
import java.io.InputStream;
import java.io.ObjectInputStream;
import java.io.ObjectOutputStream;
import java.io.SequenceInputStream;
import java.net.Inet4Address;
import java.net.Inet6Address;
import java.net.InetAddress;
import java.net.UnknownHostException;
import java.nio.ByteBuffer;
import java.nio.channels.FileChannel;
import java.nio.channels.FileChannel.MapMode;
import java.security.MessageDigest;
import java.security.NoSuchAlgorithmException;
import java.security.PublicKey;
import java.util.ArrayList;
import java.util.Arrays;
import java.util.BitSet;
import java.util.Collection;
import java.util.HashMap;
import java.util.Iterator;
import java.util.List;
import java.util.Map;
import java.util.Map.Entry;
import java.util.Random;
import java.util.Vector;
import java.util.concurrent.atomic.AtomicInteger;
import java.util.zip.DataFormatException;
import java.util.zip.Deflater;
import java.util.zip.Inflater;

import net.tomp2p.connection.ChannelCreator;
import net.tomp2p.futures.BaseFuture;
import net.tomp2p.futures.BaseFutureAdapter;
import net.tomp2p.futures.FutureChannelCreator;
import net.tomp2p.message.TrackerData;
import net.tomp2p.peers.Number160;
import net.tomp2p.peers.Number480;
import net.tomp2p.peers.Number640;
import net.tomp2p.storage.DataBuffer;

/**
 * 
 * @author Thomas Bocek
 * @author Maxat Pernebayev
 * 
 */
public class Utils {
    private static final Random random = new Random();
    public static final int IPV4_BYTES = 4;
    public static final int IPV6_BYTES = 16;
    public static final int BYTE_BITS = 8;
    public static final int MASK_FF = 0xff;
    public static final int MASK_80 = 0x80;
    public static final int INTEGER_BYTE_SIZE = 4;
    public static final int LONG_BYTE_SIZE = 8;
    public static final int BYTE_SIZE = 1;
    public static final int SHORT_BYTE_SIZE = 2;
    public static final int MASK_0F = 0xf;
	public static final byte[] EMPTY_BYTE_ARRAY = new byte[0];

    public static ByteBuffer loadFile(File file) throws IOException {
        FileInputStream fis = null;
        FileChannel channel = null;
        try {
            fis = new FileInputStream(file);
            channel = fis.getChannel();
            return channel.map(MapMode.READ_ONLY, 0, channel.size());
        } finally {
            bestEffortclose(channel, fis);
        }
    }

    public static Number160 makeSHAHash(File file) {
        FileInputStream fis = null;
        FileChannel channel = null;
        try {
            fis = new FileInputStream(file);
            channel = fis.getChannel();
            MessageDigest md = MessageDigest.getInstance("SHA-1");
            for (long offest = 0; offest < channel.size(); offest += 10 * 1024) {
                ByteBuffer buffer;
                if (channel.size() - offest < 10 * 1024)
                    buffer = channel.map(MapMode.READ_ONLY, offest, (int) channel.size() - offest);
                else
                    buffer = channel.map(MapMode.READ_ONLY, offest, 10 * 1024);
                md.update(buffer);
            }
            byte[] digest = md.digest();
            return new Number160(digest);
        } catch (FileNotFoundException e) {
            e.printStackTrace();
            return Number160.ZERO;
        } catch (IOException e) {
            e.printStackTrace();
            return Number160.ZERO;
        } catch (NoSuchAlgorithmException e) {
            e.printStackTrace();
            return Number160.ZERO;
        } finally {
            bestEffortclose(channel, fis);
        }
    }

    public static Number160 makeSHAHash(String strInput) {
        byte[] buffer = strInput.getBytes();
        return makeSHAHash(buffer);
    }

    public static Number160 makeSHAHash(ByteBuffer buffer) {
        try {
            MessageDigest md = MessageDigest.getInstance("SHA-1");
            md.update(buffer);
            byte[] digest = md.digest();
            return new Number160(digest);
        } catch (NoSuchAlgorithmException e) {
            e.printStackTrace();
            return new Number160();
        }
    }

    /**
     * Calculates the SHA-1 hash of the Netty byte buffer.
     * 
     * @param buffer
     *            The buffer that stores data
     * @return The 160bit hash number
     */
    public static Number160 makeSHAHash(final ByteBuf buf) {
        try {
            MessageDigest md = MessageDigest.getInstance("SHA-1");
            final ByteBuffer[] byteBuffers = buf.nioBuffers();
            final int len = byteBuffers.length;
            for (int i = 0; i < len; i++) {
                md.update(byteBuffers[i]);
            }
            byte[] digest = md.digest();
            return new Number160(digest);
        } catch (NoSuchAlgorithmException e) {
            e.printStackTrace();
            return new Number160();
        }
    }

    public static Number160 makeSHAHash(DataBuffer buffer) {
        try {
            MessageDigest md = MessageDigest.getInstance("SHA-1");
            DataBuffer copy = buffer.shallowCopy();
            for (ByteBuffer byteBuffer : copy.bufferList()) {
                md.update(byteBuffer);
            }
            byte[] digest = md.digest();
            return new Number160(digest);
        } catch (NoSuchAlgorithmException e) {
            e.printStackTrace();
            return new Number160();
        }
    }

    public static Number160 makeSHAHash(byte[] buffer) {
        return makeSHAHash(ByteBuffer.wrap(buffer));
    }

    public static Number160 makeSHAHash(byte[] buffer, int offset, int length) {
        return makeSHAHash(ByteBuffer.wrap(buffer, offset, length));
    }

    /**
     * It returns MD5 hash for the buffer.
     * 
     * @param buffer
     *            The buffer to generate the checksum from
     * @return The strong checksum
     */
    public static byte[] makeMD5Hash(byte[] buffer) {
        return makeMD5Hash(buffer, 0, buffer.length);
    }

    public static byte[] makeMD5Hash(byte[] buffer, int offset, int length) {
        MessageDigest m;
        try {
            m = MessageDigest.getInstance("MD5");
        } catch (NoSuchAlgorithmException e) {
            e.printStackTrace();
            return new byte[0];
        }
        m.update(buffer, offset, length);
        return m.digest();
    }

    public static Number160 createRandomNodeID() {
        // TODO: this hardcoded, bad style
        byte[] me = new byte[20];
        random.nextBytes(me);
        Number160 id = new Number160(me);
        return id;
    }

    public static byte[] compress(byte[] input) {
        // Create the compressor with highest level of compression
        Deflater compressor = new Deflater();
        compressor.setLevel(Deflater.BEST_SPEED);
        // Give the compressor the data to compress
        compressor.setInput(input);
        compressor.finish();
        // Create an expandable byte array to hold the compressed data.
        // You cannot use an array that's the same size as the orginal because
        // there is no guarantee that the compressed data will be smaller than
        // the uncompressed data.
        ByteArrayOutputStream bos = new ByteArrayOutputStream(input.length);
        // Compress the data
        byte[] buf = new byte[1024];
        while (!compressor.finished()) {
            int count = compressor.deflate(buf);
            bos.write(buf, 0, count);
        }
        try {
            bos.close();
        } catch (IOException e) {
        }
        // Get the compressed data
        return bos.toByteArray();
    }

    public static byte[] uncompress(byte[] compressedData, int offset, int length) {
        // Create the decompressor and give it the data to compress
        Inflater decompressor = new Inflater();
        decompressor.setInput(compressedData, offset, length);
        // Create an expandable byte array to hold the decompressed data
        ByteArrayOutputStream bos = new ByteArrayOutputStream(length);
        // Decompress the data
        byte[] buf = new byte[1024];
        while (!decompressor.finished()) {
            try {
                int count = decompressor.inflate(buf);
                bos.write(buf, 0, count);
            } catch (DataFormatException e) {
                e.printStackTrace();
                throw new RuntimeException(e);
            }
        }
        try {
            bos.close();
        } catch (IOException e) {
            e.printStackTrace();
            throw new RuntimeException(e);
        }
        // Get the decompressed data
        return bos.toByteArray();
    }

    public static byte[] uncompress(byte[] compressedData) {
        return uncompress(compressedData, 0, compressedData.length);
    }

    public static byte[] encodeJavaObject(Object attachement) throws IOException {
        ByteArrayOutputStream bos = new ByteArrayOutputStream();
        ObjectOutputStream oos = new ObjectOutputStream(bos);
        oos.writeObject(attachement);
        // no need to call close of flush since we use ByteArrayOutputStream
        byte[] data = bos.toByteArray();
        return data;
    }

    public static Object decodeJavaObject(ByteBuf channelBuffer) throws ClassNotFoundException, IOException {
        InputStream is = new MultiByteBufferInputStream(channelBuffer);
        ObjectInputStream ois = new ObjectInputStream(new BufferedInputStream(is));
        Object obj = ois.readObject();
        ois.close();
        return obj;
    }

    public static synchronized Object decodeJavaObject(DataBuffer dataBuffer) throws ClassNotFoundException, IOException {
        
        List<ByteBuffer> buffers = dataBuffer.shallowCopy().bufferList();
        int count = buffers.size();
        Vector<InputStream> is = new Vector<InputStream>(count);
        for (ByteBuffer byteBuffer : buffers) {
            is.add(createInputStream(byteBuffer));
        }
        SequenceInputStream sis = new SequenceInputStream(is.elements());
        ObjectInputStream ois = new ObjectInputStream(new BufferedInputStream(sis));
        //TODO: investigate this issue
        /*ObjectInputStream ois = null;
        try {
         ois = new ObjectInputStream(new BufferedInputStream(sis));
        } catch (Throwable t) {
            for (ByteBuffer byteBuffer : buffers) {
                byteBuffer.rewind();
                int read  = byteBuffer.capacity();
                byteBuffer.limit(read);
                byte me[] = new byte[read];
                byteBuffer.get(me);
                System.err.println("wrong array1 ("+System.identityHashCode(byteBuffer)+"): "+Arrays.toString(me));
                
                if(dataBuffer.test!=null) {
                dataBuffer.test.readerIndex(0);
                dataBuffer.test.writerIndex(dataBuffer.test.capacity());
                me = new byte[dataBuffer.test.readableBytes()];
                dataBuffer.test.readBytes(me);
                System.err.println("wrong array2 ("+System.identityHashCode(byteBuffer)+"): "+Arrays.toString(me));
                }
                
            }
            t.printStackTrace();
        }*/
        Object obj = ois.readObject();
        ois.close();
        return obj;
    }

    public static InputStream createInputStream(final ByteBuffer buf) {
        return new InputStream() {
            @Override
            public int read() throws IOException {
                if (!buf.hasRemaining()) {
                    return -1;
                }
                return buf.get() & 0xFF;
            }

            @Override
            public int read(byte[] bytes, int off, int len) throws IOException {
                if (!buf.hasRemaining()) {
                    return -1;
                }

                len = Math.min(len, buf.remaining());
                buf.get(bytes, off, len);
                return len;
            }
        };
    }

    public static Object decodeJavaObject(byte[] me, int offset, int length) throws ClassNotFoundException,
            IOException {
        ByteArrayInputStream bais = new ByteArrayInputStream(me, offset, length);
        ObjectInputStream ois = new ObjectInputStream(bais);
        Object obj = ois.readObject();
        // no need to call close of flush since we use ByteArrayInputStream
        return obj;
    }

    /**
     * Stores the differences of two collections in a result collection. The result will contain items from collection1
     * without those items that are in collection2.
     * 
     * @param collection1
     *            The first collection (master collection) that will be iterated and checked against duplicates in
     *            collection2.
     * @param result
     *            The collection to store the result
     * @param collection2
     *            The second collection that will be searched for duplicates
     * @return Returns the collection the user specified as the resulting collection
     */
    public static <K> Collection<K> difference(Collection<K> collection1, Collection<K> result,
            Collection<K> collection2) {
        for (Iterator<K> iterator = collection1.iterator(); iterator.hasNext();) {
            K item = iterator.next();
            if (!collection2.contains(item)) {
                result.add(item);
            }
        }
        return result;
    }

    /**
     * Stores the differences of multiple collections in a result collection. The result will contain items from
     * collection1 without those items that are in collections2. The calling method might need to provide a
     * 
     * @SuppressWarnings("unchecked") since generics and arrays do not mix well.
     * @param collection1
     *            The first collection (master collection) that will be iterated and checked against duplicates in
     *            collection2.
     * @param result
     *            The collection to store the result
     * @param collection2
     *            The second collections that will be searched for duplicates
     * @return Returns the collection the user specified as the resulting collection
     */
    @SafeVarargs
    public static <K> Collection<K> difference(Collection<K> collection1, Collection<K> result,
            Collection<K>... collections2) {
        for (Iterator<K> iterator = collection1.iterator(); iterator.hasNext();) {
            K item = iterator.next();
            int size = collections2.length;
            boolean found = false;
            for (int i = 0; i < size; i++) {
                if (collections2[i].contains(item)) {
                    found = true;
                    break;
                }
            }
            if (!found) {
                result.add(item);
            }
        }
        return result;
    }

    public static void bestEffortclose(Closeable... closables) {
        // best effort close;
        for (Closeable closable : closables) {
            if (closable != null) {
                try {
                    closable.close();
                } catch (IOException e) {
                    e.printStackTrace();
                }
            }
        }
    }

    public static final byte[] intToByteArray(int value) {
        return new byte[] { (byte) (value >>> 24), (byte) (value >>> 16), (byte) (value >>> 8), (byte) value };
    }

    public static final int byteArrayToInt(byte[] b) {
        return (b[0] << 24) + ((b[1] & 0xFF) << 16) + ((b[2] & 0xFF) << 8) + (b[3] & 0xFF);
    }

    /**
     * Returns a random element from a collection. This method is pretty slow O(n), but the Java collection framework
     * does not offer a better solution. This method puts the collection into a {@link List} and fetches a random
     * element using {@link List#get(int)}.
     * 
     * @param collection
     *            The collection from which we want to pick a random element
     * @param rnd
     *            The random object
     * @return A random element
     */
    public static <K> K pollRandom(Collection<K> collection, Random rnd) {
        int size = collection.size();
        if (size == 0) {
            return null;
        }
        int index = rnd.nextInt(size);
        List<K> values = new ArrayList<K>(collection);
        K retVal = values.get(index);
        // now we need to remove this element
        collection.remove(retVal);
        return retVal;
    }

    public static <K, V> Entry<K, V> pollRandomKey(Map<K, V> queueToAsk, Random rnd) {
        int size = queueToAsk.size();
        if (size == 0)
            return null;
        List<K> keys = new ArrayList<K>();
        keys.addAll(queueToAsk.keySet());
        int index = rnd.nextInt(size);
        final K key = keys.get(index);
        final V value = queueToAsk.remove(key);
        return new Entry<K, V>() {
            @Override
            public K getKey() {
                return key;
            }

            @Override
            public V getValue() {
                return value;
            }

            @Override
            public V setValue(V value) {
                return null;
            }
        };
    }

    public static <K> Collection<K> subtract(final Collection<K> a, final Collection<K> b) {
        ArrayList<K> list = new ArrayList<K>(a);
        for (Iterator<K> it = b.iterator(); it.hasNext();) {
            list.remove(it.next());
        }
        return list;
    }

    public static <K, V> Map<K, V> subtract(final Map<K, V> a, final Collection<K> b) {
        Map<K, V> map = new HashMap<K, V>(a);
        for (Iterator<K> it = b.iterator(); it.hasNext();) {
            map.remove(it.next());
        }
        return map;
    }

    public static <K, V> Map<K, V> disjunction(final Map<K, V> a, final Collection<K> b) {
        Map<K, V> map = new HashMap<K, V>();
        for (Iterator<Entry<K, V>> it = a.entrySet().iterator(); it.hasNext();) {
            Entry<K, V> entry = it.next();
            if (!b.contains(entry.getKey())) {
                map.put(entry.getKey(), entry.getValue());
            }
        }
        return map;
    }

    public static <K> Collection<K> limit(final Collection<K> a, final int size) {
        ArrayList<K> list = new ArrayList<K>();
        int i = 0;
        for (Iterator<K> it = a.iterator(); it.hasNext() && i < size;) {
            list.add(it.next());
        }
        return list;
    }

    public static <K, V> Map<K, V> limit(final Map<K, V> a, final int i) {
        Map<K, V> map = new HashMap<K, V>(a);
        int remove = a.size() - i;
        for (Iterator<K> it = a.keySet().iterator(); it.hasNext() && remove >= 0;) {
            map.remove(it.next());
            remove--;
        }
        return map;
    }

    public static String debugArray(byte[] array, int offset, int length) {
        String digits = "0123456789abcdef";
        StringBuilder sb = new StringBuilder(length * 2);
        for (int i = 0; i < length; i++) {
            int bi = array[offset + i] & 0xff;
            sb.append(digits.charAt(bi >> 4));
            sb.append(digits.charAt(bi & 0xf));
        }
        return sb.toString();
    }

    public static String debugArray(byte[] array) {
        return debugArray(array, 0, array.length);
    }

    /*public static boolean checkEntryProtection(Map<?, Data> dataMap) {
        for (Data data : dataMap.values()) {
            if (data.isProtectedEntry()) {
                return true;
            }
        }
        return false;
    }*/

    public static TrackerData limitRandom(TrackerData activePeers, int trackerSize) {
        // TODO Auto-generated method stub
        return activePeers;
    }

    public static <K> K getLast(List<K> list) {
        if (!list.isEmpty()) {
            return list.get(list.size() - 1);
        }
        return null;
    }

    /*
     * Copyright (C) 2008 The Guava Authors Licensed under the Apache License, Version 2.0 (the "License"); you may not
     * use this file except in compliance with the License. You may obtain a copy of the License at
     * http://www.apache.org/licenses/LICENSE-2.0 Unless required by applicable law or agreed to in writing, software
     * distributed under the License is distributed on an "AS IS" BASIS, WITHOUT WARRANTIES OR CONDITIONS OF ANY KIND,
     * either express or implied. See the License for the specific language governing permissions and limitations under
     * the License.
     */
    /**
     * Returns an Inet4Address having the integer value specified by the argument.
     * 
     * @param address
     *            {@code int}, the 32bit integer address to be converted
     * @return {@link Inet4Address} equivalent of the argument
     */
    public static Inet4Address fromInteger(int address) {
        return getInet4Address(toByteArray(address));
    }

    /**
     * Returns a big-endian representation of {@code value} in a 4-element byte array; equivalent to
     * {@code ByteBuffer.allocate(4).putInt(value).array()} . For example, the input value {@code 0x12131415} would
     * yield the byte array {@code 0x12, 0x13, 0x14, 0x15} .
     * <p>
     * If you need to convert and concatenate several values (possibly even of different types), use a shared
     * {@link java.nio.ByteBuffer} instance, or use {@link com.google.common.io.ByteStreams#newDataOutput()} to get a
     * growable buffer.
     */
    private static byte[] toByteArray(int value) {
        return new byte[] { (byte) (value >> 24), (byte) (value >> 16), (byte) (value >> 8), (byte) value };
    }

    /**
     * Returns an {@link Inet4Address}, given a byte array representation of the IPv4 address.
     * 
     * @param bytes
     *            byte array representing an IPv4 address (should be of length 4).
     * @return {@link Inet4Address} corresponding to the supplied byte array.
     * @throws IllegalArgumentException
     *             if a valid {@link Inet4Address} can not be created.
     */
    private static Inet4Address getInet4Address(byte[] bytes) {
        if (bytes.length != 4) {
            throw new IllegalArgumentException("Byte array has invalid length for an IPv4 address");
        }

        try {
            InetAddress ipv4 = InetAddress.getByAddress(bytes);
            if (!(ipv4 instanceof Inet4Address)) {
                throw new UnknownHostException(String.format("'%s' is not an IPv4 address.",
                        ipv4.getHostAddress()));
            }
            return (Inet4Address) ipv4;
        } catch (UnknownHostException e) {
            /*
             * This really shouldn't happen in practice since all our byte sequences should be valid IP addresses.
             * However {@link InetAddress#getByAddress} is documented as potentially throwing this
             * "if IP address is of illegal length". This is mapped to IllegalArgumentException since, presumably, the
             * argument triggered some bizarre processing bug.
             */
            throw new IllegalArgumentException(String.format(
                    "Host address '%s' is not a valid IPv4 address.", Arrays.toString(bytes)), e);
        }
    }

    // as seen here:
    // http://stackoverflow.com/questions/617414/create-a-temporary-directory-in-java
    public static File createTempDir() throws IOException {
        final File temp;
        temp = File.createTempFile("temp", Long.toString(System.nanoTime()));

        if (!(temp.delete())) {
            throw new IOException("Could not delete temp file: " + temp.getAbsolutePath());
        }

        if (!(temp.mkdir())) {
            throw new IOException("Could not create temp directory: " + temp.getAbsolutePath());
        }
        return (temp);
    }

    public static void nullCheck(Object... objects) {
        int counter = 0;
        for (Object object : objects) {
            if (object == null) {
                throw new IllegalArgumentException("Null not allowed in paramenetr nr. " + counter);
            }
            counter++;
        }

    }

    public static boolean nullCheckRetVal(Object... objects) {
        for (Object object : objects) {
            if (object == null) {
                return true;
            }
        }
        return false;
    }

    public static Collection<Number160> extractContentKeys(Collection<Number480> collection) {
        Collection<Number160> result = new ArrayList<Number160>(collection.size());
        for (Number480 number480 : collection) {
            result.add(number480.contentKey());
        }
        return result;
    }

    /**
     * Converts a byte array to a Inet4Address.
     * 
     * @param me
     *            the byte array
     * @param offset
     *            where to start in the byte array
     * @return The Inet4Address
     * 
     * @exception IndexOutOfBoundsException
     *                if copying would cause access of data outside array bounds for <code>src</code>.
     * @exception NullPointerException
     *                if either <code>src</code> is <code>null</code>.
     */
    public static InetAddress inet4FromBytes(final byte[] src, final int offset) {
        // IPv4 is 32 bit
        byte[] tmp2 = new byte[IPV4_BYTES];
        System.arraycopy(src, offset, tmp2, 0, IPV4_BYTES);
        try {
            return Inet4Address.getByAddress(tmp2);
        } catch (UnknownHostException e) {
            /*
             * This really shouldn't happen in practice since all our byte sequences have the right length. However
             * {@link InetAddress#getByAddress} is documented as potentially throwing this
             * "if IP address is of illegal length".
             */
            throw new IllegalArgumentException(String.format(
                    "Host address '%s' is not a valid IPv4 address.", Arrays.toString(tmp2)), e);
        }
    }

    /**
     * Converts a byte array to a Inet6Address.
     * 
     * @param me
     *            me the byte array
     * @param offset
     *            where to start in the byte array
     * @return The Inet6Address
     * 
     * @exception IndexOutOfBoundsException
     *                if copying would cause access of data outside array bounds for <code>src</code>.
     * @exception NullPointerException
     *                if either <code>src</code> is <code>null</code>.
     */
    public static InetAddress inet6FromBytes(final byte[] me, final int offset) {
        // IPv6 is 128 bit
        byte[] tmp2 = new byte[IPV6_BYTES];
        System.arraycopy(me, offset, tmp2, 0, IPV6_BYTES);
        try {
            return Inet6Address.getByAddress(tmp2);
        } catch (UnknownHostException e) {
            /*
             * This really shouldn't happen in practice since all our byte sequences have the right length. However
             * {@link InetAddress#getByAddress} is documented as potentially throwing this
             * "if IP address is of illegal length".
             */
            throw new IllegalArgumentException(String.format(
                    "Host address '%s' is not a valid IPv4 address.", Arrays.toString(tmp2)), e);
        }
    }

    /**
     * Convert a byte to a bit set. BitSet.valueOf(new byte[] {b}) is only available in 1.7, so we need to do this on
     * our own.
     * 
     * @param b
     *            The byte to be converted
     * @return The resulting bit set
     */
    public static BitSet createBitSet(final byte b) {
        final BitSet bitSet = new BitSet(8);
        for (int i = 0; i < Utils.BYTE_BITS; i++) {
            bitSet.set(i, (b & (1 << i)) != 0);
        }
        return bitSet;
    }

    /**
     * Convert a BitSet to a byte. Cannot use relayType.toByteArray()[0]; since its only available in 1.7
     * 
     * @param bitSet
     *            The bit set
     * @return The resulting byte
     */
    public static byte createByte(final BitSet bitSet) {
        byte b = 0;
        for (int i = 0; i < Utils.BYTE_BITS; i++) {
            if (bitSet.get(i)) {
                b |= 1 << i;
            }
        }
        return b;
    }

    /**
     * Adds a listener to the response future and releases all aquired channels in channel creator.
     * 
     * @param channelCreator
     *            The channel creator that will be shutdown and all connections will be closed
     * @param baseFutures
     *            The futures to listen to. If all the futures finished, then the channel creator is shutdown. If null
     *            provided, the channel creator is shutdown immediately.
     */
    public static void addReleaseListener(final ChannelCreator channelCreator,
            final BaseFuture... baseFutures) {
        if (baseFutures == null) {
            channelCreator.shutdown();
            return;
        }
        final int count = baseFutures.length;
        final AtomicInteger finished = new AtomicInteger(0);
        for (BaseFuture baseFuture : baseFutures) {
            baseFuture.addListener(new BaseFutureAdapter<BaseFuture>() {
                @Override
                public void operationComplete(final BaseFuture future) throws Exception {
                    if (finished.incrementAndGet() == count) {
                        channelCreator.shutdown();
                    }
                }
            });
        }
    }
    
    public static void addReleaseListener(final FutureChannelCreator fcc, final BaseFuture baseFuture) {
    	baseFuture.addListener(new BaseFutureAdapter<BaseFuture>() {
    		@Override
            public void operationComplete(final BaseFuture future) throws Exception {
    			fcc.addListener(new BaseFutureAdapter<FutureChannelCreator>() {
					@Override
                    public void operationComplete(FutureChannelCreator future) throws Exception {
<<<<<<< HEAD
						future.channelCreator().shutdown();
=======
						if(future.channelCreator()!=null) {
							future.channelCreator().shutdown();
						}
>>>>>>> f26123bf
                    }
				});
    		}
    	});
    }

    /**
     * Compares if two sets have the exact same elements.
     * 
     * @param set1
     *            The first set
     * @param set2
     *            The second set
     * @param <T>
     *            Type of the collection
     * @return True if both sets have the exact same elements
     */
    public static <T> boolean isSameSets(final Collection<T> set1, final Collection<T> set2) {
        if (set1 == null ^ set2 == null) {
            return false;
        }
        if (set1.size() != set2.size()) {
            return false;
        }
        for (T obj : set1) {
            if (!set2.contains(obj)) {
                return false;
            }
        }
        return true;
    }
    
    public static boolean equals(Object a, Object b) {
    	return (a == b) || (a != null && a.equals(b));
    }

	public static String hash(PublicKey publicKey) {
		if(publicKey == null) {
			return "null";
		}
		return String.valueOf(publicKey.hashCode());
    }

	public static Map<Number640, Byte> setMapError(Map<Number640, ?> dataMap, byte reason) {
		Map<Number640, Byte> retVal = new HashMap<Number640, Byte>();
		for(Number640 key:dataMap.keySet()) {
			retVal.put(key, Byte.valueOf(reason));
		}
	    return retVal;
    }
}<|MERGE_RESOLUTION|>--- conflicted
+++ resolved
@@ -819,13 +819,9 @@
     			fcc.addListener(new BaseFutureAdapter<FutureChannelCreator>() {
 					@Override
                     public void operationComplete(FutureChannelCreator future) throws Exception {
-<<<<<<< HEAD
-						future.channelCreator().shutdown();
-=======
 						if(future.channelCreator()!=null) {
 							future.channelCreator().shutdown();
 						}
->>>>>>> f26123bf
                     }
 				});
     		}
