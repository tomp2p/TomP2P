<?xml version="1.0" encoding="UTF-8"?>
<!--
	* Copyright 2011 Thomas Bocek
	*
	* Licensed under the Apache License, Version 2.0 (the "License"); you may not
	* use this file except in compliance with the License. You may obtain a copy of
	* the License at
	*
	* http://www.apache.org/licenses/LICENSE-2.0
	*
	* Unless required by applicable law or agreed to in writing, software
	* distributed under the License is distributed on an "AS IS" BASIS, WITHOUT
	* WARRANTIES OR CONDITIONS OF ANY KIND, either express or implied. See the
	* License for the specific language governing permissions and limitations under
	* the License.
-->
<project xmlns="http://maven.apache.org/POM/4.0.0" xmlns:xsi="http://www.w3.org/2001/XMLSchema-instance"
	xsi:schemaLocation="http://maven.apache.org/POM/4.0.0 http://maven.apache.org/maven-v4_0_0.xsd">
	<modelVersion>4.0.0</modelVersion>
	
	<parent>
    	<groupId>net.tomp2p</groupId>
    	<artifactId>tomp2p-parent</artifactId>
    	<version>5.0-Alpha1-SNAPSHOT</version>
  	</parent>
	
	<artifactId>tomp2p-nat</artifactId>
	<name>TomP2P nat</name>
	<packaging>jar</packaging>

	<properties>
		<project.build.sourceEncoding>UTF-8</project.build.sourceEncoding>
	</properties>

	<licenses>
		<license>
			<name>Apache License, Version 2.0</name>
			<url>http://www.apache.org/licenses/LICENSE-2.0</url>
		</license>
	</licenses>	

<<<<<<< HEAD
	<dependencies>
	
		<dependency>
			<groupId>io.netty</groupId>
			<artifactId>netty-transport</artifactId>
			<version>4.0.8.Final</version>
		</dependency>

		<dependency>
			<groupId>io.netty</groupId>
			<artifactId>netty-codec</artifactId>
			<version>4.0.8.Final</version>
		</dependency>

		<dependency>
			<groupId>io.netty</groupId>
			<artifactId>netty-handler</artifactId>
			<version>4.0.8.Final</version>
		</dependency>

		<dependency>
			<groupId>jdbm</groupId>
			<artifactId>jdbm</artifactId>
			<version>3.0-alpha</version>
		</dependency>
=======
	<dependencies>		
>>>>>>> c9c090b0
		<dependency>
			<groupId>org.slf4j</groupId>
			<artifactId>slf4j-api</artifactId>
			<optional>true</optional>
		</dependency>
		
		<dependency>
			<groupId>ch.qos.logback</groupId>
			<artifactId>logback-classic</artifactId>
			<optional>true</optional>
		</dependency>
		
		<dependency>
			<groupId>io.netty</groupId>
			<artifactId>netty-transport</artifactId>
		</dependency>

		<!-- For testing-->
		<dependency>
			<groupId>junit</groupId>
			<artifactId>junit</artifactId>
			<version>4.11</version>
			<scope>test</scope>
		</dependency>
	</dependencies>
</project><|MERGE_RESOLUTION|>--- conflicted
+++ resolved
@@ -39,35 +39,7 @@
 		</license>
 	</licenses>	
 
-<<<<<<< HEAD
-	<dependencies>
-	
-		<dependency>
-			<groupId>io.netty</groupId>
-			<artifactId>netty-transport</artifactId>
-			<version>4.0.8.Final</version>
-		</dependency>
-
-		<dependency>
-			<groupId>io.netty</groupId>
-			<artifactId>netty-codec</artifactId>
-			<version>4.0.8.Final</version>
-		</dependency>
-
-		<dependency>
-			<groupId>io.netty</groupId>
-			<artifactId>netty-handler</artifactId>
-			<version>4.0.8.Final</version>
-		</dependency>
-
-		<dependency>
-			<groupId>jdbm</groupId>
-			<artifactId>jdbm</artifactId>
-			<version>3.0-alpha</version>
-		</dependency>
-=======
 	<dependencies>		
->>>>>>> c9c090b0
 		<dependency>
 			<groupId>org.slf4j</groupId>
 			<artifactId>slf4j-api</artifactId>
