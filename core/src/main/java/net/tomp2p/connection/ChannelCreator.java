--- conflicted
+++ resolved
@@ -33,11 +33,7 @@
 import io.netty.util.concurrent.GenericFutureListener;
 import io.netty.util.concurrent.GlobalEventExecutor;
 
-<<<<<<< HEAD
-import java.net.InetAddress;
-=======
 import java.net.InetSocketAddress;
->>>>>>> 174adc0f
 import java.net.SocketAddress;
 import java.util.Map;
 import java.util.concurrent.Semaphore;
@@ -137,11 +133,7 @@
      * @return The channel future object or null if we are shut down
      */
 	public ChannelFuture createUDP(final boolean broadcast,
-<<<<<<< HEAD
-	        final Map<String, Pair<EventExecutorGroup, ChannelHandler>> channelHandlers, FutureResponse futureResponse, SocketAddress predefinedSocket) {
-=======
 			final Map<String, Pair<EventExecutorGroup, ChannelHandler>> channelHandlers, FutureResponse futureResponse) {
->>>>>>> 174adc0f
 		readUDP.lock();
 		try {
 			if (shutdownUDP) {
@@ -163,22 +155,7 @@
 			// Here we need to bind, as opposed to the TCP, were we connect if
 			// we do a connect, we cannot receive
 			// broadcast messages
-<<<<<<< HEAD
-			//TODO jwa --> include incoming port
-			final ChannelFuture channelFuture;
-//			if (port != -1 && inetAddress != null) {
-//				channelFuture = b.bind(inetAddress, port);
-//			} else 
-			if (predefinedSocket != null) {
-				channelFuture = b.bind(predefinedSocket);
-			} else {
-				socketAddress = externalBindings.wildCardSocket();
-				channelFuture = b.bind(socketAddress);
-			}
-=======
 			final ChannelFuture channelFuture = b.bind(new InetSocketAddress(channelClientConfiguration.senderUDP(), 0));
-
->>>>>>> 174adc0f
 			recipients.add(channelFuture.channel());
 			setupCloseListener(channelFuture, semaphoreUPD, futureResponse);
 			return channelFuture;
@@ -390,15 +367,11 @@
 	    sb.append(semaphoreUPD);
 	    return sb.toString();
 	}
-<<<<<<< HEAD
-
 	public SocketAddress currentSocketAddress() {
 			return socketAddress;
 	}
 
 	public void bindHole() {
-		socketAddress = externalBindings.wildCardSocket();
-	}
-=======
->>>>>>> 174adc0f
+//		socketAddress = externalBindings.wildCardSocket();
+	}
 }