--- conflicted
+++ resolved
@@ -570,13 +570,8 @@
 			case PUBLIC_KEY_SIGNATURE:
 				receivedPublicKey = signatureFactory.decodePublicKey(buf);
 				if(content == Content.PUBLIC_KEY_SIGNATURE) {
-<<<<<<< HEAD
 					if (receivedPublicKey == PeerBuilder.EMPTY_PUBLIC_KEY) {
 						throw new InvalidKeyException("The public key cannot be empty");
-=======
-					if (receivedPublicKey == PeerBuilder.EMPTY_PUBLICKEY) {
-						throw new InvalidKeyException("The public key cannot be empty.");
->>>>>>> 4f62c53d
 					}
 				}
 				if (receivedPublicKey == null) {
