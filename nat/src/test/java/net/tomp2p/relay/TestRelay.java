package net.tomp2p.relay;

import java.net.InetAddress;
import java.security.KeyPair;
import java.security.KeyPairGenerator;
import java.util.ArrayList;
import java.util.Collection;
import java.util.Collections;
import java.util.Map;
import java.util.Random;
import java.util.concurrent.atomic.AtomicBoolean;

import net.tomp2p.dht.FutureGet;
import net.tomp2p.dht.FuturePut;
import net.tomp2p.dht.PeerBuilderDHT;
import net.tomp2p.dht.PeerDHT;
import net.tomp2p.futures.FutureBootstrap;
import net.tomp2p.futures.FutureDirect;
import net.tomp2p.nat.FutureRelayNAT;
import net.tomp2p.nat.PeerBuilderNAT;
import net.tomp2p.nat.PeerNAT;
import net.tomp2p.p2p.Peer;
import net.tomp2p.p2p.PeerBuilder;
import net.tomp2p.p2p.RequestP2PConfiguration;
import net.tomp2p.p2p.RoutingConfiguration;
import net.tomp2p.peers.Number160;
import net.tomp2p.peers.Number320;
import net.tomp2p.peers.Number640;
import net.tomp2p.peers.PeerAddress;
import net.tomp2p.peers.PeerMap;
import net.tomp2p.peers.PeerMapConfiguration;
import net.tomp2p.peers.PeerSocketAddress;
import net.tomp2p.rpc.DispatchHandler;
import net.tomp2p.rpc.ObjectDataReply;
import net.tomp2p.storage.Data;

import org.junit.Assert;
import org.junit.Test;

public class TestRelay {

	@Test
	public void testSetupRelayPeers() throws Exception {
		final Random rnd = new Random(42);
		final int nrOfNodes = 200;
		Peer master = null;
		Peer unreachablePeer = null;
		try {
			// setup test peers
			Peer[] peers = UtilsNAT.createNodes(nrOfNodes, rnd, 4001);
			master = peers[0];
			UtilsNAT.perfectRouting(peers);
			for (Peer peer : peers) {
				new PeerBuilderNAT(peer).start();
			}

			// Test setting up relay peers
			unreachablePeer = new PeerBuilder(Number160.createHash(rnd.nextInt())).ports(5000).start();

			// find neighbors
			FutureBootstrap futureBootstrap = unreachablePeer.bootstrap().peerAddress(peers[0].peerAddress()).start();
			futureBootstrap.awaitUninterruptibly();
			Assert.assertTrue(futureBootstrap.isSuccess());

			// setup relay
			PeerNAT uNat = new PeerBuilderNAT(unreachablePeer).start();
			FutureRelayNAT startRelay = uNat.startRelay(peers[0].peerAddress()).awaitUninterruptibly();
			Assert.assertTrue(startRelay.isSuccess());

			// Check if flags are set correctly
			Assert.assertTrue(unreachablePeer.peerAddress().isRelayed());
			Assert.assertFalse(unreachablePeer.peerAddress().isFirewalledTCP());
			Assert.assertFalse(unreachablePeer.peerAddress().isFirewalledUDP());
		} finally {
			if (master != null) {
				master.shutdown().await();
			}
			if (unreachablePeer != null) {
				unreachablePeer.shutdown().await();
			}
		}
	}

	@Test
	public void testBoostrap() throws Exception {
		final Random rnd = new Random(42);
		final int nrOfNodes = 10;
		Peer master = null;
		Peer unreachablePeer = null;
		try {
			// setup test peers
			Peer[] peers = UtilsNAT.createNodes(nrOfNodes, rnd, 4001);
			master = peers[0];
			UtilsNAT.perfectRouting(peers);
			for (Peer peer : peers) {
				new PeerBuilderNAT(peer).start();
			}

			// Test setting up relay peers
			unreachablePeer = new PeerBuilder(Number160.createHash(rnd.nextInt())).ports(5000).start();
			PeerAddress upa = unreachablePeer.peerBean().serverPeerAddress();
			upa = upa.changeFirewalledTCP(true).changeFirewalledUDP(true);
			unreachablePeer.peerBean().serverPeerAddress(upa);

			// find neighbors
			FutureBootstrap futureBootstrap = unreachablePeer.bootstrap().peerAddress(peers[0].peerAddress()).start();
			futureBootstrap.awaitUninterruptibly();
			Assert.assertTrue(futureBootstrap.isSuccess());

			// setup relay
			PeerNAT uNat = new PeerBuilderNAT(unreachablePeer).start();
			FutureRelayNAT startRelay = uNat.startRelay(peers[0].peerAddress()).awaitUninterruptibly();
			Assert.assertTrue(startRelay.isSuccess());

			// find neighbors again
			futureBootstrap = unreachablePeer.bootstrap().peerAddress(peers[0].peerAddress()).start();
			futureBootstrap.awaitUninterruptibly();
			Assert.assertTrue(futureBootstrap.isSuccess());

			boolean otherPeersHaveRelay = false;

			for (Peer peer : peers) {
				if (peer.peerBean().peerMap().allOverflow().contains(unreachablePeer.peerAddress())) {
					for (PeerAddress pa : peer.peerBean().peerMap().allOverflow()) {
						if (pa.peerId().equals(unreachablePeer.peerID())) {
							if (pa.peerSocketAddresses().size() > 0) {
								otherPeersHaveRelay = true;
							}
							System.err.println("-->" + pa.peerSocketAddresses());
							System.err.println("relay=" + pa.isRelayed());
						}
					}
					System.err.println("check 1! " + peer.peerAddress());
				}

			}
			Assert.assertTrue(otherPeersHaveRelay);

			// wait for maintenance
			Thread.sleep(uNat.peerMapUpdateInterval() * 1000);

			boolean otherPeersMe = false;
			for (Peer peer : peers) {
				if (peer.peerBean().peerMap().all().contains(unreachablePeer.peerAddress())) {
					System.err.println("check 2! " + peer.peerAddress());
					otherPeersMe = true;
				}
			}
			Assert.assertTrue(otherPeersMe);
		} finally {
			if (master != null) {
				master.shutdown().await();
			}
			if (unreachablePeer != null) {
				unreachablePeer.shutdown().await();
			}
		}
	}

	/**
	 * Tests sending a message from a reachable peer to an unreachable peer
	 */
	@Test
	public void testRelaySendDirect() throws Exception {
		final Random rnd = new Random(42);
		final int nrOfNodes = 100;
		Peer master = null;
		Peer unreachablePeer = null;
		try {
			// setup test peers
			Peer[] peers = UtilsNAT.createNodes(nrOfNodes, rnd, 4001);
			master = peers[0];
			UtilsNAT.perfectRouting(peers);
			for (Peer peer : peers) {
				new PeerBuilderNAT(peer).start();
			}

			// setup relay
			unreachablePeer = new PeerBuilder(Number160.createHash(rnd.nextInt())).ports(13337).start();
			PeerNAT uNat = new PeerBuilderNAT(unreachablePeer).start();
			FutureRelayNAT startRelay = uNat.startRelay(peers[0].peerAddress()).awaitUninterruptibly();
			Assert.assertTrue(startRelay.isSuccess());

			System.out.print("Send direct message to unreachable peer");
			final String request = "Hello ";
			final String response = "World!";

			unreachablePeer.objectDataReply(new ObjectDataReply() {
				public Object reply(PeerAddress sender, Object request) throws Exception {
					Assert.assertEquals(request.toString(), request);
					return response;
				}
			});

			FutureDirect fd = peers[42].sendDirect(unreachablePeer.peerAddress()).object(request).start()
					.awaitUninterruptibly();
			Assert.assertEquals(response, fd.object());
			
			// make sure we did receive it from the unreachable peer with id
			Assert.assertEquals(unreachablePeer.peerID(), fd.wrappedFuture().responseMessage().sender().peerId());
		} finally {
			if (unreachablePeer != null) {
				unreachablePeer.shutdown().await();
			}
			if (master != null) {
				master.shutdown().await();
			}
		}
	}

	/**
	 * Tests sending a message from an unreachable peer to another unreachable peer
	 */
	@Test
	public void testRelaySendDirect2() throws Exception {
		final Random rnd = new Random(42);
		final int nrOfNodes = 100;
		Peer master = null;
		Peer unreachablePeer = null;
		try {
			// setup test peers
			Peer[] peers = UtilsNAT.createNodes(nrOfNodes, rnd, 4001);
			master = peers[0];
			UtilsNAT.perfectRouting(peers);
			for (Peer peer : peers) {
				new PeerBuilderNAT(peer).start();
			}

			// Test setting up relay peers
			unreachablePeer = new PeerBuilder(Number160.createHash(rnd.nextInt())).ports(13337).start();
			PeerNAT uNat = new PeerBuilderNAT(unreachablePeer).start();

<<<<<<< HEAD
			FutureRelayNAT fbn = uNat.startRelay(master.peerAddress());
			fbn.awaitUninterruptibly();
			Assert.assertTrue(fbn.isSuccess());

			System.out.print("Send direct message to unreachable peer");
=======
        } finally {
            if (master != null) {
                unreachablePeer.shutdown().await();
                master.shutdown().await();
            }
        }
    }
    
    @Test
    public void testRelaySendDirect() throws Exception {
        final Random rnd = new Random(42);
        final int nrOfNodes = 100;
        Peer master = null;
        Peer unreachablePeer = null;
        try {
            // setup test peers
            Peer[] peers = UtilsNAT.createNodes(nrOfNodes, rnd, 4001);
            master = peers[0];
            UtilsNAT.perfectRouting(peers);
            for(Peer peer:peers) {
            	new PeerBuilderNAT(peer).start();
            }

            // Test setting up relay peers
         	unreachablePeer = new PeerBuilder(Number160.createHash(rnd.nextInt())).ports(13337).start();
         	PeerNAT uNat = new PeerBuilderNAT(unreachablePeer).start();
         	
         	FutureRelayNAT fbn = uNat.startRelay(master.peerAddress());
         	System.err.println("master: "+master.peerAddress());
         	fbn.awaitUninterruptibly();
         	Assert.assertTrue(fbn.isSuccess());
            
            
         	System.out.print("Send direct message to unreachable peer " + unreachablePeer.peerAddress());
>>>>>>> a86fc891
            final String request = "Hello ";
            final String response = "World!";
            
            final AtomicBoolean test1 = new AtomicBoolean(false);
            final AtomicBoolean test2 = new AtomicBoolean(false);
            
            //final Peer unr = unreachablePeer;
            unreachablePeer.objectDataReply(new ObjectDataReply() {
                public Object reply(PeerAddress sender, Object obj) throws Exception {
                	test1.set(obj.equals(request));
                    Assert.assertEquals(request.toString(), request);
                    test2.set(sender.inetAddress().toString().indexOf("0.0.0.0")>=0);
                    System.err.println("Got sender:"+sender);
                    
                    //this is too late here, so we cannot test this here
                    //Collection<PeerSocketAddress> list = new ArrayList<PeerSocketAddress>();
                    //list.add(new PeerSocketAddress(InetAddress.getByName("101.101.101.101"), 101, 101));
                    //unr.peerBean().serverPeerAddress(unr.peerBean().serverPeerAddress().changePeerSocketAddresses(list));
                    
                    return response;
                }
            });
            
<<<<<<< HEAD
            peers[42].peerBean().serverPeerAddress(peers[42].peerBean().serverPeerAddress().changeRelayed(true).changeFirewalledTCP(true).changeFirewalledUDP(true));
=======
>>>>>>> a86fc891
            
            
            //prevent rcon
            Collection<PeerSocketAddress> list = new ArrayList<PeerSocketAddress>();
            list.add(new PeerSocketAddress(InetAddress.getByName("10.10.10.10"), 10, 10));
            peers[42].peerBean().serverPeerAddress(peers[42].peerBean().serverPeerAddress().changeRelayed(true).changePeerSocketAddresses(list));
            System.err.println("initiator: "+peers[42].peerBean().serverPeerAddress());
            System.err.println("unreachablePeer: "+unreachablePeer.peerAddress());
            FutureDirect fd = peers[42].sendDirect(unreachablePeer.peerAddress()).object(request).start().awaitUninterruptibly();
            System.err.println("got msg from: "+fd.futureResponse().responseMessage().sender());
            Assert.assertEquals(response, fd.object());
            //make sure we did not receive it from the unreachable peer with port 13337
            //System.err.println(fd.getWrappedFuture());
            //TODO: this case is true for relay
            //Assert.assertEquals(fd.wrappedFuture().responseMessage().senderSocket().getPort(), 4001);
            //TODO: this case is true for rcon
            Assert.assertEquals(unreachablePeer.peerID(), fd.wrappedFuture().responseMessage().sender().peerId());
<<<<<<< HEAD
		} finally {
			if (unreachablePeer != null) {
				unreachablePeer.shutdown().await();
			}
			if (master != null) {
				master.shutdown().await();
			}
		}
	}
	
	/**
	 * Tests sending a message from an unreachable peer to a reachable peer
	 */
	@Test
	public void testRelaySendDirect3() throws Exception {
		final Random rnd = new Random(42);
		final int nrOfNodes = 100;
		Peer master = null;
		Peer unreachablePeer = null;
		try {
			// setup test peers
			Peer[] peers = UtilsNAT.createNodes(nrOfNodes, rnd, 4001);
			master = peers[0];
			UtilsNAT.perfectRouting(peers);
			for (Peer peer : peers) {
				new PeerBuilderNAT(peer).start();
			}

			// setup relay
			unreachablePeer = new PeerBuilder(Number160.createHash(rnd.nextInt())).ports(13337).start();
			PeerNAT uNat = new PeerBuilderNAT(unreachablePeer).start();
			FutureRelayNAT startRelay = uNat.startRelay(peers[0].peerAddress()).awaitUninterruptibly();
			Assert.assertTrue(startRelay.isSuccess());

			System.out.print("Send direct message from unreachable peer");
			final String request = "Hello ";
			final String response = "World!";

			Peer receiver = peers[42];
			receiver.objectDataReply(new ObjectDataReply() {
				public Object reply(PeerAddress sender, Object request) throws Exception {
					Assert.assertEquals(request.toString(), request);
					return response;
				}
			});

			FutureDirect fd = unreachablePeer.sendDirect(receiver.peerAddress()).object(request).start()
					.awaitUninterruptibly();
			Assert.assertEquals(response, fd.object());
			
			// make sure we did receive it from the unreachable peer with id
			Assert.assertEquals(receiver.peerID(), fd.wrappedFuture().responseMessage().sender().peerId());
		} finally {
			if (unreachablePeer != null) {
				unreachablePeer.shutdown().await();
			}
			if (master != null) {
				master.shutdown().await();
			}
		}
	}

	@Test
	public void testRelayRouting() throws Exception {
		final Random rnd = new Random(42);
		final int nrOfNodes = 8; // test only works if total nr of nodes is < 8
		Peer master = null;
		Peer unreachablePeer = null;
		try {
			// setup test peers
			Peer[] peers = UtilsNAT.createNodes(nrOfNodes, rnd, 4001);
			master = peers[0];
			UtilsNAT.perfectRouting(peers);
			for (Peer peer : peers) {
				new PeerBuilderNAT(peer).start();
			}

			// Test setting up relay peers
			unreachablePeer = new PeerBuilder(Number160.createHash(rnd.nextInt())).ports(13337).start();
			PeerAddress upa = unreachablePeer.peerBean().serverPeerAddress();
			upa = upa.changeFirewalledTCP(true).changeFirewalledUDP(true);
			unreachablePeer.peerBean().serverPeerAddress(upa);

			// find neighbors
			FutureBootstrap futureBootstrap = unreachablePeer.bootstrap().peerAddress(peers[0].peerAddress()).start();
			futureBootstrap.awaitUninterruptibly();
			Assert.assertTrue(futureBootstrap.isSuccess());

			// setup relay and lower the update interval to 5s
			PeerNAT uNat = new PeerBuilderNAT(unreachablePeer).peerMapUpdateInterval(5).start();
			FutureRelayNAT startRelay = uNat.startRelay(peers[0].peerAddress());
			FutureRelay frNAT = startRelay.awaitUninterruptibly().futureRelay();
			Assert.assertTrue(startRelay.isSuccess());

			PeerAddress relayPeer = frNAT.relays().iterator().next().relayAddress();
			Peer found = null;
			for (Peer p : peers) {
				if (p.peerAddress().equals(relayPeer)) {
					found = p;
					break;
				}
			}

			// wait for at least one map update task (5s)
			Thread.sleep(5000);

			int nrOfNeighbors = getNeighbors(found).size();
			// we have in total 9 peers, we should find 8 as neighbors
			Assert.assertEquals(8, nrOfNeighbors);

			System.err.println("neighbors: " + nrOfNeighbors);
			for (BaseRelayConnection relay : frNAT.relays()) {
				System.err.println("pc:" + relay.relayAddress());
			}

			Assert.assertEquals(5, frNAT.relays().size());

			// Shut down a peer
			peers[nrOfNodes - 1].shutdown().await();
			peers[nrOfNodes - 2].shutdown().await();
			peers[nrOfNodes - 3].shutdown().await();

			/*
			 * needed because failure of a node is detected with periodic
			 * heartbeat and the routing table of the relay peers are also
			 * updated periodically
			 */
			Thread.sleep(15000);

			Assert.assertEquals(nrOfNeighbors - 3, getNeighbors(found).size());
			Assert.assertEquals(5, frNAT.relays().size());
		} finally {
			if (unreachablePeer != null) {
				unreachablePeer.shutdown().await();
			}
			if (master != null) {
				master.shutdown().await();
			}
		}
	}

	@Test
	public void testNoRelayDHT() throws Exception {
		final Random rnd = new Random(42);
		PeerDHT master = null;
		PeerDHT slave = null;
		try {
			PeerDHT[] peers = UtilsNAT.createNodesPeer(10, rnd, 4000);
			master = peers[0]; // the relay peer
			UtilsNAT.perfectRouting(peers);
			for (PeerDHT peer : peers) {
				new PeerBuilderNAT(peer.peer()).start();
			}
			PeerMapConfiguration pmc = new PeerMapConfiguration(Number160.createHash(rnd.nextInt()));
			slave = new PeerBuilderDHT(new PeerBuilder(Number160.ONE).peerMap(new PeerMap(pmc)).ports(13337).start())
					.start();
			printMapStatus(slave, peers);
			FuturePut futurePut = peers[8].put(slave.peerID()).data(new Data("hello")).start().awaitUninterruptibly();
			futurePut.futureRequests().awaitUninterruptibly();
			Assert.assertTrue(futurePut.isSuccess());
			Assert.assertFalse(slave.storageLayer().contains(
					new Number640(slave.peerID(), Number160.ZERO, Number160.ZERO, Number160.ZERO)));
			System.err.println("DONE!");
		} finally {
			if (master != null) {
				master.shutdown().await();
			}
			if (slave != null) {
				slave.shutdown().await();
			}
		}
	}

	private void printMapStatus(PeerDHT slave, PeerDHT[] peers) {
		for (PeerDHT peer : peers) {
			if (peer.peerBean().peerMap().allOverflow().contains(slave.peerAddress())) {
				System.err.println("found relayed peer in overflow bag " + peer.peerAddress());
			}
		}

		for (PeerDHT peer : peers) {
			if (peer.peerBean().peerMap().all().contains(slave.peerAddress())) {
				System.err.println("found relayed peer in regular bag" + peer.peerAddress());
			}
		}
	}

	@Test
	public void testRelayDHTSimple() throws Exception {
		final Random rnd = new Random(42);
		PeerDHT master = null;
		PeerDHT unreachablePeer = null;
		try {
			PeerDHT[] peers = UtilsNAT.createNodesPeer(1, rnd, 4000);
			master = peers[0]; // the relay peer
			new PeerBuilderNAT(master.peer()).start();

			// Test setting up relay peers
			unreachablePeer = new PeerBuilderDHT(new PeerBuilder(Number160.createHash(rnd.nextInt())).ports(13337).start())
					.start();
			PeerNAT uNat = new PeerBuilderNAT(unreachablePeer.peer()).start();

			FutureRelayNAT fbn = uNat.startRelay(master.peerAddress());
			fbn.awaitUninterruptibly();
			Assert.assertTrue(fbn.isSuccess());

			System.err.println("DONE!");

		} finally {
			master.shutdown().await();
			unreachablePeer.shutdown().await();
		}
	}

	@Test
	public void testRelayDHT() throws Exception {
		final Random rnd = new Random(42);
		PeerDHT master = null;
		PeerDHT unreachablePeer = null;
		try {
			PeerDHT[] peers = UtilsNAT.createNodesPeer(10, rnd, 4000);
			master = peers[0]; // the relay peer
			UtilsNAT.perfectRouting(peers);
			for (PeerDHT peer : peers) {
				new PeerBuilderNAT(peer.peer()).start();
			}

			// Test setting up relay peers
			unreachablePeer = new PeerBuilderDHT(new PeerBuilder(Number160.createHash(rnd.nextInt())).ports(13337).start())
					.start();
			PeerNAT uNat = new PeerBuilderNAT(unreachablePeer.peer()).start();

			FutureRelayNAT fbn = uNat.startRelay(master.peerAddress());
			fbn.awaitUninterruptibly();
			Assert.assertTrue(fbn.isSuccess());

			// unreachablePeer.peer().bootstrap().peerAddress(master.peerAddress()).start();

			// PeerMapConfiguration pmc = new PeerMapConfiguration(Number160.createHash(rnd.nextInt()));

			// slave = new PeerMaker(Number160.ONE).peerMap(new PeerMap(pmc)).ports(13337).makeAndListen();
			// FutureRelay rf = new
			// RelayConf(slave).bootstrapAddress(master.getPeerAddress()).start().awaitUninterruptibly();
			// Assert.assertTrue(rf.isSuccess());
			// RelayManager manager = rf.relayManager();
			// System.err.println("relays: "+manager.getRelayAddresses());
			// System.err.println("psa: "+ slave.getPeerAddress().getPeerSocketAddresses());
			// wait for maintenance to kick in
			Thread.sleep(4000);

			printMapStatus(unreachablePeer, peers);

			FuturePut futurePut = peers[8].put(unreachablePeer.peerID()).data(new Data("hello")).start()
					.awaitUninterruptibly();
			// the relayed one is the slowest, so we need to wait for it!
			futurePut.futureRequests().awaitUninterruptibly();
			System.err.println(futurePut.failedReason());

			Assert.assertTrue(futurePut.isSuccess());
			// we cannot see the peer in futurePut.rawResult, as the relayed is the slowest and we finish
			// earlier than that.
			Assert.assertTrue(unreachablePeer.storageLayer().contains(
					new Number640(unreachablePeer.peerID(), Number160.ZERO, Number160.ZERO, Number160.ZERO)));
			System.err.println("DONE!");

		} finally {
			if (master != null) {
				master.shutdown().await();
			}
			if (unreachablePeer != null) {
				unreachablePeer.shutdown().await();
			}
		}
	}

	@Test
	public void testRelayDHTPutGet() throws Exception {
		final Random rnd = new Random(42);
		PeerDHT master = null;
		PeerDHT unreachablePeer = null;
		try {
			PeerDHT[] peers = UtilsNAT.createNodesPeer(10, rnd, 4000);
			master = peers[0]; // the relay peer
			UtilsNAT.perfectRouting(peers);
			for (PeerDHT peer : peers) {
				new PeerBuilderNAT(peer.peer()).start();
			}

			// Test setting up relay peers
			unreachablePeer = new PeerBuilderDHT(new PeerBuilder(Number160.createHash(rnd.nextInt())).ports(13337).start())
					.start();
			PeerNAT uNat = new PeerBuilderNAT(unreachablePeer.peer()).start();

			// bootstrap
			unreachablePeer.peer().bootstrap().peerAddress(master.peerAddress()).start();

			FutureRelayNAT fbn = uNat.startRelay(master.peerAddress());
			fbn.awaitUninterruptibly();
			Assert.assertTrue(fbn.isSuccess());

			// wait for maintenance to kick in
			Thread.sleep(4000);

			printMapStatus(unreachablePeer, peers);

			RoutingConfiguration r = new RoutingConfiguration(5, 1, 1);
			RequestP2PConfiguration rp = new RequestP2PConfiguration(1, 1, 0);

			System.err.println("Unreachable: " + unreachablePeer.peerID());
			System.err.println("Relay: " + master.peerID());

			FuturePut futurePut = peers[8].put(unreachablePeer.peerID()).data(new Data("hello")).routingConfiguration(r)
					.requestP2PConfiguration(rp).start().awaitUninterruptibly();
			// the relayed one is the slowest, so we need to wait for it!
			futurePut.futureRequests().awaitUninterruptibly();
			System.err.println(futurePut.failedReason());

			Assert.assertTrue(futurePut.isSuccess());
			Assert.assertTrue(unreachablePeer.storageLayer().contains(
					new Number640(unreachablePeer.peerID(), Number160.ZERO, Number160.ZERO, Number160.ZERO)));

			FutureGet futureGet = peers[8].get(unreachablePeer.peerID()).routingConfiguration(r).requestP2PConfiguration(rp)
					.start();
			futureGet.awaitUninterruptibly();
			Assert.assertTrue(futureGet.isSuccess());

			// we cannot see the peer in futurePut.rawResult, as the relayed is the slowest and we finish
			// earlier than that.

			System.err.println("DONE!");

		} finally {
			master.shutdown().await();
			unreachablePeer.shutdown().await();
		}
	}

	@Test
	public void testRelayDHTPutGet2() throws Exception {
		final Random rnd = new Random(42);
		PeerDHT master = null;
		PeerDHT unreachablePeer1 = null;
		PeerDHT unreachablePeer2 = null;
		try {
			PeerDHT[] peers = UtilsNAT.createNodesPeer(10, rnd, 4000);
			master = peers[0]; // the relay peer
=======
            Assert.assertTrue(test1.get());
            Assert.assertFalse(test2.get());
            Assert.assertEquals(fd.futureResponse().responseMessage().sender().peerSocketAddresses().size(), 5);
>>>>>>> a86fc891

			for (PeerDHT peer : peers) {
				new PeerBuilderNAT(peer.peer()).start();
			}

			// Test setting up relay peers
			unreachablePeer1 = new PeerBuilderDHT(new PeerBuilder(Number160.createHash(rnd.nextInt())).ports(13337).start())
					.start();
			unreachablePeer1
					.peer()
					.peerBean()
					.serverPeerAddress(
							unreachablePeer1.peer().peerAddress().changeFirewalledTCP(true).changeFirewalledUDP(true));
			PeerNAT uNat1 = new PeerBuilderNAT(unreachablePeer1.peer()).start();
			FutureRelayNAT fbn1 = uNat1.startRelay(master.peerAddress());
			fbn1.awaitUninterruptibly();
			Assert.assertTrue(fbn1.isSuccess());
			//
			unreachablePeer2 = new PeerBuilderDHT(new PeerBuilder(Number160.createHash(rnd.nextInt())).ports(13338).start())
					.start();
			unreachablePeer2
					.peer()
					.peerBean()
					.serverPeerAddress(
							unreachablePeer2.peer().peerAddress().changeFirewalledTCP(true).changeFirewalledUDP(true));
			PeerNAT uNat2 = new PeerBuilderNAT(unreachablePeer2.peer()).start();
			FutureRelayNAT fbn2 = uNat2.startRelay(master.peerAddress());
			fbn2.awaitUninterruptibly();
			Assert.assertTrue(fbn2.isSuccess());

			peers[8] = unreachablePeer1;
			peers[9] = unreachablePeer2;

			UtilsNAT.perfectRouting(peers);

			// unreachablePeer.peer().bootstrap().peerAddress(master.peerAddress()).start();

			// PeerMapConfiguration pmc = new PeerMapConfiguration(Number160.createHash(rnd.nextInt()));

			// slave = new PeerMaker(Number160.ONE).peerMap(new PeerMap(pmc)).ports(13337).makeAndListen();
			// FutureRelay rf = new
			// RelayConf(slave).bootstrapAddress(master.getPeerAddress()).start().awaitUninterruptibly();
			// Assert.assertTrue(rf.isSuccess());
			// RelayManager manager = rf.relayManager();
			// System.err.println("relays: "+manager.getRelayAddresses());
			// System.err.println("psa: "+ slave.getPeerAddress().getPeerSocketAddresses());
			// wait for maintenance to kick in
			Thread.sleep(4000);

			printMapStatus(unreachablePeer1, peers);

			printMapStatus(unreachablePeer2, peers);

			RoutingConfiguration r = new RoutingConfiguration(5, 1, 1);
			RequestP2PConfiguration rp = new RequestP2PConfiguration(1, 1, 0);

			System.err.println(unreachablePeer1.peerID()); // f1
			System.err.println(unreachablePeer2.peerID()); // e7

			FuturePut futurePut = unreachablePeer1.put(unreachablePeer2.peerID()).data(new Data("hello"))
					.routingConfiguration(r).requestP2PConfiguration(rp).start().awaitUninterruptibly();
			// the relayed one is the slowest, so we need to wait for it!
			futurePut.futureRequests().awaitUninterruptibly();
			System.err.println(futurePut.failedReason());

			Assert.assertTrue(futurePut.isSuccess());
			Assert.assertTrue(unreachablePeer2.storageLayer().contains(
					new Number640(unreachablePeer2.peerID(), Number160.ZERO, Number160.ZERO, Number160.ZERO)));

			FutureGet futureGet = unreachablePeer1.get(unreachablePeer2.peerID()).routingConfiguration(r)
					.requestP2PConfiguration(rp).fastGet(false).start().awaitUninterruptibly();
			// TODO: try peers even if no data found with fastget
			System.err.println(futureGet.failedReason());
			Assert.assertTrue(futureGet.isSuccess());

			// we cannot see the peer in futurePut.rawResult, as the relayed is the slowest and we finish
			// earlier than that.

			System.err.println("DONE!");

		} finally {
			master.shutdown().await();
			unreachablePeer1.shutdown().await();
			unreachablePeer2.shutdown().await();
		}
	}

	@Test
    public void testRelayDHTPutGetSigned() throws Exception {
        final Random rnd = new Random(42);
         PeerDHT master = null;
         PeerDHT unreachablePeer1 = null;
         PeerDHT unreachablePeer2 = null;
         try {
        	 PeerDHT[] peers = UtilsNAT.createNodesPeer(10, rnd, 4000);
             master = peers[0]; // the relay peer
            
             for(PeerDHT peer:peers) {
            	 new PeerBuilderNAT(peer.peer()).start();
             }
             
             KeyPairGenerator gen = KeyPairGenerator.getInstance("DSA");
             KeyPair pair1 = gen.generateKeyPair();
             KeyPair pair2 = gen.generateKeyPair();
             
             // Test setting up relay peers
            unreachablePeer1 = new PeerBuilderDHT(new PeerBuilder(Number160.createHash(rnd.nextInt())).keyPair(pair1).ports(13337).start()).start();
            unreachablePeer1.peer().peerBean().serverPeerAddress(unreachablePeer1.peer().peerAddress().changeFirewalledTCP(true).changeFirewalledUDP(true));
 			PeerNAT uNat1 = new PeerBuilderNAT(unreachablePeer1.peer()).start();
 			FutureRelayNAT fbn1 = uNat1.startRelay(master.peerAddress());
 			fbn1.awaitUninterruptibly();
 			Assert.assertTrue(fbn1.isSuccess());
 			//
 			unreachablePeer2 = new PeerBuilderDHT(new PeerBuilder(Number160.createHash(rnd.nextInt())).keyPair(pair2).ports(13338).start()).start();
 			unreachablePeer2.peer().peerBean().serverPeerAddress(unreachablePeer2.peer().peerAddress().changeFirewalledTCP(true).changeFirewalledUDP(true));
 			PeerNAT uNat2 = new PeerBuilderNAT(unreachablePeer2.peer()).start();
 			FutureRelayNAT fbn2 = uNat2.startRelay(master.peerAddress());
 			fbn2.awaitUninterruptibly();
 			Assert.assertTrue(fbn2.isSuccess());
 			
 			peers[8] = unreachablePeer1;
 			peers[9] = unreachablePeer2;
 			
 			 UtilsNAT.perfectRouting(peers);
 			
 			//unreachablePeer.peer().bootstrap().peerAddress(master.peerAddress()).start();
             
            // PeerMapConfiguration pmc = new PeerMapConfiguration(Number160.createHash(rnd.nextInt()));
            
            // slave = new PeerMaker(Number160.ONE).peerMap(new PeerMap(pmc)).ports(13337).makeAndListen();
            // FutureRelay rf = new RelayConf(slave).bootstrapAddress(master.getPeerAddress()).start().awaitUninterruptibly();
            // Assert.assertTrue(rf.isSuccess());
            // RelayManager manager = rf.relayManager();
            // System.err.println("relays: "+manager.getRelayAddresses());
            // System.err.println("psa: "+ slave.getPeerAddress().getPeerSocketAddresses());
             //wait for maintenance to kick in
             Thread.sleep(5000);
             
             printMapStatus(unreachablePeer1, peers);
             
             printMapStatus(unreachablePeer2, peers);
             
             RoutingConfiguration r = new RoutingConfiguration(5, 1, 1);
             RequestP2PConfiguration rp = new RequestP2PConfiguration(1, 1, 0);
             
             System.err.println(unreachablePeer1.peerID()); //f1
             System.err.println(unreachablePeer2.peerID()); //e7
             
             FuturePut futurePut = unreachablePeer1.put(unreachablePeer2.peerID()).data(new Data("hello")).sign().routingConfiguration(r).requestP2PConfiguration(rp).start().awaitUninterruptibly();
             //the relayed one is the slowest, so we need to wait for it!
             futurePut.awaitUninterruptibly();
             futurePut.futureRequests().awaitUninterruptibly();
             System.err.println(futurePut.failedReason());
             
             Assert.assertTrue(futurePut.isSuccess());
             Assert.assertTrue(unreachablePeer2.storageLayer().contains(new Number640(unreachablePeer2.peerID(), Number160.ZERO, Number160.ZERO, Number160.ZERO)));
             
             FutureGet futureGet = unreachablePeer1.get(unreachablePeer2.peerID()).routingConfiguration(r).sign().requestP2PConfiguration(rp).fastGet(false).start().awaitUninterruptibly();
             //TODO: try peers even if no data found with fastget
             System.err.println(futureGet.failedReason());
             Assert.assertTrue(futureGet.isSuccess());
             
             //we cannot see the peer in futurePut.rawResult, as the relayed is the slowest and we finish earlier than that.
             
             System.err.println("DONE!");
             
         } finally {
             master.shutdown().await();
             unreachablePeer1.shutdown().await();
             unreachablePeer2.shutdown().await();
         }
    }
	
	@Test
	public void testVeryFewPeers() throws Exception {
		final Random rnd = new Random(42);
		Peer master = null;
		Peer unreachablePeer = null;
		try {
			Peer[] peers = UtilsNAT.createNodes(3, rnd, 4000);
			master = peers[0]; // the relay peer
			UtilsNAT.perfectRouting(peers);
			for (Peer peer : peers) {
				new PeerBuilderNAT(peer).start();
			}

			// Test setting up relay peers
			unreachablePeer = new PeerBuilder(Number160.createHash(rnd.nextInt())).ports(13337).start();
			PeerNAT uNat = new PeerBuilderNAT(unreachablePeer).start();
			FutureRelayNAT fbn = uNat.startRelay(master.peerAddress());
			fbn.awaitUninterruptibly();
			Assert.assertTrue(fbn.isSuccess());

		} finally {
			if (master != null) {
				master.shutdown().await();
			}
			if (unreachablePeer != null) {
				unreachablePeer.shutdown().await();
			}
		}
	}

	private Collection<PeerAddress> getNeighbors(Peer peer) {
		Map<Number320, DispatchHandler> handlers = peer.connectionBean().dispatcher().searchHandler(5);
		for (Map.Entry<Number320, DispatchHandler> entry : handlers.entrySet()) {
			if (entry.getValue() instanceof BaseRelayForwarderRPC) {
				return ((BaseRelayForwarderRPC) entry.getValue()).getPeerMap();
			}
		}
		return Collections.emptyList();
	}

}<|MERGE_RESOLUTION|>--- conflicted
+++ resolved
@@ -158,7 +158,7 @@
 	}
 
 	/**
-	 * Tests sending a message from a reachable peer to an unreachable peer
+	 * Tests sending a message from an unreachable peer to another unreachable peer
 	 */
 	@Test
 	public void testRelaySendDirect() throws Exception {
@@ -175,103 +175,15 @@
 				new PeerBuilderNAT(peer).start();
 			}
 
-			// setup relay
-			unreachablePeer = new PeerBuilder(Number160.createHash(rnd.nextInt())).ports(13337).start();
-			PeerNAT uNat = new PeerBuilderNAT(unreachablePeer).start();
-			FutureRelayNAT startRelay = uNat.startRelay(peers[0].peerAddress()).awaitUninterruptibly();
-			Assert.assertTrue(startRelay.isSuccess());
-
-			System.out.print("Send direct message to unreachable peer");
-			final String request = "Hello ";
-			final String response = "World!";
-
-			unreachablePeer.objectDataReply(new ObjectDataReply() {
-				public Object reply(PeerAddress sender, Object request) throws Exception {
-					Assert.assertEquals(request.toString(), request);
-					return response;
-				}
-			});
-
-			FutureDirect fd = peers[42].sendDirect(unreachablePeer.peerAddress()).object(request).start()
-					.awaitUninterruptibly();
-			Assert.assertEquals(response, fd.object());
-			
-			// make sure we did receive it from the unreachable peer with id
-			Assert.assertEquals(unreachablePeer.peerID(), fd.wrappedFuture().responseMessage().sender().peerId());
-		} finally {
-			if (unreachablePeer != null) {
-				unreachablePeer.shutdown().await();
-			}
-			if (master != null) {
-				master.shutdown().await();
-			}
-		}
-	}
-
-	/**
-	 * Tests sending a message from an unreachable peer to another unreachable peer
-	 */
-	@Test
-	public void testRelaySendDirect2() throws Exception {
-		final Random rnd = new Random(42);
-		final int nrOfNodes = 100;
-		Peer master = null;
-		Peer unreachablePeer = null;
-		try {
-			// setup test peers
-			Peer[] peers = UtilsNAT.createNodes(nrOfNodes, rnd, 4001);
-			master = peers[0];
-			UtilsNAT.perfectRouting(peers);
-			for (Peer peer : peers) {
-				new PeerBuilderNAT(peer).start();
-			}
-
 			// Test setting up relay peers
 			unreachablePeer = new PeerBuilder(Number160.createHash(rnd.nextInt())).ports(13337).start();
-			PeerNAT uNat = new PeerBuilderNAT(unreachablePeer).start();
-
-<<<<<<< HEAD
+			PeerNAT uNat = new PeerBuilderNAT(unreachablePeer).peerMapUpdateInterval(5).start();
+
 			FutureRelayNAT fbn = uNat.startRelay(master.peerAddress());
 			fbn.awaitUninterruptibly();
 			Assert.assertTrue(fbn.isSuccess());
 
-			System.out.print("Send direct message to unreachable peer");
-=======
-        } finally {
-            if (master != null) {
-                unreachablePeer.shutdown().await();
-                master.shutdown().await();
-            }
-        }
-    }
-    
-    @Test
-    public void testRelaySendDirect() throws Exception {
-        final Random rnd = new Random(42);
-        final int nrOfNodes = 100;
-        Peer master = null;
-        Peer unreachablePeer = null;
-        try {
-            // setup test peers
-            Peer[] peers = UtilsNAT.createNodes(nrOfNodes, rnd, 4001);
-            master = peers[0];
-            UtilsNAT.perfectRouting(peers);
-            for(Peer peer:peers) {
-            	new PeerBuilderNAT(peer).start();
-            }
-
-            // Test setting up relay peers
-         	unreachablePeer = new PeerBuilder(Number160.createHash(rnd.nextInt())).ports(13337).start();
-         	PeerNAT uNat = new PeerBuilderNAT(unreachablePeer).start();
-         	
-         	FutureRelayNAT fbn = uNat.startRelay(master.peerAddress());
-         	System.err.println("master: "+master.peerAddress());
-         	fbn.awaitUninterruptibly();
-         	Assert.assertTrue(fbn.isSuccess());
-            
-            
          	System.out.print("Send direct message to unreachable peer " + unreachablePeer.peerAddress());
->>>>>>> a86fc891
             final String request = "Hello ";
             final String response = "World!";
             
@@ -283,7 +195,7 @@
                 public Object reply(PeerAddress sender, Object obj) throws Exception {
                 	test1.set(obj.equals(request));
                     Assert.assertEquals(request.toString(), request);
-                    test2.set(sender.inetAddress().toString().indexOf("0.0.0.0")>=0);
+                    test2.set(sender.inetAddress().toString().contains("0.0.0.0"));
                     System.err.println("Got sender:"+sender);
                     
                     //this is too late here, so we cannot test this here
@@ -295,16 +207,10 @@
                 }
             });
             
-<<<<<<< HEAD
-            peers[42].peerBean().serverPeerAddress(peers[42].peerBean().serverPeerAddress().changeRelayed(true).changeFirewalledTCP(true).changeFirewalledUDP(true));
-=======
->>>>>>> a86fc891
-            
-            
             //prevent rcon
             Collection<PeerSocketAddress> list = new ArrayList<PeerSocketAddress>();
             list.add(new PeerSocketAddress(InetAddress.getByName("10.10.10.10"), 10, 10));
-            peers[42].peerBean().serverPeerAddress(peers[42].peerBean().serverPeerAddress().changeRelayed(true).changePeerSocketAddresses(list));
+            peers[42].peerBean().serverPeerAddress(peers[42].peerBean().serverPeerAddress().changeRelayed(true).changeFirewalledTCP(true).changeFirewalledUDP(true).changePeerSocketAddresses(list));
             System.err.println("initiator: "+peers[42].peerBean().serverPeerAddress());
             System.err.println("unreachablePeer: "+unreachablePeer.peerAddress());
             FutureDirect fd = peers[42].sendDirect(unreachablePeer.peerAddress()).object(request).start().awaitUninterruptibly();
@@ -316,7 +222,61 @@
             //Assert.assertEquals(fd.wrappedFuture().responseMessage().senderSocket().getPort(), 4001);
             //TODO: this case is true for rcon
             Assert.assertEquals(unreachablePeer.peerID(), fd.wrappedFuture().responseMessage().sender().peerId());
-<<<<<<< HEAD
+            
+            Assert.assertTrue(test1.get());
+            Assert.assertFalse(test2.get());
+            Assert.assertEquals(5, fd.futureResponse().responseMessage().sender().peerSocketAddresses().size());
+		} finally {
+			if (unreachablePeer != null) {
+				unreachablePeer.shutdown().await();
+			}
+			if (master != null) {
+				master.shutdown().await();
+			}
+		}
+	}
+	
+	/**
+	 * Tests sending a message from a reachable peer to an unreachable peer
+	 */
+	@Test
+	public void testRelaySendDirect2() throws Exception {
+		final Random rnd = new Random(42);
+		final int nrOfNodes = 100;
+		Peer master = null;
+		Peer unreachablePeer = null;
+		try {
+			// setup test peers
+			Peer[] peers = UtilsNAT.createNodes(nrOfNodes, rnd, 4001);
+			master = peers[0];
+			UtilsNAT.perfectRouting(peers);
+			for (Peer peer : peers) {
+				new PeerBuilderNAT(peer).start();
+			}
+
+			// setup relay
+			unreachablePeer = new PeerBuilder(Number160.createHash(rnd.nextInt())).ports(13337).start();
+			PeerNAT uNat = new PeerBuilderNAT(unreachablePeer).start();
+			FutureRelayNAT startRelay = uNat.startRelay(peers[0].peerAddress()).awaitUninterruptibly();
+			Assert.assertTrue(startRelay.isSuccess());
+
+			System.out.print("Send direct message to unreachable peer");
+			final String request = "Hello ";
+			final String response = "World!";
+
+			unreachablePeer.objectDataReply(new ObjectDataReply() {
+				public Object reply(PeerAddress sender, Object request) throws Exception {
+					Assert.assertEquals(request.toString(), request);
+					return response;
+				}
+			});
+
+			FutureDirect fd = peers[42].sendDirect(unreachablePeer.peerAddress()).object(request).start()
+					.awaitUninterruptibly();
+			Assert.assertEquals(response, fd.object());
+			
+			// make sure we did receive it from the unreachable peer with id
+			Assert.assertEquals(unreachablePeer.peerID(), fd.wrappedFuture().responseMessage().sender().peerId());
 		} finally {
 			if (unreachablePeer != null) {
 				unreachablePeer.shutdown().await();
@@ -344,7 +304,7 @@
 			for (Peer peer : peers) {
 				new PeerBuilderNAT(peer).start();
 			}
-
+			
 			// setup relay
 			unreachablePeer = new PeerBuilder(Number160.createHash(rnd.nextInt())).ports(13337).start();
 			PeerNAT uNat = new PeerBuilderNAT(unreachablePeer).start();
@@ -663,11 +623,6 @@
 		try {
 			PeerDHT[] peers = UtilsNAT.createNodesPeer(10, rnd, 4000);
 			master = peers[0]; // the relay peer
-=======
-            Assert.assertTrue(test1.get());
-            Assert.assertFalse(test2.get());
-            Assert.assertEquals(fd.futureResponse().responseMessage().sender().peerSocketAddresses().size(), 5);
->>>>>>> a86fc891
 
 			for (PeerDHT peer : peers) {
 				new PeerBuilderNAT(peer.peer()).start();
