--- conflicted
+++ resolved
@@ -69,14 +69,8 @@
         buffer.writeShort((short) message.sender().udpPort()); // 33
         buffer.writeBytes(message.recipient().peerId().toByteArray()); // 53
         buffer.writeInt(encodeContentTypes(message.contentTypes())); // 57
-<<<<<<< HEAD
-        // CHECKSTYLE:OFF
         // three bits for the message options, 5 bits for the sender options
         buffer.writeByte((message.sender().options() << 3) | message.options()); // 58
-        // CHECKSTYLE:ON
-=======
-        buffer.writeByte((message.sender().options() << 4) | message.options()); // 58
->>>>>>> 6fc22417
         return buffer;
     }
 
@@ -116,16 +110,9 @@
         // set the address as we see it, important for port forwarding
         // identification
         final int options = buffer.readUnsignedByte();
-<<<<<<< HEAD
-        // CHECKSTYLE:OFF
         // three bits for the message options, 5 bits for the sender options
 		message.options(options & 0x7);
         final int senderOptions = options >>> 3;
-        // CHECKSTYLE:ON
-=======
-        message.options(options & 0xf);
-        final int senderOptions = options >>> 4;
->>>>>>> 6fc22417
         final PeerAddress peerAddress = new PeerAddress(senderID, sender.getAddress(), portTCP, portUDP,
                 senderOptions);
         message.sender(peerAddress);
