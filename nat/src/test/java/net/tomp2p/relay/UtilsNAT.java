/*
 * Copyright 2012 Thomas Bocek
 * 
 * Licensed under the Apache License, Version 2.0 (the "License"); you may not
 * use this file except in compliance with the License. You may obtain a copy of
 * the License at
 * 
 * http://www.apache.org/licenses/LICENSE-2.0
 * 
 * Unless required by applicable law or agreed to in writing, software
 * distributed under the License is distributed on an "AS IS" BASIS, WITHOUT
 * WARRANTIES OR CONDITIONS OF ANY KIND, either express or implied. See the
 * License for the specific language governing permissions and limitations under
 * the License.
 */

package net.tomp2p.relay;

import java.net.InetAddress;
import java.net.InetSocketAddress;
import java.net.UnknownHostException;
import java.util.Random;

import net.tomp2p.connection.Bindings;
import net.tomp2p.dht.PeerBuilderDHT;
import net.tomp2p.dht.PeerDHT;
import net.tomp2p.message.Message;
import net.tomp2p.message.Message.Type;
import net.tomp2p.p2p.AutomaticFuture;
import net.tomp2p.p2p.Peer;
import net.tomp2p.p2p.PeerBuilder;
import net.tomp2p.peers.Number160;
import net.tomp2p.peers.PeerAddress;
import net.tomp2p.peers.PeerMap;
import net.tomp2p.peers.PeerMapConfiguration;
import net.tomp2p.peers.PeerSocketAddress;
import net.tomp2p.rpc.RPC.Commands;

public class UtilsNAT {

    public static PeerDHT[] createNodesDHT(int nrOfPeers, Random rnd, int port) throws Exception {
        return createNodesDHT(nrOfPeers, rnd, port, null);
    }

    public static PeerDHT[] createNodesDHT(int nrOfPeers, Random rnd, int port, AutomaticFuture automaticFuture)
            throws Exception {
        return createNodesDHT(nrOfPeers, rnd, port, automaticFuture, false);
    }

    /**
     * Creates peers for testing. The first peer (peer[0]) will be used as the master. This means that shutting down
     * peer[0] will shut down all other peers
     * 
     * @param nrOfPeers
     *            The number of peers to create including the master
     * @param rnd
     *            The random object to create random peer IDs
     * @param port
     *            The port where the master peer will listen to
     * @return All the peers, with the master peer at position 0 -> peer[0]
     * @throws Exception
     *             If the creation of nodes fail.
     */
    public static PeerDHT[] createNodesDHT(int nrOfPeers, Random rnd, int port, AutomaticFuture automaticFuture,
            boolean maintenance) throws Exception {
        if (nrOfPeers < 1) {
            throw new IllegalArgumentException("Cannot create less than 1 peer");
        }
        Bindings bindings = new Bindings();// .addInterface("lo");
        PeerDHT[] peers = new PeerDHT[nrOfPeers];
        final Peer master;
        if (automaticFuture != null) {
        	Number160 peerId = new Number160(rnd);
        	PeerMap peerMap = new PeerMap(new PeerMapConfiguration(peerId));
        	master = new PeerBuilder(peerId)
                    .ports(port).enableMaintenance(maintenance)
                    .bindings(bindings).peerMap(peerMap).start().addAutomaticFuture(automaticFuture);
            peers[0] = new PeerBuilderDHT(master).start(); 
            
        } else {
        	Number160 peerId = new Number160(rnd);
        	PeerMap peerMap = new PeerMap(new PeerMapConfiguration(peerId));
        	master = new PeerBuilder(peerId).enableMaintenance(maintenance).bindings(bindings)
                    .peerMap(peerMap).ports(port).start();
        	peers[0] = new PeerBuilderDHT(master).start(); 
        }

        for (int i = 1; i < nrOfPeers; i++) {
            if (automaticFuture != null) {
            	Number160 peerId = new Number160(rnd);
            	PeerMap peerMap = new PeerMap(new PeerMapConfiguration(peerId));
                Peer peer = new PeerBuilder(peerId)
                        .masterPeer(master)
                        .enableMaintenance(maintenance).enableMaintenance(maintenance).peerMap(peerMap).bindings(bindings).start().addAutomaticFuture(automaticFuture);
                peers[i] = new PeerBuilderDHT(peer).start(); 
            } else {
            	Number160 peerId = new Number160(rnd);
            	PeerMap peerMap = new PeerMap(new PeerMapConfiguration(peerId).peerNoVerification());
            	Peer peer = new PeerBuilder(peerId).enableMaintenance(maintenance)
                        .bindings(bindings).peerMap(peerMap).masterPeer(master)
                        .start();
                peers[i] = new PeerBuilderDHT(peer).start(); 
            }
        }
        System.err.println("peers created.");
        return peers;
    }

    

    /**
     * Perfect routing, where each neighbor has contacted each other. This means that for small number of peers, every
     * peer knows every other peer.
     * 
     * @param peers
     *            The peers taking part in the p2p network.
     */
    public static void perfectRouting(PeerDHT... peers) {
        for (int i = 0; i < peers.length; i++) {
            for (int j = 0; j < peers.length; j++)
                peers[i].peer().peerBean().peerMap().peerFound(peers[j].peer().peerAddress(), null, null);
        }
        System.err.println("perfect routing done.");
    }
    
    public static Peer[] createNodes(int nrOfPeers, Random rnd, int port) throws Exception {
        return createNodes(nrOfPeers, rnd, port, null);
    }

    public static Peer[] createNodes(int nrOfPeers, Random rnd, int port, AutomaticFuture automaticFuture)
            throws Exception {
        return createNodes(nrOfPeers, rnd, port, automaticFuture, false);
    }

    /**
     * Creates peers for testing. The first peer (peer[0]) will be used as the master. This means that shutting down
     * peer[0] will shut down all other peers
     * 
     * @param nrOfPeers
     *            The number of peers to create including the master
     * @param rnd
     *            The random object to create random peer IDs
     * @param port
     *            The port where the master peer will listen to
     * @return All the peers, with the master peer at position 0 -> peer[0]
     * @throws Exception
     *             If the creation of nodes fail.
     */
    public static Peer[] createNodes(int nrOfPeers, Random rnd, int port, AutomaticFuture automaticFuture,
            boolean maintenance) throws Exception {
        if (nrOfPeers < 1) {
            throw new IllegalArgumentException("Cannot create less than 1 peer");
        }
<<<<<<< HEAD
        Bindings bindings = new Bindings().addInterface("lo0");
=======

        Bindings bindings = new Bindings().addAddress(InetAddress.getLocalHost());
//        Bindings bindings = new Bindings().addInterface("lo0");
>>>>>>> 174adc0f
        Peer[] peers = new Peer[nrOfPeers];
        if (automaticFuture != null) {
        	Number160 peerId = new Number160(rnd);
        	PeerMap peerMap = new PeerMap(new PeerMapConfiguration(peerId));
            peers[0] = new PeerBuilder(peerId)
                    .ports(port).enableMaintenance(maintenance)
                    .bindings(bindings).peerMap(peerMap).start().addAutomaticFuture(automaticFuture);
        } else {
        	Number160 peerId = new Number160(rnd);
        	PeerMap peerMap = new PeerMap(new PeerMapConfiguration(peerId));
            peers[0] = new PeerBuilder(peerId).enableMaintenance(maintenance).bindings(bindings)
                   .peerMap(peerMap).ports(port).start();
        }

        for (int i = 1; i < nrOfPeers; i++) {
            if (automaticFuture != null) {
            	Number160 peerId = new Number160(rnd);
            	PeerMap peerMap = new PeerMap(new PeerMapConfiguration(peerId));
                peers[i] = new PeerBuilder(peerId)
                        .masterPeer(peers[0])
                        .enableMaintenance(maintenance).enableMaintenance(maintenance).peerMap(peerMap).bindings(bindings).start().addAutomaticFuture(automaticFuture);
            } else {
            	Number160 peerId = new Number160(rnd);
            	PeerMap peerMap = new PeerMap(new PeerMapConfiguration(peerId).peerNoVerification());
                peers[i] = new PeerBuilder(peerId).enableMaintenance(maintenance)
                        .bindings(bindings).peerMap(peerMap).masterPeer(peers[0])
                        .start();
            }
        }
        System.err.println("peers created.");
        return peers;
    }

    /**
     * Perfect routing, where each neighbor has contacted each other. This means that for small number of peers, every
     * peer knows every other peer.
     * 
     * @param peers
     *            The peers taking part in the p2p network.
     */
    public static void perfectRouting(Peer... peers) {
        for (int i = 0; i < peers.length; i++) {
            for (int j = 0; j < peers.length; j++)
                peers[i].peerBean().peerMap().peerFound(peers[j].peerAddress(), null, null);
        }
        System.err.println("perfect routing done.");
    }

    public static PeerAddress createAddress() throws UnknownHostException {
        return createAddress(new Number160("0x5678"), "127.0.0.1", 8005, 8006, false, false);
    }
    
    public static PeerAddress createAddress(Number160 idSender, String inetSender, int tcpPortSender,
            int udpPortSender, boolean firewallUDP, boolean firewallTCP) throws UnknownHostException {
        InetAddress inetSend = InetAddress.getByName(inetSender);
        PeerSocketAddress peerSocketAddress = new PeerSocketAddress(inetSend, tcpPortSender, udpPortSender);
        PeerAddress n1 = new PeerAddress(idSender, peerSocketAddress, firewallTCP, firewallUDP, false, false, false,
                PeerAddress.EMPTY_PEER_SOCKET_ADDRESSES);
        return n1;
    }

	/**
	 * Creates a message with random content
	 */
	public static Message createRandomMessage() {
		Random rnd = new Random();

		Message message = new Message();
		message.command(Commands.values()[rnd.nextInt(Commands.values().length)].getNr());
		message.type(Type.values()[rnd.nextInt(Type.values().length)]);
		message.recipientSocket(new InetSocketAddress(0));
		message.recipient(new PeerAddress(new Number160(rnd), message.recipientSocket()));
		message.senderSocket(new InetSocketAddress(0));
		message.sender(new PeerAddress(new Number160(rnd), message.senderSocket()));
		return message;
	}
}<|MERGE_RESOLUTION|>--- conflicted
+++ resolved
@@ -151,13 +151,8 @@
         if (nrOfPeers < 1) {
             throw new IllegalArgumentException("Cannot create less than 1 peer");
         }
-<<<<<<< HEAD
-        Bindings bindings = new Bindings().addInterface("lo0");
-=======
-
         Bindings bindings = new Bindings().addAddress(InetAddress.getLocalHost());
 //        Bindings bindings = new Bindings().addInterface("lo0");
->>>>>>> 174adc0f
         Peer[] peers = new Peer[nrOfPeers];
         if (automaticFuture != null) {
         	Number160 peerId = new Number160(rnd);
