--- conflicted
+++ resolved
@@ -30,20 +30,13 @@
      */
     public static final String THREAD_NAME = "NETTY-TOMP2P - ";
     
-<<<<<<< HEAD
-=======
     //non-final to be able to adapt changes
->>>>>>> ba4bae45
     public static int DEFAULT_TCP_IDLE_SECONDS = 5;
     public static int DEFAULT_UDP_IDLE_SECONDS = 5;
     public static int DEFAULT_CONNECTION_TIMEOUT_TCP = 3000;
     public static int DEFAULT_SLOW_RESPONSE_TIMEOUT_SECONDS = 60;
     
-<<<<<<< HEAD
-    public static final int UDP_LIMIT = 1400;
-=======
     public static int UDP_LIMIT = 1400;
->>>>>>> ba4bae45
 
     private final int p2pId;
     private final Dispatcher dispatcher;
