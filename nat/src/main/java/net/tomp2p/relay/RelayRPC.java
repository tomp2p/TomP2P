package net.tomp2p.relay;

import java.util.Collection;
import java.util.Map;
import java.util.concurrent.ConcurrentHashMap;

import net.tomp2p.connection.ConnectionConfiguration;
import net.tomp2p.connection.PeerConnection;
import net.tomp2p.connection.Responder;
import net.tomp2p.message.Buffer;
import net.tomp2p.message.Message;
import net.tomp2p.message.Message.Type;
import net.tomp2p.p2p.Peer;
import net.tomp2p.peers.Number160;
import net.tomp2p.peers.PeerAddress;
import net.tomp2p.relay.android.AndroidForwarderRPC;
import net.tomp2p.relay.android.AndroidRelayConfiguration;
import net.tomp2p.relay.tcp.OpenTCPForwarderRPC;
import net.tomp2p.rpc.DispatchHandler;
import net.tomp2p.rpc.RPC;
import net.tomp2p.rpc.RPC.Commands;
import net.tomp2p.utils.Pair;

import org.slf4j.Logger;
import org.slf4j.LoggerFactory;

public class RelayRPC extends DispatchHandler {

    private static final Logger LOG = LoggerFactory.getLogger(RelayRPC.class);
    private final Peer peer;
    private final ConnectionConfiguration config;
	
    // used when it should serve as an Android relay server
    private final AndroidRelayConfiguration androidConfig;
	
	// holds the forwarder for each client
	private final Map<Number160, BaseRelayForwarderRPC> forwarders;

    /**
	 * This variable is needed, because a relay overwrites every RPC of an
	 * unreachable peer with another RPC called {@link RelayForwarderRPC}. This
	 * variable is forwarded to the {@link RelayForwarderRPC} in order to
	 * guarantee the existence of a {@link RconRPC}. Without this variable, no
	 * reverse connections would be possible.
	 * 
	 * @author jonaswagner
	 */
	private final RconRPC rconRPC;

	/**
     * Register the RelayRPC. After the setup, the peer is ready to act as a
     * relay if asked by an unreachable peer.
     * 
     * @param peer
     *            The peer to register the RelayRPC
     * @param rconRPC the reverse connection RPC
     * @param gcmAuthToken the authentication key for Google cloud messaging
     * @return
     */
	public RelayRPC(Peer peer, RconRPC rconRPC, AndroidRelayConfiguration androidConfig, ConnectionConfiguration config) {
        super(peer.peerBean(), peer.connectionBean());
        this.peer = peer;
		this.androidConfig = androidConfig;
		this.config = config;
        this.forwarders = new ConcurrentHashMap<Number160, BaseRelayForwarderRPC>();
        this.rconRPC = rconRPC;
        
        // register this handler
        register(RPC.Commands.RELAY.getNr());
    }

    /**
     * Receive a message at the relay server and the relay client
     */
    @Override
    public void handleResponse(final Message message, PeerConnection peerConnection, final boolean sign, Responder responder) throws Exception {
        LOG.debug("received RPC message {}", message);
        if (message.type() == Type.REQUEST_1 && message.command() == RPC.Commands.RELAY.getNr()) {
        	// The relay peer receives the setup message from the unreachable peer
        	if(message.intList().isEmpty()) {
                throw new IllegalArgumentException("Setup message should contain an integer value specifying the type");
        	}
        	
        	Integer deviceType = message.intAt(0);
        	if(deviceType == RelayType.OPENTCP.ordinal()) {
        		// request from unreachable peer to the relay
        		handleSetupTCP(message, peerConnection, responder);
        	} else if(deviceType == RelayType.ANDROID.ordinal()) {
        		// request from mobile device to the relay
        		handleSetupAndroid(message, peerConnection, responder);
        	} else {
                throw new IllegalArgumentException("Unknown relay type: " + deviceType);
        	}
        } else if (message.type() == Type.REQUEST_2 && message.command() == RPC.Commands.RELAY.getNr()) {
        	// The unreachable peer receives wrapped messages from the relay
            handlePiggyBackedMessage(message, responder);
        } else if (message.type() == Type.REQUEST_3 && message.command() == RPC.Commands.RELAY.getNr()) {
        	// the relay server receives the update of the routing table regularly from the unrachable peer
            handleMap(message, responder);
        } else if(message.type() == Type.REQUEST_4 && message.command() == RPC.Commands.RELAY.getNr()) {
        	// An android unreachable peer requests the buffer
        	handleBufferRequest(message, responder);
        } else {
            throw new IllegalArgumentException("Message content is wrong");
        }
    }

	public Peer peer() {
        return this.peer;
    }

    /**
     * Open a TCP connection to the unreachable peer
     */
    private void handleSetupTCP(Message message, final PeerConnection peerConnection, Responder responder) {
        if (peerBean().serverPeerAddress().isRelayed()) {
            // peer is behind a NAT as well -> deny request
        	LOG.warn("I cannot be a relay since I'm relayed as well! {}", message);
            responder.response(createResponseMessage(message, Type.DENIED));
            return;
        }

        // register relay forwarder
        OpenTCPForwarderRPC tcpForwarder = new OpenTCPForwarderRPC(peerConnection, peer, config);
        registerRelayForwarder(tcpForwarder);

        LOG.debug("I'll be your relay! {}", message);
        responder.response(createResponseMessage(message, Type.OK));
    }
    
    /** 
     * An android device is behind a firewall and wants to be relayed 
     */
    private void handleSetupAndroid(Message message, final PeerConnection peerConnection, Responder responder) {
        if(message.bufferList().size() < 2) {
        	LOG.error("Device {} did not send any GCM registration id or the authentication key", peerConnection.remotePeer());
            responder.response(createResponseMessage(message, Type.DENIED));
            return;
        }
        
		String registrationId = RelayUtils.decodeString(message.buffer(0));
		if(registrationId == null) {
			LOG.error("Cannot decode the registrationID from the message");
            responder.response(createResponseMessage(message, Type.DENIED));
            return;
		}
		
		String authenticationKey = RelayUtils.decodeString(message.buffer(1));
		if(authenticationKey == null) {
			LOG.error("Cannot decode the authentication key from the messsage");
			responder.response(createResponseMessage(message, Type.DENIED));
	        return;
		}
		
		int mapUpdateInterval = RelayType.ANDROID.defaultMapUpdateInterval();
		if(message.intAt(1) == null) {
			LOG.warn("Android device did not send the peer map update interval. Take default of {}s", mapUpdateInterval);
		} else {
			mapUpdateInterval = message.intAt(1);
			LOG.debug("Android device sent map update interval of {}s", mapUpdateInterval);
		}
        
		LOG.debug("Hello Android device! You'll be relayed over GCM. {}", message);
		AndroidForwarderRPC forwarderRPC = new AndroidForwarderRPC(peer, peerConnection.remotePeer(), androidConfig, authenticationKey, registrationId, mapUpdateInterval);
		registerRelayForwarder(forwarderRPC);
		
        responder.response(createResponseMessage(message, Type.OK));
    }
    
    private void registerRelayForwarder(BaseRelayForwarderRPC forwarder) {
		for (Commands command : RPC.Commands.values()) {
			if(command == RPC.Commands.RCON) {
				// We must register the rconRPC for every unreachable peer that
				// we serve as a relay. Without this registration, no reverse
				// connection setup is possible.
				peer.connectionBean().dispatcher().registerIoHandler(peer.peerID(), forwarder.unreachablePeerId(), rconRPC, command.getNr());
			} else if (command == RPC.Commands.RELAY) {
				// don't register the relay command
				continue;
			} else {
				peer.connectionBean().dispatcher().registerIoHandler(peer.peerID(), forwarder.unreachablePeerId(), forwarder, command.getNr());
			}
		}
		
		peer.peerBean().addPeerStatusListeners(forwarder);
		forwarders.put(forwarder.unreachablePeerId(), forwarder);
	}

    /**
     * The unreachable peer received an envelope message with another message insice (piggypacked)
     */
    private void handlePiggyBackedMessage(final Message message, final Responder responderToRelay) throws Exception {
        // TODO: check if we have right setup
        Buffer requestBuffer = message.buffer(0);
<<<<<<< HEAD
        Message realMessage = RelayUtils.decodeMessage(requestBuffer, message.recipientSocket(), message.senderSocket());
=======
        Message realMessage = RelayUtils.decodeMessage(requestBuffer, new InetSocketAddress(0), new InetSocketAddress(0), connectionBean().channelServer().channelServerConfiguration().signatureFactory());
>>>>>>> 55844fb1
        LOG.debug("Received message from relay peer: {}", realMessage);
        realMessage.restoreContentReferences();
        
        final Responder responder = new Responder() {
        	
        	//TODO: add reply leak handler
        	@Override
        	public void response(Message responseMessage) {
        		Message envelope = createResponseMessage(message, Type.OK);
        		LOG.debug("Send reply message to relay peer: {}", responseMessage);
        		try {
<<<<<<< HEAD
	                envelope.buffer(RelayUtils.encodeMessage(responseMessage));
=======
	                response.buffer(RelayUtils.encodeMessage(responseMessage, connectionBean().channelServer().channelServerConfiguration().signatureFactory()));
>>>>>>> 55844fb1
                } catch (Exception e) {
                	LOG.error("Cannot piggyback the response", e);
                	failed(Type.EXCEPTION, e.getMessage());
                }
                responderToRelay.response(envelope);
        	}

			@Override
            public void failed(Type type, String reason) {
				responderToRelay.failed(type, reason);
            }

			@Override
            public void responseFireAndForget() {
				responderToRelay.responseFireAndForget();
            }
        };
        
        // TODO: Not sure what to do with the peer connection and sign
        DispatchHandler dispatchHandler = peer.connectionBean().dispatcher().associatedHandler(realMessage);
        if(dispatchHandler == null) {
        	responder.failed(Type.EXCEPTION, "handler not found, probably not relaying peer anymore");
        } else {
        	dispatchHandler.handleResponse(realMessage, null, false, responder);
        }
    }

    /**
     * Updates the peer map of an unreachable peer on the relay peer, so that
     * the relay peer can respond to neighbor RPC on behalf of the unreachable
     * peer
     * 
     * @param message
     * @param responder
     */
    private void handleMap(Message message, Responder responder) {
    	LOG.debug("Handle foreign map update {}", message);
        Collection<PeerAddress> map = message.neighborsSet(0).neighbors();
        BaseRelayForwarderRPC forwarder = forwarders.get(message.sender().peerId());
        if (forwarder != null) {
        	forwarder.setPeerMap(RelayUtils.unflatten(map, message.sender()));
        } else {
            LOG.error("No forwarder for peer {} found. Need to setup relay first");
        }
        
        Message response = createResponseMessage(message, Type.OK);
        responder.response(response);
    }
    
    /**
     * The relay buffers messages for unreachable peers (like Android devices). They get notified when the buffer is full
     * or request the buffer content by themselves through this request.
     * 
     * @param message
     * @param responder
     */
    private void handleBufferRequest(Message message, Responder responder) {
    	LOG.debug("Handle buffer request of unreachable peer {}", message.sender());
		BaseRelayForwarderRPC forwarderRPC = forwarders.get(message.sender().peerId());
		if(forwarderRPC instanceof AndroidForwarderRPC) {
			AndroidForwarderRPC androidForwarder = (AndroidForwarderRPC) forwarderRPC;
			
			try {
				Message response = createResponseMessage(message, Type.OK);
				// add all buffered messages
				Pair<Buffer,Buffer> buffer = androidForwarder.getBufferedMessages();
				response.buffer(buffer.element0());
				response.buffer(buffer.element1());
				
				LOG.debug("Responding all buffered messages to Android device {}", message.sender());
				responder.response(response);
			} catch(Exception e) {
				LOG.error("Cannot respond with buffered messages.", e);
				responder.response(createResponseMessage(message, Type.EXCEPTION));
			}
		} else {
			responder.failed(Type.EXCEPTION, "This message type is intended for buffering forwarders only");
		}
	}
}<|MERGE_RESOLUTION|>--- conflicted
+++ resolved
@@ -192,11 +192,7 @@
     private void handlePiggyBackedMessage(final Message message, final Responder responderToRelay) throws Exception {
         // TODO: check if we have right setup
         Buffer requestBuffer = message.buffer(0);
-<<<<<<< HEAD
-        Message realMessage = RelayUtils.decodeMessage(requestBuffer, message.recipientSocket(), message.senderSocket());
-=======
-        Message realMessage = RelayUtils.decodeMessage(requestBuffer, new InetSocketAddress(0), new InetSocketAddress(0), connectionBean().channelServer().channelServerConfiguration().signatureFactory());
->>>>>>> 55844fb1
+        Message realMessage = RelayUtils.decodeMessage(requestBuffer, message.recipientSocket(), message.senderSocket(), connectionBean().channelServer().channelServerConfiguration().signatureFactory());
         LOG.debug("Received message from relay peer: {}", realMessage);
         realMessage.restoreContentReferences();
         
@@ -208,11 +204,7 @@
         		Message envelope = createResponseMessage(message, Type.OK);
         		LOG.debug("Send reply message to relay peer: {}", responseMessage);
         		try {
-<<<<<<< HEAD
-	                envelope.buffer(RelayUtils.encodeMessage(responseMessage));
-=======
-	                response.buffer(RelayUtils.encodeMessage(responseMessage, connectionBean().channelServer().channelServerConfiguration().signatureFactory()));
->>>>>>> 55844fb1
+	                envelope.buffer(RelayUtils.encodeMessage(responseMessage, connectionBean().channelServer().channelServerConfiguration().signatureFactory()));
                 } catch (Exception e) {
                 	LOG.error("Cannot piggyback the response", e);
                 	failed(Type.EXCEPTION, e.getMessage());
