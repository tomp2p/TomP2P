--- conflicted
+++ resolved
@@ -9,13 +9,6 @@
 import net.tomp2p.connection.DefaultConnectionConfiguration;
 import net.tomp2p.connection.PeerConnection;
 import net.tomp2p.connection.Responder;
-<<<<<<< HEAD
-=======
-import net.tomp2p.futures.BaseFutureAdapter;
-import net.tomp2p.futures.FutureDone;
-import net.tomp2p.futures.FuturePeerConnection;
-import net.tomp2p.futures.FutureResponse;
->>>>>>> c85ed523
 import net.tomp2p.message.Buffer;
 import net.tomp2p.message.Message;
 import net.tomp2p.message.Message.Type;
@@ -124,7 +117,6 @@
         LOG.debug("I'll be your relay! {}", message);
         responder.response(createResponseMessage(message, Type.OK));
     }
-<<<<<<< HEAD
     
     /** 
      * An android device is behind a firewall and wants to be relayed 
@@ -175,27 +167,12 @@
 		forwarders.put(forwarder.unreachablePeerId(), forwarder);
 	}
 
-    private void handlePiggyBackedMessage(Message message, Responder responderToRelay) throws Exception {
-=======
-
-    private void handlePiggyBackMessage(Message message, final Responder responderToRelay) throws Exception {
->>>>>>> c85ed523
+    private void handlePiggyBackedMessage(Message message, final Responder responderToRelay) throws Exception {
         // TODO: check if we have right setup
         Buffer requestBuffer = message.buffer(0);
         Message realMessage = RelayUtils.decodeMessage(requestBuffer, new InetSocketAddress(0), new InetSocketAddress(0));
         LOG.debug("Received message from relay peer: {}", realMessage);
         realMessage.restoreContentReferences();
-<<<<<<< HEAD
-       
-        NoDirectResponse responder = new NoDirectResponse();
-        // TODO: Not sure what to do with the peer connection and sign
-        peer.connectionBean().dispatcher().associatedHandler(realMessage).handleResponse(realMessage, null, false, responder);
-        
-        LOG.debug("Send reply message to relay peer: {}", responder.response());
-        Message response = createResponseMessage(message, Type.OK);
-        response.buffer(RelayUtils.encodeMessage(responder.response()));
-        responderToRelay.response(response);
-=======
         
         final Message response = createResponseMessage(message, Type.OK);
         final Responder responder = new Responder() {
@@ -207,8 +184,8 @@
         		try {
 	                response.buffer(RelayUtils.encodeMessage(responseMessage));
                 } catch (Exception e) {
+                	LOG.error("Cannot piggyback the response", e);
                 	failed(Type.EXCEPTION, e.getMessage());
-	                e.printStackTrace();
                 }
                 responderToRelay.response(response);
         	}
@@ -216,7 +193,6 @@
 			@Override
             public void failed(Type type, String reason) {
 				responderToRelay.failed(type, reason);
-	            
             }
 
 			@Override
@@ -224,6 +200,7 @@
 				responderToRelay.responseFireAndForget();
             }
         };
+        
         // TODO: Not sure what to do with the peer connection and sign
         DispatchHandler dispatchHandler = peer.connectionBean().dispatcher().associatedHandler(realMessage);
         if(dispatchHandler == null) {
@@ -231,7 +208,6 @@
         } else {
         	dispatchHandler.handleResponse(realMessage, null, false, responder);
         }
->>>>>>> c85ed523
     }
 
     /**
