--- conflicted
+++ resolved
@@ -55,12 +55,8 @@
      *            The connection bean
      */
     public PeerExchangeRPC(final PeerBean peerBean, final ConnectionBean connectionBean) {
-<<<<<<< HEAD
         super(peerBean, connectionBean);
-        register(PEX_COMMAND);
-=======
-        super(peerBean, connectionBean, RPC.Commands.PEX.getNr());
->>>>>>> 05feff8a
+        register(RPC.Commands.PEX.getNr());
         // sentPeers = new CacheMap<Number160, Set<PeerAddress>>(SENT_PEERS_CACHE_SIZE, true);
     }
 
