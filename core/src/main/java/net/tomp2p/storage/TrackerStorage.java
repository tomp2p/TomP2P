/*
 * Copyright 2009 Thomas Bocek
 * 
 * Licensed under the Apache License, Version 2.0 (the "License"); you may not
 * use this file except in compliance with the License. You may obtain a copy of
 * the License at
 * 
 * http://www.apache.org/licenses/LICENSE-2.0
 * 
 * Unless required by applicable law or agreed to in writing, software
 * distributed under the License is distributed on an "AS IS" BASIS, WITHOUT
 * WARRANTIES OR CONDITIONS OF ANY KIND, either express or implied. See the
 * License for the specific language governing permissions and limitations under
 * the License.
 */
package net.tomp2p.storage;

import java.security.PublicKey;
import java.util.ArrayList;
import java.util.Collection;
import java.util.HashMap;
import java.util.HashSet;
import java.util.Map;
import java.util.concurrent.ConcurrentHashMap;
import java.util.concurrent.ConcurrentMap;

import net.tomp2p.message.TrackerData;
import net.tomp2p.p2p.Maintenance;
import net.tomp2p.peers.Number160;
import net.tomp2p.peers.Number320;
import net.tomp2p.peers.Number640;
import net.tomp2p.peers.PeerAddress;
import net.tomp2p.peers.PeerStatusListener;
import net.tomp2p.p2p.Replication;
import net.tomp2p.rpc.DigestInfo;
import net.tomp2p.rpc.SimpleBloomFilter;
import net.tomp2p.utils.ConcurrentCacheMap;

import org.slf4j.Logger;
import org.slf4j.LoggerFactory;

/**
 * The maintenance for the tracker is done by the client peer. Thus the peers on a tracker expire, but a client can send
 * a Bloom filter with peers, that he knows are offline. TrackerStorage stores the data in memory only. TODO: check
 * availability of secondary peers and periodically check if peers from the mesh are still online, right now we rely on
 * the PeerMap mechanism
 * 
 * @author draft
 */
public class TrackerStorage implements PeerStatusListener, Digest {
    private static final Logger logger = LoggerFactory.getLogger(TrackerStorage.class);

   // private static final Map<Number160, TrackerData> EMPTY_MAP = new HashMap<Number160, TrackerData>();

    private static final DigestInfo EMPTY_DIGEST_INFO = new DigestInfo(0);

    // once you call listen, changing this value has no effect unless a new
    // TrackerRPC is created. The value is chosen to fit into one single UDP
    // packet. This means that the attached data must be 0, otherwise you have
    // to used tcp. don't forget to add the header as well
    public static final int TRACKER_SIZE = 35;

    public static final int TRACKER_CACHE_SIZE = 1000;

    // K=location and domain, V=peerId and attachment
    private final ConcurrentMap<Number320, TrackerData> trackerDataActive;

    private final ConcurrentCacheMap<Number320, TrackerData> trackerDataMesh;

    private final ConcurrentCacheMap<Number320, TrackerData> trackerDataSecondary;

    // for timeouts we need to know which peer stores what data to remove it
    // from the primary and secondary tracker
    // K=peerId of the offline peer, V=location and domain
    private final ConcurrentCacheMap<Number160, Collection<Number320>> reverseTrackerDataMesh;

    private final ConcurrentCacheMap<Number160, Collection<Number320>> reverseTrackerDataSecondary;

    // K=peerId of the offline peer, V=reporter
    private final ConcurrentCacheMap<Number160, Collection<Number160>> peerOffline;

    private final IdentityManagement identityManagement;

    private final int trackerTimoutSeconds;

    private final Replication replication;

    private final Maintenance maintenance;

    // variable parameters
    private boolean fillPrimaryStorageFast = false;

    private int secondaryFactor = 5;

    private int primanyFactor = 1;

    private final Storage storageMemoryReplication = new StorageMemory();

    public enum ReferrerType {
        ACTIVE, MESH
    };

    public TrackerStorage(IdentityManagement identityManagement, int trackerTimoutSeconds,
            Replication replication, Maintenance maintenance) {
        this.trackerTimoutSeconds = trackerTimoutSeconds;
        this.identityManagement = identityManagement;
        this.replication = replication;
        this.maintenance = maintenance;
        trackerDataActive = new ConcurrentHashMap<Number320, TrackerData>();
        trackerDataMesh = new ConcurrentCacheMap<Number320, TrackerData>(trackerTimoutSeconds,
                TRACKER_CACHE_SIZE, true);
        trackerDataSecondary = new ConcurrentCacheMap<Number320, TrackerData>(trackerTimoutSeconds,
                TRACKER_CACHE_SIZE, true);
        //
        reverseTrackerDataMesh = new ConcurrentCacheMap<Number160, Collection<Number320>>(
                trackerTimoutSeconds, TRACKER_CACHE_SIZE, true);
        reverseTrackerDataSecondary = new ConcurrentCacheMap<Number160, Collection<Number320>>(
                trackerTimoutSeconds, TRACKER_CACHE_SIZE, true);

        // if everything is perfect, a factor of 2 is enough, to be on the safe
        // side factor 5 is used.
        peerOffline = new ConcurrentCacheMap<Number160, Collection<Number160>>(trackerTimoutSeconds * 5,
                TRACKER_CACHE_SIZE, false);
    }

    public TrackerData activePeers(Number160 locationKey, Number160 domainKey) {
        Number320 keys = new Number320(locationKey, domainKey);
        TrackerData data = trackerDataActive.get(keys);
        if (data == null) {
            return null;
        }
        // return a copy
        synchronized (data) {
            return new TrackerData(data.getPeerAddresses(), identityManagement.getPeerAddress());
        }

    }

    public TrackerData meshPeers(Number160 locationKey, Number160 domainKey) {
        Number320 keys = new Number320(locationKey, domainKey);
        TrackerData data = trackerDataMesh.get(keys);
        if (data == null) {
            return null;
        }
        // return a copy
        synchronized (data) {
            return new TrackerData(data.getPeerAddresses(), identityManagement.getPeerAddress());
        }

    }

    public TrackerData secondaryPeers(Number160 locationKey, Number160 domainKey) {
        Number320 keys = new Number320(locationKey, domainKey);
        TrackerData data = trackerDataSecondary.get(keys);
        if (data == null) {
            return null;
        }
        // return a copy
        synchronized (data) {
            return new TrackerData(data.getPeerAddresses(), identityManagement.getPeerAddress());
        }
    }

    public void addActive(Number160 locationKey, Number160 domainKey, PeerAddress remotePeer, Data attachement) {
        Number320 key = new Number320(locationKey, domainKey);

        TrackerData trackerData = trackerDataActive.get(key);
        if (trackerData == null) {
            trackerData = new TrackerData(new HashMap<PeerAddress, Data>(),
                    identityManagement.getPeerAddress());
            trackerDataActive.put(key, trackerData);
        }
        synchronized (trackerData) {
            trackerData.put(remotePeer, attachement);
        }
    }

    public boolean removeActive(Number160 locationKey, Number160 domainKey, Number160 remotePeerId) {
        Number320 key = new Number320(locationKey, domainKey);
        TrackerData data = trackerDataActive.get(key);
        if (data == null) {
            return false;
        }
        Map.Entry<PeerAddress, Data> retVal;
        // we don't expect many concurrent access for data
        synchronized (data) {
            retVal = data.remove(remotePeerId);
        }
        return retVal != null;
    }

    public boolean put(Number160 locationKey, Number160 domainKey, PeerAddress peerAddress,
            PublicKey publicKey, Data attachement) {
        if (logger.isDebugEnabled()) {
            logger.debug("try to store on tracker " + locationKey);
        }
        Number160 peerId = peerAddress.getPeerId();
        // check if this guy is offline
        if (isOffline(peerAddress)) {
            return false;
        }
        // check identity
        if (!identityManagement.checkIdentity(peerId, publicKey)) {
            return false;
        }

        // store the data
        if (canStorePrimary(locationKey, domainKey, false)) {
            // we have space in our primary tracker, store them there!
            Number320 key = new Number320(locationKey, domainKey);
            if (storeData(peerAddress, attachement, peerId, key, trackerDataMesh, reverseTrackerDataMesh,
                    getPrimanyFactor())) {
                if (replication != null) {
                    replication.updateAndNotifyResponsibilities(locationKey);
                }
                return true;
            }
        }
        // do not store in the secondary map, since this is used for PEX, for
        // unknown peers.
        return false;
    }

    private boolean isOffline(PeerAddress peerAddress) {
        // TODO: always trust myself, do a majority voting for others
        if (peerOffline.containsKey(peerAddress.getPeerId()))
            return true;
        return false;
    }

    public boolean putReferred(Number160 locationKey, Number160 domainKey, PeerAddress peerAddress,
            PeerAddress referrer, Data attachement, ReferrerType type) {
        Number160 peerId = peerAddress.getPeerId();
        // we cannot do public key check, because these data is referenced from
        // other peers and we don't know about the timeouts as well
        // store the data
        if (canStoreSecondary(locationKey, domainKey)) {
            // maybe we have space in our secondary tracker, store them there!
            Number320 key = new Number320(locationKey, domainKey);
            if (storeData(peerAddress, attachement, peerId, key, trackerDataSecondary,
                    reverseTrackerDataSecondary, getSecondaryFactor())) {
                if (ReferrerType.MESH == type) {
                    if (!isSecondaryTracker(locationKey, domainKey)) {
                        maintenance
                                .addTrackerMaintenance(peerAddress, referrer, locationKey, domainKey, this);
                    }
                }
                return true;
            }
        }
        return false;
    }

    public boolean moveFromSecondaryToMesh(PeerAddress peerAddress, PeerAddress referrer,
            Number160 locationKey, Number160 domainKey, PublicKey publicKey) {
        Number320 key = new Number320(locationKey, domainKey);
        TrackerData map = trackerDataSecondary.get(key);
        if (map == null) {
            return false;
        }
        synchronized (map) {
            Map.Entry<PeerAddress, Data> data = map.remove(peerAddress.getPeerId());
            if (data != null) {
                return put(locationKey, domainKey, data.getKey(), publicKey, data.getValue());
            }
        }
        return false;
    }

    private boolean storeData(PeerAddress peerAddress, Data attachement, Number160 peerId, Number320 key,
            ConcurrentMap<Number320, TrackerData> trackerData,
            ConcurrentMap<Number160, Collection<Number320>> reverseTrackerData, int factor) {
        TrackerData data = trackerData.get(key);
        if (data == null) {
            data = new TrackerData(new HashMap<PeerAddress, Data>(), null);
            trackerData.put(key, data);
        }

        synchronized (data) {
            if (data.size() > TRACKER_SIZE * factor) {
                return false;
            }
            data.put(peerAddress, attachement);
        }

        Collection<Number320> collection = reverseTrackerData.get(peerId);
        if (collection == null) {
            collection = new HashSet<Number320>();
        }
        synchronized (collection) {
            collection.add(key);
        }

        return true;
    }

    private boolean remove(Number160 peerId, ConcurrentMap<Number320, TrackerData> trackerData,
            ConcurrentMap<Number160, Collection<Number320>> reverseTrackerData) {
        boolean retVal = false;
        Collection<Number320> collection = reverseTrackerData.remove(peerId);
        if (collection == null) {
            return false;
        }
        synchronized (collection) {
            for (Number320 key : collection) {
                TrackerData data = trackerData.get(key);
                if (data == null) {
                    continue;
                }
                synchronized (data) {
                    if (data.remove(peerId) != null) {
                        retVal = true;
                    }
                    if (data.size() == 0) {
                        trackerData.remove(key);
                    }
                }
            }
        }
        return retVal;
    }

    private boolean canStorePrimary(Number160 locationKey, Number160 domainKey, boolean referred) {
        if (!referred || isFillPrimaryStorageFast()) {
            return sizePrimary(locationKey, domainKey) <= (TRACKER_SIZE * getPrimanyFactor());
        } else {
            return false;
        }
    }

    private boolean canStoreSecondary(Number160 locationKey, Number160 domainKey) {
        return sizeSecondary(locationKey, domainKey) <= (TRACKER_SIZE * getSecondaryFactor());
    }

    public int sizePrimary(Number160 locationKey, Number160 domainKey) {
        return size(locationKey, domainKey, trackerDataMesh);
    }

    public int sizeSecondary(Number160 locationKey, Number160 domainKey) {
        return size(locationKey, domainKey, trackerDataSecondary);
    }

    private int size(Number160 locationKey, Number160 domainKey,
            ConcurrentMap<Number320, TrackerData> trackerData) {
        Number320 key = new Number320(locationKey, domainKey);
        TrackerData data = trackerData.get(key);
        if (data == null) {
            return 0;
        } else {
            synchronized (data) {
                return data.size();
            }
        }
    }

    public void setSecondaryFactor(int secondaryFactor) {
        this.secondaryFactor = secondaryFactor;
    }

    public int getSecondaryFactor() {
        return secondaryFactor;
    }

    public void setPrimanyFactor(int primanyFactor) {
        this.primanyFactor = primanyFactor;
    }

    public int getPrimanyFactor() {
        return primanyFactor;
    }

    @Override
    public boolean peerFailed(final PeerAddress remotePeer, final FailReason reason) {
        peerOffline(remotePeer.getPeerId(), identityManagement.getSelf());
        return true;
    }

    private void peerOffline(Number160 peerId, Number160 referrerId) {
        indicateOffline(peerId, referrerId);
        remove(peerId, trackerDataMesh, reverseTrackerDataMesh);
        remove(peerId, trackerDataSecondary, reverseTrackerDataSecondary);
    }

    private void indicateOffline(Number160 peerId, Number160 referrerId) {
        Collection<Number160> collection = new HashSet<Number160>();
        Collection<Number160> collection2 = peerOffline.putIfAbsent(peerId, collection);
        collection = collection2 == null ? collection : collection2;
        collection.add(referrerId);
    }

    @Override
    public boolean peerFound(final PeerAddress remotePeer, final PeerAddress referrer) {
        peerOffline.remove(remotePeer.getPeerId());
        return true;
    }

    private DigestInfo digest(Number160 locationKey, Number160 domainKey) {
        TrackerData data = trackerDataMesh.get(new Number320(locationKey, domainKey));
        if (data == null) {
            return EMPTY_DIGEST_INFO;
        }
        synchronized (data) {
            return new DigestInfo(data.size());
        }
    }

    // TODO: merge with digest
    // @Override
    public DigestInfo digest(Number160 locationKey, Number160 domainKey, Number160 contentKey) {
        if (contentKey == null) {
            return digest(locationKey, domainKey);
        }
        TrackerData data = trackerDataMesh.get(new Number320(locationKey, domainKey));
        if (data == null) {
            return EMPTY_DIGEST_INFO;
        }
        int counter = 0;
        synchronized (data) {
            if (data.containsKey(contentKey)) {
                counter++;
            }
        }
        return new DigestInfo(counter);
    }

    public void removeReferred(Number160 locationKey, Number160 domainKey, Number160 key, PeerAddress referrer) {
        indicateOffline(key, referrer.getPeerId());
    }

    public void setFillPrimaryStorageFast(boolean fillPrimaryStorageFast) {
        this.fillPrimaryStorageFast = fillPrimaryStorageFast;
    }

    public boolean isFillPrimaryStorageFast() {
        return fillPrimaryStorageFast;
    }

    public int getTrackerTimoutSeconds() {
        return trackerTimoutSeconds;
    }

    /**
     * A peer is a secondary tracker if the peers stores itself on the tracker as well. The primary trackers do not
     * behave like this.
     * 
     * @param locationKey
     * @param domainKey
     * @return
     */
    public boolean isSecondaryTracker(Number160 locationKey, Number160 domainKey) {
        Number320 keys = new Number320(locationKey, domainKey);
        TrackerData data = trackerDataMesh.get(keys);
        if (data == null)
            return false;
        // return a copy
        synchronized (data) {
            return data.containsKey(identityManagement.getSelf());
        }
    }

    // TODO: seems a bit inefficient, but it works for the moment
    public Collection<Number160> responsibleDomains(Number160 locationKey) {
        Collection<Number160> retVal = new ArrayList<Number160>();
        for (Number320 number320 : trackerDataMesh.keySet()) {
            if (number320.getLocationKey().equals(locationKey)) {
                retVal.add(number320.getDomainKey());
            }
        }
        return retVal;
    }

<<<<<<< HEAD
    @Override
    public Collection<Number160> findPeerIDsForResponsibleContent(Number160 locationKey) {
        return storageMemoryReplication.findPeerIDsForResponsibleContent(locationKey);
=======
    
    public Number160 findPeerIDForResponsibleContent(Number160 locationKey) {
        return storageMemoryReplication.findPeerIDForResponsibleContent(locationKey);
>>>>>>> f5ba5d15
    }

    
    public Collection<Number160> findContentForResponsiblePeerID(Number160 peerID) {
        return storageMemoryReplication.findContentForResponsiblePeerID(peerID);
    }

    
    public boolean updateResponsibilities(Number160 locationKey, Number160 peerId) {
        return storageMemoryReplication.updateResponsibilities(locationKey, peerId);
    }

    
    public void removeResponsibility(Number160 locationKey) {
        storageMemoryReplication.removeResponsibility(locationKey);
    }

	@Override
	public void removeResponsibility(Number160 locationKey, Number160 peerId) {
		storageMemoryReplication.removeResponsibility(locationKey, peerId);
	}

    @Override
    public DigestInfo digest(Number640 from, Number640 to) {
        throw new UnsupportedOperationException("Bloom filters and trackers are not supported");
    }

    @Override
    public DigestInfo digest(Number320 key, SimpleBloomFilter<Number160> keyBloomFilter,
            SimpleBloomFilter<Number160> contentBloomFilter) {
        throw new UnsupportedOperationException("Bloom filters and trackers are not supported");
    }
}<|MERGE_RESOLUTION|>--- conflicted
+++ resolved
@@ -469,15 +469,9 @@
         return retVal;
     }
 
-<<<<<<< HEAD
-    @Override
+    
     public Collection<Number160> findPeerIDsForResponsibleContent(Number160 locationKey) {
         return storageMemoryReplication.findPeerIDsForResponsibleContent(locationKey);
-=======
-    
-    public Number160 findPeerIDForResponsibleContent(Number160 locationKey) {
-        return storageMemoryReplication.findPeerIDForResponsibleContent(locationKey);
->>>>>>> f5ba5d15
     }
 
     
@@ -495,7 +489,6 @@
         storageMemoryReplication.removeResponsibility(locationKey);
     }
 
-	@Override
 	public void removeResponsibility(Number160 locationKey, Number160 peerId) {
 		storageMemoryReplication.removeResponsibility(locationKey, peerId);
 	}
