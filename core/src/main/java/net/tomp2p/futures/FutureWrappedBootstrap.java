--- conflicted
+++ resolved
@@ -28,15 +28,6 @@
  */
 public class FutureWrappedBootstrap<K extends BaseFuture> extends FutureWrapper<K> implements FutureBootstrap {
 
-<<<<<<< HEAD
-    private Collection<PeerAddress> bootstrapTo;
-    
-    //TODO: not a nice solutiion
-    public FutureWrappedBootstrap<K> setFailed0(String failed) {
-        setFailed(failed);
-        return this;
-    }
-=======
 	/**
 	 * Set failed that returns this class not not null.
 	 * 
@@ -48,7 +39,6 @@
 		setFailed(failed);
 		return this;
 	}
->>>>>>> 05feff8a
 
 	private Collection<PeerAddress> bootstrapTo;
 
