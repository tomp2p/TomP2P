package net.tomp2p.relay;

import net.tomp2p.connection.ChannelCreator;
import net.tomp2p.connection.ConnectionConfiguration;
import net.tomp2p.connection.DefaultConnectionConfiguration;
import net.tomp2p.connection.PeerConnection;
import net.tomp2p.connection.RequestHandler;
import net.tomp2p.connection.Responder;
import net.tomp2p.futures.BaseFutureAdapter;
import net.tomp2p.futures.FutureDone;
<<<<<<< HEAD
=======
import net.tomp2p.futures.FuturePeerConnection;
>>>>>>> 4e1af4e5
import net.tomp2p.futures.FutureResponse;
import net.tomp2p.message.Message;
import net.tomp2p.message.Message.Type;
import net.tomp2p.p2p.Peer;
import net.tomp2p.rpc.DispatchHandler;
import net.tomp2p.rpc.RPC;

import org.slf4j.Logger;
import org.slf4j.LoggerFactory;

public class RelayRPC extends DispatchHandler {

	private static final Logger logger = LoggerFactory.getLogger(RelayRPC.class);
	private ConnectionConfiguration config;

	private Peer peer;

	private RelayRPC(Peer peer) {
		super(peer.getPeerBean(), peer.getConnectionBean());
		register(RPC.Commands.RELAY.getNr());
		this.peer = peer;
		config = new DefaultConnectionConfiguration();
	}

	public static RelayRPC setup(Peer peer) {
		return new RelayRPC(peer);
	}

<<<<<<< HEAD
	public FutureDone<Void> setupRelay(final PeerAddress other, final ChannelCreator channelCreator) {
		logger.debug("Setting up relay connection to peer {}", other);

		final FutureDone<Void> futureDone = new FutureDone<Void>();
=======
	public FutureDone<PeerConnection> setupRelay(final ChannelCreator channelCreator, FuturePeerConnection fpc) {
		logger.debug("Setting up relay connection to peer {}", fpc.remotePeer());

		final FutureDone<PeerConnection> futureDone = new FutureDone<PeerConnection>();
>>>>>>> 4e1af4e5

		final Message message = createMessage(fpc.remotePeer(), RPC.Commands.RELAY.getNr(), Type.REQUEST_1);
		FutureResponse futureResponse = new FutureResponse(message);
		final RequestHandler<FutureResponse> requestHandler = new RequestHandler<FutureResponse>(futureResponse,
		        peerBean(), connectionBean(), config);
		logger.debug("send RPC message {}", message);

<<<<<<< HEAD
		futureResponse.addListener(new BaseFutureAdapter<FutureResponse>() {
			public void operationComplete(FutureResponse future) throws Exception {
				if (future.isSuccess() && future.getResponse().getType() == Type.OK) {
					logger.debug("Peer {} is ready to act as a relay", other);
				} else if (future.getResponse() != null && future.getResponse().getType() == Type.DENIED){
				    futureDone.setFailed("Peer " + other + " denied to act as a relay. The peer is probably behind a relay, too");
				} else {
				    futureDone.setFailed("Relay RPC failed: " + future.getFailedReason());
				}
			}
		});

		return futureDone;

=======
		fpc.addListener(new BaseFutureAdapter<FuturePeerConnection>() {
			public void operationComplete(final FuturePeerConnection futurePeerConnection) throws Exception {
				if (futurePeerConnection.isSuccess()) {
					requestHandler.sendTCP(channelCreator, futurePeerConnection.getObject()).addListener(
					        new BaseFutureAdapter<FutureResponse>() {
						        public void operationComplete(FutureResponse future) throws Exception {
							        if (future.isSuccess()) {
								        futureDone.setDone(futurePeerConnection.getObject());
							        } else {
								        futureDone.setFailed(future);
							        }
						        }
					        });
				} else {
					futureDone.setFailed(futurePeerConnection);
				}
			}
		});
		return futureDone;
>>>>>>> 4e1af4e5
	}

	@Override
	public void handleResponse(final Message message, PeerConnection peerConnection, final boolean sign,
	        Responder responder) throws Exception {
		if (!(message.getType() == Type.REQUEST_1 && message.getCommand() == RPC.Commands.RELAY.getNr())) {
			throw new IllegalArgumentException("Message content is wrong");
		}

		logger.debug("received RPC message {}", message);

		if (peerBean().serverPeerAddress().isRelayed()) {
			// peer is behind a NAT as well -> deny request
			responder.response(createResponseMessage(message, Type.DENIED));
		} else {
<<<<<<< HEAD
		    RelayForwarder.setup(peerConnection, peer);
=======
			new RelayForwarder(peerConnection, peer);
>>>>>>> 4e1af4e5
			responder.response(createResponseMessage(message, Type.OK));
		}
	}
}<|MERGE_RESOLUTION|>--- conflicted
+++ resolved
@@ -8,10 +8,7 @@
 import net.tomp2p.connection.Responder;
 import net.tomp2p.futures.BaseFutureAdapter;
 import net.tomp2p.futures.FutureDone;
-<<<<<<< HEAD
-=======
 import net.tomp2p.futures.FuturePeerConnection;
->>>>>>> 4e1af4e5
 import net.tomp2p.futures.FutureResponse;
 import net.tomp2p.message.Message;
 import net.tomp2p.message.Message.Type;
@@ -40,17 +37,10 @@
 		return new RelayRPC(peer);
 	}
 
-<<<<<<< HEAD
-	public FutureDone<Void> setupRelay(final PeerAddress other, final ChannelCreator channelCreator) {
-		logger.debug("Setting up relay connection to peer {}", other);
-
-		final FutureDone<Void> futureDone = new FutureDone<Void>();
-=======
 	public FutureDone<PeerConnection> setupRelay(final ChannelCreator channelCreator, FuturePeerConnection fpc) {
 		logger.debug("Setting up relay connection to peer {}", fpc.remotePeer());
 
 		final FutureDone<PeerConnection> futureDone = new FutureDone<PeerConnection>();
->>>>>>> 4e1af4e5
 
 		final Message message = createMessage(fpc.remotePeer(), RPC.Commands.RELAY.getNr(), Type.REQUEST_1);
 		FutureResponse futureResponse = new FutureResponse(message);
@@ -58,22 +48,6 @@
 		        peerBean(), connectionBean(), config);
 		logger.debug("send RPC message {}", message);
 
-<<<<<<< HEAD
-		futureResponse.addListener(new BaseFutureAdapter<FutureResponse>() {
-			public void operationComplete(FutureResponse future) throws Exception {
-				if (future.isSuccess() && future.getResponse().getType() == Type.OK) {
-					logger.debug("Peer {} is ready to act as a relay", other);
-				} else if (future.getResponse() != null && future.getResponse().getType() == Type.DENIED){
-				    futureDone.setFailed("Peer " + other + " denied to act as a relay. The peer is probably behind a relay, too");
-				} else {
-				    futureDone.setFailed("Relay RPC failed: " + future.getFailedReason());
-				}
-			}
-		});
-
-		return futureDone;
-
-=======
 		fpc.addListener(new BaseFutureAdapter<FuturePeerConnection>() {
 			public void operationComplete(final FuturePeerConnection futurePeerConnection) throws Exception {
 				if (futurePeerConnection.isSuccess()) {
@@ -93,7 +67,6 @@
 			}
 		});
 		return futureDone;
->>>>>>> 4e1af4e5
 	}
 
 	@Override
@@ -109,11 +82,7 @@
 			// peer is behind a NAT as well -> deny request
 			responder.response(createResponseMessage(message, Type.DENIED));
 		} else {
-<<<<<<< HEAD
-		    RelayForwarder.setup(peerConnection, peer);
-=======
 			new RelayForwarder(peerConnection, peer);
->>>>>>> 4e1af4e5
 			responder.response(createResponseMessage(message, Type.OK));
 		}
 	}
