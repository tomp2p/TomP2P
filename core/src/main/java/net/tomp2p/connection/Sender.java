/*
 * Copyright 2013 Thomas Bocek
 *
 * Licensed under the Apache License, Version 2.0 (the "License"); you may not
 * use this file except in compliance with the License. You may obtain a copy of
 * the License at
 *
 * http://www.apache.org/licenses/LICENSE-2.0
 *
 * Unless required by applicable law or agreed to in writing, software
 * distributed under the License is distributed on an "AS IS" BASIS, WITHOUT
 * WARRANTIES OR CONDITIONS OF ANY KIND, either express or implied. See the
 * License for the specific language governing permissions and limitations under
 * the License.
 */

package net.tomp2p.connection;

import io.netty.channel.ChannelFuture;
import io.netty.channel.ChannelHandler;
import io.netty.channel.ChannelHandlerContext;
import io.netty.channel.ChannelPipeline;
import io.netty.channel.SimpleChannelInboundHandler;
import io.netty.util.concurrent.EventExecutorGroup;
import io.netty.util.concurrent.GenericFutureListener;

import java.net.ConnectException;
import java.net.InetSocketAddress;
import java.nio.channels.ClosedChannelException;
import java.util.ArrayList;
import java.util.Collection;
import java.util.LinkedHashMap;
import java.util.List;
import java.util.Map;
import java.util.Random;
import java.util.concurrent.CancellationException;
import java.util.concurrent.ConcurrentHashMap;
import java.util.concurrent.TimeUnit;
import java.util.concurrent.atomic.AtomicReferenceArray;

import net.tomp2p.futures.BaseFutureAdapter;
import net.tomp2p.futures.Cancel;
import net.tomp2p.futures.FutureDone;
import net.tomp2p.futures.FutureForkJoin;
import net.tomp2p.futures.FuturePing;
import net.tomp2p.futures.FutureResponse;
import net.tomp2p.message.DataFilter;
import net.tomp2p.message.DataFilterTTL;
import net.tomp2p.message.Message;
import net.tomp2p.message.Message.Type;
import net.tomp2p.message.TomP2PCumulationTCP;
import net.tomp2p.message.TomP2POutbound;
import net.tomp2p.message.TomP2PSinglePacketUDP;
import net.tomp2p.p2p.builder.PingBuilder;
import net.tomp2p.peers.LocalMap;
import net.tomp2p.peers.Number160;
import net.tomp2p.peers.PeerAddress;
import net.tomp2p.peers.PeerSocketAddress;
import net.tomp2p.peers.PeerStatistic;
import net.tomp2p.peers.PeerStatusListener;
import net.tomp2p.rpc.DispatchHandler;
import net.tomp2p.rpc.RPC;
import net.tomp2p.rpc.RPC.Commands;
import net.tomp2p.storage.Data;
import net.tomp2p.utils.Pair;
import net.tomp2p.utils.Utils;

import org.slf4j.Logger;
import org.slf4j.LoggerFactory;

/**
 * The class that sends out messages.
 * 
 * @author Thomas Bocek
 * 
 */
public class Sender {

	private static final Logger LOG = LoggerFactory.getLogger(Sender.class);
	private final List<PeerStatusListener> peerStatusListeners;
	private final ChannelClientConfiguration channelClientConfiguration;
	private final Dispatcher dispatcher;
	private final SendBehavior sendBehavior;
	private final Random random;
	private final PeerBean peerBean;
	private final DataFilter dataFilterTTL = new DataFilterTTL();

	// this map caches all messages which are meant to be sent by a reverse
	private final ConcurrentHashMap<Integer, FutureResponse> cachedRequests = new ConcurrentHashMap<Integer, FutureResponse>();

	private PingBuilderFactory pingBuilderFactory;

	/**
	 * Creates a new sender with the listeners for offline peers.
	 * 
	 * @param peerStatusListeners
	 *            The listener for offline peers
	 * @param channelClientConfiguration
	 *            The configuration used to get the signature factory
	 * @param dispatcher
	 * @param concurrentHashMap
	 */
	public Sender(final Number160 peerId, final List<PeerStatusListener> peerStatusListeners,
			final ChannelClientConfiguration channelClientConfiguration, Dispatcher dispatcher, SendBehavior sendBehavior, PeerBean peerBean) {
		this.peerStatusListeners = peerStatusListeners;
		this.channelClientConfiguration = channelClientConfiguration;
		this.dispatcher = dispatcher;
		this.sendBehavior = sendBehavior;
		this.random = new Random(peerId.hashCode());
		this.peerBean = peerBean;
	}

	public ChannelClientConfiguration channelClientConfiguration() {
		return channelClientConfiguration;
	}

	public PingBuilderFactory pingBuilderFactory() {
		return pingBuilderFactory;
	}

	public Sender pingBuilderFactory(PingBuilderFactory pingBuilderFactory) {
		this.pingBuilderFactory = pingBuilderFactory;
		return this;
	}

	/**
	 * Send a message via TCP.
	 * 
	 * @param handler
	 *            The handler to deal with a reply message
	 * @param futureResponse
	 *            The future to set the response
	 * @param message
	 *            The message to send
	 * @param channelCreator
	 *            The channel creator for the UPD channel
	 * @param idleTCPSeconds
	 *            The idle time of a message until we fail
	 * @param connectTimeoutMillis
	 *            The idle we set for the connection setup
	 */
	public void sendTCP(final SimpleChannelInboundHandler<Message> handler, final FutureResponse futureResponse, final Message message,
			final ChannelCreator channelCreator, final int idleTCPSeconds, final int connectTimeoutMillis,
			final PeerConnection peerConnection) {
		// no need to continue if we already finished
		if (futureResponse.isCompleted()) {
			return;
		}
		// NAT reflection - rewrite recipient if we found a local address for
		// the recipient
		LocalMap localMap = peerBean.localMap();
		if (localMap != null) {
			PeerStatistic peerStatistic = localMap.translate(message.recipient());
			if (peerStatistic != null) {
				message.recipient(peerStatistic.peerAddress());
			}
		}

		removePeerIfFailed(futureResponse, message);

        // RTT calculation
        futureResponse.startRTTMeasurement(false);

		final ChannelFuture channelFuture;
		if (peerConnection != null && peerConnection.channelFuture() != null && peerConnection.channelFuture().channel().isActive()) {
			channelFuture = sendTCPPeerConnection(peerConnection, handler, channelCreator, futureResponse);
			afterConnect(futureResponse, message, channelFuture, handler == null);
		} else if (channelCreator != null) {
			final TimeoutFactory timeoutHandler = createTimeoutHandler(futureResponse, idleTCPSeconds, handler == null);

			switch (sendBehavior.tcpSendBehavior(message)) {
			case DIRECT:
				connectAndSend(handler, futureResponse, channelCreator, connectTimeoutMillis, peerConnection, timeoutHandler, message);
				break;
			case RCON:
				handleRcon(handler, futureResponse, message, channelCreator, connectTimeoutMillis, peerConnection, timeoutHandler);
				break;
			case RELAY:
				handleRelay(handler, futureResponse, message, channelCreator, idleTCPSeconds, connectTimeoutMillis, peerConnection,
						timeoutHandler);
				break;
			case SELF:
				sendSelf(futureResponse, message);
				break;
			default:
				throw new IllegalArgumentException("Illegal sending behavior");
			}
		}
	}

	/**
	 * This method initiates the reverse connection setup (or short: rconSetup).
	 * It creates a new Message and sends it via relay to the unreachable peer
	 * which then connects to this peer again. After the connectMessage from the
	 * unreachable peer this peer will send the original Message and its content
	 * directly.
	 * 
	 * @param handler
	 * @param futureResponse
	 * @param message
	 * @param channelCreator
	 * @param connectTimeoutMillis
	 * @param peerConnection
	 * @param timeoutHandler
	 */
	private void handleRcon(final SimpleChannelInboundHandler<Message> handler, final FutureResponse futureResponse, final Message message,
			final ChannelCreator channelCreator, final int connectTimeoutMillis, final PeerConnection peerConnection,
			final TimeoutFactory timeoutHandler) {
		message.keepAlive(true);

		LOG.debug("initiate reverse connection setup to peer with peerAddress {}", message.recipient());
		Message rconMessage = createRconMessage(message);

		// cache the original message until the connection is established
		cachedRequests.put(message.messageId(), futureResponse);

		// wait for response (whether the reverse connection setup was
		// successful)
		final FutureResponse rconResponse = new FutureResponse(rconMessage);

		SimpleChannelInboundHandler<Message> rconInboundHandler = new SimpleChannelInboundHandler<Message>() {
			@Override
			protected void channelRead0(ChannelHandlerContext ctx, Message msg) throws Exception {
				if (msg.command() == Commands.RCON.getNr() && msg.type() == Type.OK) {
					LOG.debug("Successfully set up the reverse connection to peer {}", message.recipient().peerId());
					rconResponse.response(msg);
				} else {
					LOG.debug("Could not acquire a reverse connection, msg: {}", message);
					rconResponse.failed("Could not acquire a reverse connection, msg: " + message);
					futureResponse.failed(rconResponse);
				}
			}
		};

		// send reverse connection request instead of normal message
		sendTCP(rconInboundHandler, rconResponse, rconMessage, channelCreator, connectTimeoutMillis, connectTimeoutMillis, peerConnection);
	}

	/**
	 * This method makes a copy of the original Message and prepares it for
	 * sending it to the relay.
	 * 
	 * @param message
	 * @return rconMessage
	 */
	private static Message createRconMessage(final Message message) {
		// get Relay InetAddress from unreachable peer
		PeerSocketAddress socketAddress = Utils.extractRandomRelay(message);

		// we need to make a copy of the original message
		Message rconMessage = new Message();
		rconMessage.sender(message.sender());
		rconMessage.version(message.version());

		// store the message id in the payload to get the cached message later
		rconMessage.intValue(message.messageId());

		// the message must have set the keepAlive Flag true. If not, the relay
		// peer will close the PeerConnection to the unreachable peer.
		rconMessage.keepAlive(true);
		// making the message ready to send
		readyToSend(message, socketAddress, rconMessage, RPC.Commands.RCON.getNr(), Message.Type.REQUEST_1);

		return rconMessage;
	}

	/**
	 * This method was extracted from createRconMessage(...), in order to avoid
	 * duplicate code in createHolePMessage(...).
	 * 
	 * @param originalMessage
	 * @param socketAddress
	 * @param newMessage
	 * @param RPCCommand
	 * @param messageType
	 */
	private static void readyToSend(final Message originalMessage, PeerSocketAddress socketAddress, Message newMessage, byte RPCCommand,
			Type messageType) {
		PeerAddress recipient = originalMessage.recipient().changeAddress(socketAddress.inetAddress())
				.changePorts(socketAddress.tcpPort(), socketAddress.udpPort()).changeRelayed(false);
		newMessage.recipient(recipient);

		newMessage.command(RPCCommand);
		newMessage.type(messageType);
	}

	/**
	 * This method is extracted by @author jonaswagner to ensure that no
	 * duplicate code exist.
	 * 
	 * @param handler
	 * @param futureResponse
	 * @param channelCreator
	 * @param connectTimeoutMillis
	 * @param peerConnection
	 * @param timeoutHandler
	 * @param message
	 */
	private void connectAndSend(final SimpleChannelInboundHandler<Message> handler, final FutureResponse futureResponse,
			final ChannelCreator channelCreator, final int connectTimeoutMillis, final PeerConnection peerConnection,
			final TimeoutFactory timeoutHandler, final Message message) {
		InetSocketAddress recipient = message.recipient().createSocketTCP();
		final ChannelFuture channelFuture = sendTCPCreateChannel(recipient, channelCreator, peerConnection, handler, timeoutHandler,
				connectTimeoutMillis, futureResponse);
		afterConnect(futureResponse, message, channelFuture, handler == null);
	}

	/**
	 * Both peers are relayed, thus sending directly or over reverse connection
	 * is not possible. Send the message to one of the receiver's relays.
	 * 
	 * @param handler
	 * @param futureResponse
	 * @param message
	 * @param channelCreator
	 * @param idleTCPSeconds
	 * @param connectTimeoutMillis
	 * @param peerConnection
	 * @param timeoutHandler
	 */
	private void handleRelay(final SimpleChannelInboundHandler<Message> handler, final FutureResponse futureResponse,
			final Message message, final ChannelCreator channelCreator, final int idleTCPSeconds, final int connectTimeoutMillis,
			final PeerConnection peerConnection, final TimeoutFactory timeoutHandler) {
		FutureDone<PeerSocketAddress> futurePing = pingFirst(message.recipient().peerSocketAddresses());
		futurePing.addListener(new BaseFutureAdapter<FutureDone<PeerSocketAddress>>() {
			@Override
			public void operationComplete(final FutureDone<PeerSocketAddress> futureDone) throws Exception {
				if (futureDone.isSuccess()) {
					InetSocketAddress recipient = PeerSocketAddress.createSocketTCP(futureDone.object());
					ChannelFuture channelFuture = sendTCPCreateChannel(recipient, channelCreator, peerConnection, handler, timeoutHandler,
							connectTimeoutMillis, futureResponse);
					afterConnect(futureResponse, message, channelFuture, handler == null);

					futureResponse.addListener(new BaseFutureAdapter<FutureResponse>() {
						@Override
						public void operationComplete(FutureResponse future) throws Exception {
							if (future.isFailed()) {
								if (future.responseMessage() != null && future.responseMessage().type() != Message.Type.DENIED) {
									// remove the failed relay and try again
									clearInactivePeerSocketAddress(futureDone);
									sendTCP(handler, futureResponse, message, channelCreator, idleTCPSeconds, connectTimeoutMillis,
											peerConnection);
								}
							}
						}

						private void clearInactivePeerSocketAddress(final FutureDone<PeerSocketAddress> futureDone) {
							Collection<PeerSocketAddress> tmp = new ArrayList<PeerSocketAddress>();
							for (PeerSocketAddress psa : message.recipient().peerSocketAddresses()) {
								if (psa != null) {
									if (!psa.equals(futureDone.object())) {
										tmp.add(psa);
									}
								}
							}
							message.peerSocketAddresses(tmp);
						}
					});

				} else {
					futureResponse.failed("no relay could be contacted", futureDone);
				}
			}
		});
	}

	/**
	 * Ping all relays of the receiver. The first one answering is picked as the
	 * responsible relay for this message.
	 * 
	 * @param peerSocketAddresses
	 *            a collection of relay addresses
	 * @return
	 */
	private FutureDone<PeerSocketAddress> pingFirst(Collection<PeerSocketAddress> peerSocketAddresses) {
		final FutureDone<PeerSocketAddress> futureDone = new FutureDone<PeerSocketAddress>();

		FuturePing[] forks = new FuturePing[peerSocketAddresses.size()];
		int index = 0;
		for (PeerSocketAddress psa : peerSocketAddresses) {
			if (psa != null) {
				InetSocketAddress inetSocketAddress = PeerSocketAddress.createSocketUDP(psa);
				PingBuilder pingBuilder = pingBuilderFactory.create();
				forks[index++] = pingBuilder.inetAddress(inetSocketAddress.getAddress()).port(inetSocketAddress.getPort()).start();
			}
		}
		FutureForkJoin<FuturePing> ffk = new FutureForkJoin<FuturePing>(1, true, new AtomicReferenceArray<FuturePing>(forks));
		ffk.addListener(new BaseFutureAdapter<FutureForkJoin<FuturePing>>() {
			@Override
			public void operationComplete(FutureForkJoin<FuturePing> future) throws Exception {
				if (future.isSuccess()) {
					futureDone.done(future.first().remotePeer().peerSocketAddress());
				} else {
					futureDone.failed(future);
				}
			}
		});
		return futureDone;
	}

	/**
	 * In case a message is sent to the sender itself, this is the cutoff.
	 * 
	 * @param futureResponse
	 *            the future to respond as soon as the proper handler returns it
	 * @param message
	 *            the request
	 */
	public void sendSelf(final FutureResponse futureResponse, final Message message) {
		LOG.debug("Handle message that is intended for the sender itself {}", message);
		message.sendSelf();
		
		Message copy = message.duplicate(new DataFilter() {	
			@Override
			public Data filter(Data data, boolean isConvertMeta, boolean isReply) {
				Data copyData = data.duplicate();
				if(copyData.isSigned() && copyData.signature() == null) {
					copyData.protectEntry(message.privateKey());
				}
				//set new valid from as this data item might have an old one
				copyData.validFromMillis(System.currentTimeMillis());
				return copyData;
			}
		});
		
		final DispatchHandler handler = dispatcher.associatedHandler(copy);
		handler.forwardMessage(copy, null, new Responder() {

			@Override
			public void response(final Message responseMessage) {
				Message copy = responseMessage.duplicate(dataFilterTTL);
				futureResponse.response(copy);
			}

			@Override
			public void failed(Type type, String reason) {
				futureResponse.failed("Failed with type " + type.name() + ". Reason: " + reason);
			}

			@Override
			public void responseFireAndForget() {
				futureResponse.emptyResponse();
			}

		});
	}

	private ChannelFuture sendTCPCreateChannel(InetSocketAddress recipient, ChannelCreator channelCreator, PeerConnection peerConnection,
			ChannelHandler handler, TimeoutFactory timeoutHandler, int connectTimeoutMillis, FutureResponse futureResponse) {

		final Map<String, Pair<EventExecutorGroup, ChannelHandler>> handlers;

		if (timeoutHandler != null) {
			handlers = new LinkedHashMap<String, Pair<EventExecutorGroup, ChannelHandler>>();
			handlers.put("timeout0", new Pair<EventExecutorGroup, ChannelHandler>(null, timeoutHandler.idleStateHandlerTomP2P()));
			handlers.put("timeout1", new Pair<EventExecutorGroup, ChannelHandler>(null, timeoutHandler.timeHandler()));
		} else {
			handlers = new LinkedHashMap<String, Pair<EventExecutorGroup, ChannelHandler>>();
		}

		handlers.put("decoder",
				new Pair<EventExecutorGroup, ChannelHandler>(null, new TomP2PCumulationTCP(channelClientConfiguration.signatureFactory())));
		handlers.put(
				"encoder",
				new Pair<EventExecutorGroup, ChannelHandler>(null, new TomP2POutbound(false, channelClientConfiguration.signatureFactory())));

		if (peerConnection != null) {
			// we expect replies on this connection
			handlers.put("dispatcher", new Pair<EventExecutorGroup, ChannelHandler>(null, dispatcher));
		}

		if (timeoutHandler != null) {
			handlers.put("handler", new Pair<EventExecutorGroup, ChannelHandler>(null, handler));
		}

		HeartBeat heartBeat = null;
		if (peerConnection != null) {
			heartBeat = new HeartBeat(peerConnection.heartBeatMillis(), TimeUnit.MILLISECONDS, pingBuilderFactory);
			handlers.put("heartbeat", new Pair<EventExecutorGroup, ChannelHandler>(null, heartBeat));
		}

		InetSocketAddress reflectedRecipient = Utils.natReflection(recipient, false, dispatcher.peerBean().serverPeerAddress());

		ChannelFuture channelFuture = channelCreator.createTCP(reflectedRecipient, connectTimeoutMillis, handlers, futureResponse);

		if (peerConnection != null && channelFuture != null) {
			peerConnection.channelFuture(channelFuture);
			heartBeat.peerConnection(peerConnection);
		}
		return channelFuture;
	}

	private ChannelFuture sendTCPPeerConnection(PeerConnection peerConnection, ChannelHandler handler, final ChannelCreator channelCreator,
			final FutureResponse futureResponse) {
		// if the channel gets closed, the future should get notified
		ChannelFuture channelFuture = peerConnection.channelFuture();
		// channelCreator can be null if we don't need to create any channels
		if (channelCreator != null) {
			channelCreator.setupCloseListener(channelFuture, futureResponse);
		}
		ChannelPipeline pipeline = channelFuture.channel().pipeline();

		// we need to replace the handler if this comes from the peer that
		// create a peerConnection, otherwise we
		// need to add a handler
		addOrReplace(pipeline, "dispatcher", "handler", handler);
		// uncomment this if the recipient should also heartbeat
		// addIfAbsent(pipeline, "handler", "heartbeat",
		// new HeartBeat(2, pingBuilder).peerConnection(peerConnection));
		return channelFuture;
	}

	// private boolean addIfAbsent(ChannelPipeline pipeline, String before,
	// String name,
	// ChannelHandler channelHandler) {
	// List<String> names = pipeline.names();
	// if (names.contains(name)) {
	// return false;
	// } else {
	// if (before == null) {
	// pipeline.addFirst(name, channelHandler);
	// } else {
	// pipeline.addBefore(before, name, channelHandler);
	// }
	// return true;
	// }
	// }

	private boolean addOrReplace(ChannelPipeline pipeline, String before, String name, ChannelHandler channelHandler) {
		List<String> names = pipeline.names();
		if (names.contains(name)) {
			pipeline.replace(name, name, channelHandler);
			return false;
		} else {
			if (before == null) {
				pipeline.addFirst(name, channelHandler);
			} else {
				pipeline.addBefore(before, name, channelHandler);
			}
			return true;
		}
	}

	/**
	 * Send a message via UDP.
	 * 
	 * @param handler
	 *            The handler to deal with a reply message
	 * @param futureResponse
	 *            The future to set the response
	 * @param message
	 *            The message to send
	 * @param channelCreator
	 *            The channel creator for the UPD channel
	 * @param idleUDPSeconds
	 *            The idle time of a message until we fail
	 * @param broadcast
	 *            True to send via layer 2 broadcast
	 */
	// TODO: if message.getRecipient() is me, than call dispatcher directly
	// without sending over Internet.
	public void sendUDP(final SimpleChannelInboundHandler<Message> handler, final FutureResponse futureResponse, final Message message,
			final ChannelCreator channelCreator, final int idleUDPSeconds, final boolean broadcast) {

		// no need to continue if we already finished
		if (futureResponse.isCompleted()) {
			return;
		}

		// NAT reflection - rewrite recipient if we found a local address for
		// the recipient
		LocalMap localMap = peerBean.localMap();
		if (localMap != null) {
			PeerStatistic peerStatistic = localMap.translate(message.recipient());
			if (peerStatistic != null) {
				message.recipient(peerStatistic.peerAddress());
			}
		}

		removePeerIfFailed(futureResponse, message);

		if (message.sender().isRelayed()) {
			message.peerSocketAddresses(message.sender().peerSocketAddresses());
		}

		boolean isFireAndForget = handler == null;

		final Map<String, Pair<EventExecutorGroup, ChannelHandler>> handlers = configureHandlers(handler, futureResponse, idleUDPSeconds,
				isFireAndForget);
<<<<<<< HEAD
=======

		if (!(message.command() == RPC.Commands.PING.getNr() || message.command() == RPC.Commands.NEIGHBOR.getNr())
				&& message.recipient().isRelayed() && message.sender().isRelayed()) {

			// initiate the holepunching process
			if (peerBean.holePunchInitiator() != null) {
				handleHolePunch(futureResponse, message, channelCreator, idleUDPSeconds);

				// the sendMechanics are done in the HolePuncher class.
				// Therefore we must execute this return statement.
				return;
			} else {
				LOG.debug("No hole punching possible, because There is no PeerNAT.");
			}
		}

        // RTT calculation
        futureResponse.startRTTMeasurement(true);

>>>>>>> bdc7cdee
		try {
			ChannelFuture channelFuture = null;
			switch (sendBehavior.udpSendBehavior(message)) {
<<<<<<< HEAD
			case DIRECT:
				channelFuture = channelCreator.createUDP(broadcast, handlers, futureResponse);
				break;
			case HOLEP:
				if (peerBean.holePunchInitiator() != null) {
					handleHolePunch(futureResponse, message, channelCreator, idleUDPSeconds, handler, broadcast, handlers, channelFuture);
					// all the send mechanics are done in a
					// AbstractHolePuncherStrategy class.
					// Therefore we must execute this return statement.
					return;
				} else {
					LOG.debug("No hole punching possible, because There is no PeerNAT. New Attempt with Relaying");
				}
			case RELAY:
				try {
					channelFuture = prepareRelaySendUDP(futureResponse, message, channelCreator, broadcast, handlers, channelFuture);
				} catch (Exception e) {
					e.printStackTrace();
					return;
				}
				break;
			case SELF:
				sendSelf(futureResponse, message);
				channelFuture = null;
				break;
			default:
				throw new IllegalArgumentException("UDP messages are not allowed to send over RCON");
=======
				case DIRECT:
					channelFuture = channelCreator.createUDP(broadcast, handlers, futureResponse);
					break;
				case RELAY:
					List<PeerSocketAddress> psa = new ArrayList<PeerSocketAddress>(message.recipient().peerSocketAddresses());
					LOG.debug("send neighbor request to random relay peer {}", psa);
					if (!psa.isEmpty()) {
						PeerSocketAddress ps = psa.get(random.nextInt(psa.size()));
						message.recipientRelay(message.recipient().changePeerSocketAddress(ps)/*.changeRelayed(true)*/);
						channelFuture = channelCreator.createUDP(broadcast, handlers, futureResponse);
					} else {
						futureResponse.failed("Peer is relayed, but no relay given");
						return;
					}
					break;
				case SELF:
					sendSelf(futureResponse, message);
					channelFuture = null;
					break;
				default:
					throw new IllegalArgumentException("UDP messages are not allowed to send over RCON");
>>>>>>> bdc7cdee
			}
			afterConnect(futureResponse, message, channelFuture, handler == null);
		} catch (UnsupportedOperationException e) {
			LOG.warn(e.getMessage());
			futureResponse.failed(e);

		}
	}

	/**
	 * This method needed to be extracted from sendUDP(...), because it is also
	 * needed by the method handleHolePunch(...).
	 * 
	 * @param futureResponse
	 * @param message
	 * @param channelCreator
	 * @param broadcast
	 * @param handlers
	 * @param channelFuture
	 * @return
	 * @throws Exception
	 */
	private ChannelFuture prepareRelaySendUDP(final FutureResponse futureResponse, final Message message,
			final ChannelCreator channelCreator, final boolean broadcast,
			final Map<String, Pair<EventExecutorGroup, ChannelHandler>> handlers, ChannelFuture channelFuture) throws Exception {
		List<PeerSocketAddress> psa = new ArrayList<PeerSocketAddress>(message.recipient().peerSocketAddresses());
		LOG.debug("send neighbor request to random relay peer {}", psa);
		if (psa.size() > 0) {
			PeerSocketAddress ps = psa.get(random.nextInt(psa.size()));
			message.recipientRelay(message.recipient().changePeerSocketAddress(ps).changeRelayed(true));
			channelFuture = channelCreator.createUDP(broadcast, handlers, futureResponse);
		} else {
			String failMessage = "Peer is relayed, but no relay given";
			futureResponse.failed(failMessage);
			throw new Exception(failMessage);
		}
		return channelFuture;
	}

	private FutureDone<Message> handleHolePunch(final FutureResponse futureResponse, final Message message,
			final ChannelCreator channelCreator, final int idleUDPSeconds, final SimpleChannelInboundHandler<Message> handler,
			final boolean broadcast, final Map<String, Pair<EventExecutorGroup, ChannelHandler>> handlers, final ChannelFuture channelFuture) {
		FutureDone<Message> fDone = peerBean.holePunchInitiator().handleHolePunch(idleUDPSeconds, futureResponse, message);
		fDone.addListener(new BaseFutureAdapter<FutureDone<Message>>() {

			@Override
			public void operationComplete(FutureDone<Message> future) throws Exception {
				if (future.isSuccess()) {
					futureResponse.response(future.object());
				} else {
					LOG.error(future.failedReason());
					LOG.error("Message could not be sent with hole punching! New send attempt with relaying.");
					// futureResponse.failed(future.failedReason());
					// throw new Exception(future.failedReason());
					doRelayFallback(futureResponse, message, broadcast, handlers, channelFuture);
				}
			}

			@Override
			public void exceptionCaught(Throwable t) throws Exception {
				// futureResponse.failed(t);
				// throw new Exception(t);
				LOG.error("The setup of a connection via has been canceled, because an error was thrown");
				t.printStackTrace();
				doRelayFallback(futureResponse, message, broadcast, handlers, channelFuture);
			}

			private void doRelayFallback(final FutureResponse futureResponse, final Message message, final boolean broadcast,
					final Map<String, Pair<EventExecutorGroup, ChannelHandler>> handlers, ChannelFuture channelFuture) {
				try {
					channelFuture = prepareRelaySendUDP(futureResponse, message, channelCreator, broadcast, handlers, channelFuture);
					afterConnect(futureResponse, message, channelFuture, handler == null);
				} catch (Exception e) {
					e.printStackTrace();
					return;
				}
			}
		});
		return fDone;
	}

	/**
	 * This method was extracted in order to avoid duplicate code in the
	 * {@link HolePInitiator} and in the initHolePunch(...) method.
	 * 
	 * @param handler
	 * @param futureResponse
	 * @param idleUDPSeconds
	 * @param isFireAndForget
	 * @return handlers
	 */
	public Map<String, Pair<EventExecutorGroup, ChannelHandler>> configureHandlers(final SimpleChannelInboundHandler<Message> handler,
			final FutureResponse futureResponse, final int idleUDPSeconds, boolean isFireAndForget) {
		final Map<String, Pair<EventExecutorGroup, ChannelHandler>> handlers;
		if (isFireAndForget) {
			final int nrTCPHandlers = 3; // 2 / 0.75
			handlers = new LinkedHashMap<String, Pair<EventExecutorGroup, ChannelHandler>>(nrTCPHandlers);
		} else {
			final int nrTCPHandlers = 7; // 5 / 0.75
			handlers = new LinkedHashMap<String, Pair<EventExecutorGroup, ChannelHandler>>(nrTCPHandlers);
			final TimeoutFactory timeoutHandler = createTimeoutHandler(futureResponse, idleUDPSeconds, isFireAndForget);
			handlers.put("timeout0", new Pair<EventExecutorGroup, ChannelHandler>(null, timeoutHandler.idleStateHandlerTomP2P()));
			handlers.put("timeout1", new Pair<EventExecutorGroup, ChannelHandler>(null, timeoutHandler.timeHandler()));
		}

		handlers.put(
				"decoder",
				new Pair<EventExecutorGroup, ChannelHandler>(null, new TomP2PSinglePacketUDP(channelClientConfiguration.signatureFactory())));
		handlers.put(
				"encoder",
				new Pair<EventExecutorGroup, ChannelHandler>(null, new TomP2POutbound(false, channelClientConfiguration.signatureFactory())));
		if (!isFireAndForget) {
			handlers.put("handler", new Pair<EventExecutorGroup, ChannelHandler>(null, handler));
		}
		return handlers;
	}

	/**
	 * Create a timeout handler or null if its a fire and forget. In this case
	 * we don't expect a reply and we don't need a timeout.
	 * 
	 * @param futureResponse
	 *            The future to set the response
	 * @param idleMillis
	 *            The timeout
	 * @param fireAndForget
	 *            True, if we don't expect a message
	 * @return The timeout creator that will create timeout handlers
	 */
	private TimeoutFactory createTimeoutHandler(final FutureResponse futureResponse, final int idleMillis, final boolean fireAndForget) {
		return fireAndForget ? null : new TimeoutFactory(futureResponse, idleMillis, peerStatusListeners, "Sender");
	}

	/**
	 * After connecting, we check if the connect was successful.
	 * 
	 * @param futureResponse
	 *            The future to set the response
	 * @param message
	 *            The message to send
	 * @param channelFuture
	 *            the future of the connect
	 * @param fireAndForget
	 *            True, if we don't expect a message
	 */
	public void afterConnect(final FutureResponse futureResponse, final Message message, final ChannelFuture channelFuture,
			final boolean fireAndForget) {
		if (channelFuture == null) {
			futureResponse.failed("could not create a " + (message.isUdp() ? "UDP" : "TCP") + " channel");
			return;
		}
		LOG.debug("about to connect to {} with channel {}, ff={}", message.recipient(), channelFuture.channel(), fireAndForget);
		final Cancel connectCancel = createCancel(channelFuture);
		futureResponse.addCancel(connectCancel);
		channelFuture.addListener(new GenericFutureListener<ChannelFuture>() {
			@Override
			public void operationComplete(final ChannelFuture future) throws Exception {
				futureResponse.removeCancel(connectCancel);
				if (future.isSuccess()) {
					final ChannelFuture writeFuture = future.channel().writeAndFlush(message);
					afterSend(writeFuture, futureResponse, fireAndForget);
				} else {
					LOG.debug("Channel creation failed", future.cause());
					futureResponse.failed("Channel creation failed " + future.channel() + "/" + future.cause());
					// may have been closed by the other side,
					// or it may have been canceled from this side
					if (!(future.cause() instanceof CancellationException) && !(future.cause() instanceof ClosedChannelException)
							&& !(future.cause() instanceof ConnectException)) {
						LOG.warn("Channel creation failed to {} for {}", future.channel(), message);
					}
				}
			}
		});
	}

	/**
	 * After sending, we check if the write was successful or if it was a fire
	 * and forget.
	 * 
	 * @param writeFuture
	 *            The future of the write operation. Can be UDP or TCP
	 * @param futureResponse
	 *            The future to set the response
	 * @param fireAndForget
	 *            True, if we don't expect a message
	 */
	private void afterSend(final ChannelFuture writeFuture, final FutureResponse futureResponse, final boolean fireAndForget) {
		final Cancel writeCancel = createCancel(writeFuture);
		writeFuture.addListener(new GenericFutureListener<ChannelFuture>() {

			@Override
			public void operationComplete(final ChannelFuture future) throws Exception {
				futureResponse.removeCancel(writeCancel);
				if (!future.isSuccess()) {
					futureResponse.failedLater(future.cause());
					reportFailed(futureResponse, future.channel().close());
					LOG.warn("Failed to write channel the request {} {}", futureResponse.request(), future.cause());
				}
				if (fireAndForget) {
					futureResponse.responseLater(null);
					LOG.debug("fire and forget, close channel now {}, {}", futureResponse.request(), future.channel());
					reportMessage(futureResponse, future.channel().close());
				}
			}
		});

	}

	/**
	 * Report a failure after the channel was closed.
	 * 
	 * @param futureResponse
	 *            The future to set the response
	 * @param close
	 *            The close future
	 */
	private void reportFailed(final FutureResponse futureResponse, final ChannelFuture close) {
		close.addListener(new GenericFutureListener<ChannelFuture>() {
			@Override
			public void operationComplete(final ChannelFuture arg0) throws Exception {
				futureResponse.responseNow();
			}
		});
	}

	/**
	 * Report a successful response after the channel was closed.
	 * 
	 * @param futureResponse
	 *            The future to set the response
	 * @param close
	 *            The close future
	 */
	private void reportMessage(final FutureResponse futureResponse, final ChannelFuture close) {
		close.addListener(new GenericFutureListener<ChannelFuture>() {
			@Override
			public void operationComplete(final ChannelFuture arg0) throws Exception {
				futureResponse.responseNow();
			}
		});
	}

	/**
	 * @param channelFuture
	 *            The channel future that can be canceled
	 * @return Create a cancel class for the channel future
	 */
	private static Cancel createCancel(final ChannelFuture channelFuture) {
		return new Cancel() {
			@Override
			public void cancel() {
				channelFuture.cancel(true);
			}
		};
	}

	private void removePeerIfFailed(final FutureResponse futureResponse, final Message message) {
		futureResponse.addListener(new BaseFutureAdapter<FutureResponse>() {
			@Override
			public void operationComplete(FutureResponse future) throws Exception {
				if (future.isFailed()) {
					if (message.recipient().isRelayed()) {
						// TODO: make the relay go away if failed
					} else {
						synchronized (peerStatusListeners) {
							for (PeerStatusListener peerStatusListener : peerStatusListeners) {
								peerStatusListener.peerFailed(message.recipient(), new PeerException(future));
							}
						}
					}
				}
			}
		});
	}

	/**
	 * Get currently cached requests. They are cached because for example the
	 * receiver is behind a NAT. Instead of sending the message directly, a
	 * reverse connection is set up beforehand. After a successful connection
	 * establishment, the cached messages are sent through the direct channel.
	 */
	public ConcurrentHashMap<Integer, FutureResponse> cachedRequests() {
		return cachedRequests;
	}

	public List<PeerStatusListener> peerStatusListeners() {
		return peerStatusListeners;
	}
}<|MERGE_RESOLUTION|>--- conflicted
+++ resolved
@@ -587,32 +587,13 @@
 
 		final Map<String, Pair<EventExecutorGroup, ChannelHandler>> handlers = configureHandlers(handler, futureResponse, idleUDPSeconds,
 				isFireAndForget);
-<<<<<<< HEAD
-=======
-
-		if (!(message.command() == RPC.Commands.PING.getNr() || message.command() == RPC.Commands.NEIGHBOR.getNr())
-				&& message.recipient().isRelayed() && message.sender().isRelayed()) {
-
-			// initiate the holepunching process
-			if (peerBean.holePunchInitiator() != null) {
-				handleHolePunch(futureResponse, message, channelCreator, idleUDPSeconds);
-
-				// the sendMechanics are done in the HolePuncher class.
-				// Therefore we must execute this return statement.
-				return;
-			} else {
-				LOG.debug("No hole punching possible, because There is no PeerNAT.");
-			}
-		}
 
         // RTT calculation
         futureResponse.startRTTMeasurement(true);
 
->>>>>>> bdc7cdee
 		try {
 			ChannelFuture channelFuture = null;
 			switch (sendBehavior.udpSendBehavior(message)) {
-<<<<<<< HEAD
 			case DIRECT:
 				channelFuture = channelCreator.createUDP(broadcast, handlers, futureResponse);
 				break;
@@ -640,29 +621,6 @@
 				break;
 			default:
 				throw new IllegalArgumentException("UDP messages are not allowed to send over RCON");
-=======
-				case DIRECT:
-					channelFuture = channelCreator.createUDP(broadcast, handlers, futureResponse);
-					break;
-				case RELAY:
-					List<PeerSocketAddress> psa = new ArrayList<PeerSocketAddress>(message.recipient().peerSocketAddresses());
-					LOG.debug("send neighbor request to random relay peer {}", psa);
-					if (!psa.isEmpty()) {
-						PeerSocketAddress ps = psa.get(random.nextInt(psa.size()));
-						message.recipientRelay(message.recipient().changePeerSocketAddress(ps)/*.changeRelayed(true)*/);
-						channelFuture = channelCreator.createUDP(broadcast, handlers, futureResponse);
-					} else {
-						futureResponse.failed("Peer is relayed, but no relay given");
-						return;
-					}
-					break;
-				case SELF:
-					sendSelf(futureResponse, message);
-					channelFuture = null;
-					break;
-				default:
-					throw new IllegalArgumentException("UDP messages are not allowed to send over RCON");
->>>>>>> bdc7cdee
 			}
 			afterConnect(futureResponse, message, channelFuture, handler == null);
 		} catch (UnsupportedOperationException e) {
