--- conflicted
+++ resolved
@@ -76,12 +76,7 @@
 	private final Dispatcher dispatcher;
 	private final Random random;
 
-<<<<<<< HEAD
 	// this map caches all messages which are meant to be sent by a reverse connection setup
-=======
-	// this map caches all messages which are meant to be sent by a reverse
-	// connection setup
->>>>>>> b4c26dc9
 	private final ConcurrentHashMap<Integer, FutureResponse> cachedRequests = new ConcurrentHashMap<Integer, FutureResponse>();
 
 	private PingBuilderFactory pingBuilderFactory;
@@ -168,55 +163,6 @@
 		}
 	}
 	
-<<<<<<< HEAD
-	/**
-	 * This method initiates the reverse connection setup (or short: rconSetup).
-	 * It creates a new Message and sends it via relay to the unreachable peer
-	 * which then connects to this peer again. After the connectMessage from the
-	 * unreachable peer this peer will send the original Message and its content
-	 * directly.
-	 * 
-	 * @param handler
-	 * @param futureResponse
-	 * @param message
-	 * @param channelCreator
-	 * @param connectTimeoutMillis
-	 * @param peerConnection
-	 * @param timeoutHandler
-	 */
-	private void handleRcon(final SimpleChannelInboundHandler<Message> handler, final FutureResponse futureResponse, final Message message,
-			final ChannelCreator channelCreator, final int connectTimeoutMillis, final PeerConnection peerConnection,
-			final TimeoutFactory timeoutHandler) {
-
-		message.keepAlive(true);
-
-		LOG.debug("initiate reverse connection setup to peer with peerAddress {}", message.recipient());
-		Message rconMessage = createRconMessage(message);
-
-		// cache the original message until the connection is established
-		cachedRequests.put(message.messageId(), futureResponse);
-
-		// wait for response (whether the reverse connection setup was successful)
-		final FutureResponse rconResponse = new FutureResponse(rconMessage);
-		
-		SimpleChannelInboundHandler<Message> rconInboundHandler = new SimpleChannelInboundHandler<Message>() {
-			@Override
-			protected void channelRead0(ChannelHandlerContext ctx, Message msg) throws Exception {
-				if(msg.command() == Commands.RCON.getNr() && msg.type() == Type.OK) {
-					LOG.debug("Successfully set up the reverse connection to peer {}", message.recipient().peerId());
-					rconResponse.response(msg);
-				} else {
-					LOG.debug("Could not acquire a reverse connection to peer {}", message.recipient().peerId());
-					rconResponse.failed("Could not acquire a reverse connection");
-					futureResponse.failed(rconResponse.failedReason());
-				}
-			}
-		};
-		
-		// send reverse connection request instead of normal message
-		sendTCP(rconInboundHandler, rconResponse, rconMessage, channelCreator, connectTimeoutMillis, connectTimeoutMillis, peerConnection);
-	}
-=======
 	 /**
 		 * This method initiates the reverse connection setup (or short: rconSetup).
 		 * It creates a new Message and sends it via relay to the unreachable peer
@@ -235,39 +181,34 @@
 		private void handleRcon(final SimpleChannelInboundHandler<Message> handler, final FutureResponse futureResponse, final Message message,
 				final ChannelCreator channelCreator, final int connectTimeoutMillis, final PeerConnection peerConnection,
 				final TimeoutFactory timeoutHandler) {
-
-			message.keepAlive(true);
-
-			LOG.debug("initiate reverse connection setup to peer with peerAddress {}", message.recipient());
-			Message rconMessage = createRconMessage(message);
-
-			// cache the original message until the connection is established
-			cachedRequests.put(message.messageId(), futureResponse);
-
-			// wait for response (whether the reverse connection setup was successful)
-			final FutureResponse rconResponse = new FutureResponse(rconMessage);
-			
-			//TODO: expose peer somehow in sender to be able to notify on automatic requests
-			//peer.notifyAutomaticFutures(rconResponse);
-			
-			SimpleChannelInboundHandler<Message> rconInboundHandler = new SimpleChannelInboundHandler<Message>() {
-				@Override
-				protected void channelRead0(ChannelHandlerContext ctx, Message msg) throws Exception {
-					if(msg.command() == Commands.RCON.getNr() && msg.type() == Type.OK) {
-						LOG.debug("Successfully set up the reverse connection to peer {}", message.recipient().peerId());
-						rconResponse.response(msg);
-					} else {
-						LOG.debug("Could not acquire a reverse connection to peer {}", message.recipient().peerId());
-						rconResponse.failed("Could not acquire a reverse connection, got: "+msg);
-						futureResponse.failed(rconResponse.failedReason());
-					}
-				}
-			};
-			
-			// send reverse connection request instead of normal message
-			sendTCP(rconInboundHandler, rconResponse, rconMessage, channelCreator, connectTimeoutMillis, connectTimeoutMillis, peerConnection);
-		}
->>>>>>> b4c26dc9
+		message.keepAlive(true);
+
+		LOG.debug("initiate reverse connection setup to peer with peerAddress {}", message.recipient());
+		Message rconMessage = createRconMessage(message);
+
+		// cache the original message until the connection is established
+		cachedRequests.put(message.messageId(), futureResponse);
+
+		// wait for response (whether the reverse connection setup was successful)
+		final FutureResponse rconResponse = new FutureResponse(rconMessage);
+		
+		SimpleChannelInboundHandler<Message> rconInboundHandler = new SimpleChannelInboundHandler<Message>() {
+			@Override
+			protected void channelRead0(ChannelHandlerContext ctx, Message msg) throws Exception {
+				if(msg.command() == Commands.RCON.getNr() && msg.type() == Type.OK) {
+					LOG.debug("Successfully set up the reverse connection to peer {}", message.recipient().peerId());
+					rconResponse.response(msg);
+				} else {
+					LOG.debug("Could not acquire a reverse connection to peer {}", message.recipient().peerId());
+					rconResponse.failed("Could not acquire a reverse connection");
+					futureResponse.failed(rconResponse.failedReason());
+				}
+			}
+		};
+		
+		// send reverse connection request instead of normal message
+		sendTCP(rconInboundHandler, rconResponse, rconMessage, channelCreator, connectTimeoutMillis, connectTimeoutMillis, peerConnection);
+	}
 
 	/**
 	 * This method makes a copy of the original Message and prepares it for
@@ -293,7 +234,6 @@
 		Message rconMessage = new Message();
 		rconMessage.sender(message.sender());
 		rconMessage.version(message.version());
-<<<<<<< HEAD
 		
 		// store the message id in the payload to get the cached message later
 		rconMessage.intValue(message.messageId());
@@ -301,18 +241,10 @@
 		// the message must have set the keepAlive Flag true. If not, the relay
 		// peer will close the PeerConnection to the unreachable peer.
 		rconMessage.keepAlive(true);
-		
+
 		// making the message ready to send
 		PeerAddress recipient = message.recipient().changeAddress(socketAddress.inetAddress()).changePorts(socketAddress.tcpPort(), socketAddress.udpPort()).changeRelayed(false);
 		rconMessage.recipient(recipient);
-=======
-		rconMessage.intValue(message.messageId());
-
-		// making the message ready to send
-		PeerAddress recipient = message.recipient().changeAddress(socketAddress.inetAddress()).changePorts(socketAddress.tcpPort(), socketAddress.udpPort()).changeRelayed(false);
-		rconMessage.recipient(recipient);
-		 
->>>>>>> b4c26dc9
 		rconMessage.command(RPC.Commands.RCON.getNr());
 		rconMessage.type(Message.Type.REQUEST_1);
 
@@ -784,14 +716,11 @@
 		});
 	}
 
-<<<<<<< HEAD
 	/**
 	 * Get currently cached requests. They are cached because for example the receiver is behind a NAT. Instead
 	 * of sending the message directly, a reverse connection is set up beforehand. After a successful connection
 	 * establishment, the cached messages are sent through the direct channel.
 	 */
-=======
->>>>>>> b4c26dc9
 	public ConcurrentHashMap<Integer, FutureResponse> cachedRequests() {
 		return cachedRequests;
 	}
