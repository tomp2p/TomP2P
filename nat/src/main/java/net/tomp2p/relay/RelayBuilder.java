--- conflicted
+++ resolved
@@ -22,20 +22,9 @@
     private RelayManager relayManager;
     private RelayRPC relayRPC;
     
-    
-<<<<<<< HEAD
-    /**
-     * 
-     * @param peer
-     *            The unreachable peer
-     */
-    public RelayBuilder(Peer peer) {
-        this.peer = peer;
-=======
     public RelayBuilder(RelayPeer relayPeer) {
         this.peer = relayPeer.peer();
         this.relayRPC = relayPeer.relayRPC();
->>>>>>> 79a0dde3
     }
     
     /**
