--- conflicted
+++ resolved
@@ -25,7 +25,6 @@
 import net.tomp2p.peers.PeerAddress;
 import net.tomp2p.peers.PeerMap;
 import net.tomp2p.peers.PeerStatatistic;
-import net.tomp2p.rcon.RconRPC;
 import net.tomp2p.peers.PeerStatusListener;
 import net.tomp2p.rpc.DispatchHandler;
 import net.tomp2p.rpc.NeighborRPC;
@@ -114,47 +113,28 @@
 	public void register(Peer peer) {
 		for (Commands command : RPC.Commands.values()) {
 			if (command != RPC.Commands.RELAY && command != RPC.Commands.RCON) {
-<<<<<<< HEAD
-				peer.connectionBean().dispatcher().registerIoHandler(peerConnection.remotePeer().peerId(), this, command.getNr());
-=======
 				peer.connectionBean().dispatcher().registerIoHandler(peer.peerID(), peerConnection.remotePeer().peerId(), this, command.getNr());
->>>>>>> 579b11da
 			} else if (command == RPC.Commands.RCON) {
 				// We must register the rconRPC for every unreachable peer that
 				// we serve as a relay. Without this registration, no reverse
 				// connection setup is possible.
 				peer.connectionBean().dispatcher()
-<<<<<<< HEAD
-						.registerIoHandler(peerConnection.remotePeer().peerId(), rconRPC, RPC.Commands.RCON.getNr());
-=======
 						.registerIoHandler(peer.peerID(), peerConnection.remotePeer().peerId(), rconRPC, RPC.Commands.RCON.getNr());
->>>>>>> 579b11da
 			}
 		}
 		peer.peerBean().addPeerStatusListeners(this);
 	}
-<<<<<<< HEAD
-
-=======
-	
->>>>>>> 579b11da
+	
 	public static void register(PeerConnection peerConnection, Peer peer, RelayRPC relayRPC, RconRPC rconRPC) {
 		RelayForwarderRPC relayForwarderRPC = new RelayForwarderRPC(peerConnection, peer, relayRPC, rconRPC);
 		relayForwarderRPC.register(peer);
 	}
-
+	
 	public static RelayForwarderRPC find(Peer peer, Number160 peerId) {
-<<<<<<< HEAD
-		// we can search for any command, except RELAY, which is not handled
-		// here
-		return (RelayForwarderRPC) peer.connectionBean().dispatcher().searchHandler(peerId, RPC.Commands.NEIGHBOR.getNr());
-	}
-=======
 		//we can search for any command, except RELAY, which is not handled here
 		return (RelayForwarderRPC) peer.connectionBean().dispatcher().searchHandler(peer.peerID(),
 				peerId, RPC.Commands.NEIGHBOR.getNr());
     }
->>>>>>> 579b11da
 
 	@Override
 	public void handleResponse(final Message message, PeerConnection peerConnectionUnused, final boolean sign,
@@ -177,8 +157,8 @@
 		}
 	}
 
-	private void handleRelay(final Message message, final Responder responder, final PeerAddress sender) throws InvalidKeyException,
-			SignatureException, IOException {
+	private void handleRelay(final Message message, final Responder responder, final PeerAddress sender)
+	        throws InvalidKeyException, SignatureException, IOException {
 		// Send message via direct message through the open connection to the
 		// unreachable peer
 		message.restoreContentReferences();
@@ -191,11 +171,7 @@
 				if (future.isSuccess()) {
 					Buffer buffer = future.responseMessage().buffer(0);
 					Message responseFromUnreachablePeer = RelayUtils.decodeMessage(buffer, message.recipientSocket(),
-<<<<<<< HEAD
-							message.senderSocket());
-=======
 					        message.senderSocket(), connectionBean().channelServer().channelServerConfiguration().signatureFactory());
->>>>>>> 579b11da
 					responseFromUnreachablePeer.restoreContentReferences();
 					responseFromUnreachablePeer.sender(sender);
 					responseFromUnreachablePeer.recipient(message.sender());
@@ -219,8 +195,9 @@
 		if (message.keyList().size() < 2) {
 			throw new IllegalArgumentException("We need the location and domain key at least");
 		}
-		if (!(message.type() == Type.REQUEST_1 || message.type() == Type.REQUEST_2 || message.type() == Type.REQUEST_3 || message.type() == Type.REQUEST_4)
-				&& (message.command() == RPC.Commands.NEIGHBOR.getNr())) {
+		if (!(message.type() == Type.REQUEST_1 || message.type() == Type.REQUEST_2
+		        || message.type() == Type.REQUEST_3 || message.type() == Type.REQUEST_4)
+		        && (message.command() == RPC.Commands.NEIGHBOR.getNr())) {
 			throw new IllegalArgumentException("Message content is wrong");
 		}
 		Number160 locationKey = message.key(0);
@@ -244,12 +221,11 @@
 		
 		NeighborSet neighborSet = new NeighborSet(NeighborRPC.NEIGHBOR_LIMIT, neighbors);
 		responseMessage.neighborsSet(neighborSet);
-
-		// we can't do fast get here, as we only send over the neighbors and not
-		// the keys stored
+		
+		//we can't do fast get here, as we only send over the neighbors and not the keys stored
 		responder.response(responseMessage);
 	}
-
+	
 	private SortedSet<PeerAddress> neighbors(Number160 id, int atLeast) {
         LOG.trace("Answering routing request on behalf of unreachable peer {}, neighbors of {}", unreachablePeer, id);
         if(peerMap == null) {
@@ -261,24 +237,19 @@
 	
 	public Collection<PeerAddress> all() {
 		Collection<PeerStatatistic> result1 = new ArrayList<PeerStatatistic>();
-		for (Map<Number160, PeerStatatistic> map : peerMap) {
+		for(Map<Number160, PeerStatatistic> map:peerMap) {
 			result1.addAll(map.values());
 		}
 		Collection<PeerAddress> result2 = new ArrayList<PeerAddress>();
-		for (PeerStatatistic peerStatatistic : result1) {
-			result2.add(peerStatatistic.peerAddress());
-		}
-		return result2;
-	}
+	    for(PeerStatatistic peerStatatistic:result1) {
+	    	result2.add(peerStatatistic.peerAddress());
+	    }
+	    return result2;
+    }
 
 	public void setMap(List<Map<Number160, PeerStatatistic>> peerMap) {
-<<<<<<< HEAD
-		this.peerMap = peerMap;
-	}
-=======
 	    this.peerMap = peerMap;
     }
->>>>>>> 579b11da
 
 	public PeerConnection peerConnection() {
 		return peerConnection;
