package net.tomp2p.relay;

import java.net.InetSocketAddress;
import java.util.Collection;
import java.util.HashSet;
import java.util.Map;
import java.util.Set;
import java.util.concurrent.ConcurrentHashMap;

import net.tomp2p.connection.ConnectionConfiguration;
import net.tomp2p.connection.Dispatcher;
import net.tomp2p.connection.PeerConnection;
import net.tomp2p.connection.Responder;
import net.tomp2p.connection.SignatureFactory;
import net.tomp2p.futures.FutureResponse;
import net.tomp2p.message.Buffer;
import net.tomp2p.message.Message;
import net.tomp2p.message.Message.Type;
import net.tomp2p.p2p.Peer;
import net.tomp2p.peers.Number160;
import net.tomp2p.peers.PeerAddress;
import net.tomp2p.peers.PeerSocketAddress;
<<<<<<< HEAD
import net.tomp2p.relay.android.AndroidForwarderRPC;
import net.tomp2p.relay.android.MessageBufferConfiguration;
import net.tomp2p.relay.tcp.OpenTCPForwarderRPC;
=======
import net.tomp2p.peers.PeerStatistic;
>>>>>>> 6fc22417
import net.tomp2p.rpc.DispatchHandler;
import net.tomp2p.rpc.RPC;
import net.tomp2p.rpc.RPC.Commands;
import net.tomp2p.utils.MessageUtils;

import org.slf4j.Logger;
import org.slf4j.LoggerFactory;

public class RelayRPC extends DispatchHandler {

    private static final Logger LOG = LoggerFactory.getLogger(RelayRPC.class);
    private final Peer peer;
    private final ConnectionConfiguration config;
	
    // used when it should serve as an Android relay server
    private final MessageBufferConfiguration bufferConfig;
	
	// holds the forwarder for each client
	private final Map<Number160, BaseRelayForwarderRPC> forwarders;

    /**
	 * This variable is needed, because a relay overwrites every RPC of an
	 * unreachable peer with another RPC called {@link RelayForwarderRPC}. This
	 * variable is forwarded to the {@link RelayForwarderRPC} in order to
	 * guarantee the existence of a {@link RconRPC}. Without this variable, no
	 * reverse connections would be possible.
	 * 
	 * @author jonaswagner
	 */
	private final RconRPC rconRPC;

	/**
     * Register the RelayRPC. After the setup, the peer is ready to act as a
     * relay if asked by an unreachable peer.
     * 
     * @param peer
     *            The peer to register the RelayRPC
     * @param rconRPC the reverse connection RPC
     * @param gcmAuthToken the authentication key for Google cloud messaging
     * @return
     */
	public RelayRPC(Peer peer, RconRPC rconRPC, MessageBufferConfiguration bufferConfig, ConnectionConfiguration config) {
        super(peer.peerBean(), peer.connectionBean());
        this.peer = peer;
<<<<<<< HEAD
		this.bufferConfig = bufferConfig;
		this.config = config;
        this.forwarders = new ConcurrentHashMap<Number160, BaseRelayForwarderRPC>();
        this.rconRPC = rconRPC;
        
        // register this handler
        register(RPC.Commands.RELAY.getNr());
=======
		this.rconRPC = rconRPC;
        config = new DefaultConnectionConfiguration();
    }

    /**
     * Send the peer map of an unreachable peer to a relay peer, so that the
     * relay peer can reply to neighbor requests on behalf of the unreachable
     * peer.
     * 
     * @param peerAddress
     *            The peer address of the relay peer
     * @param map
     *            The unreachable peer's peer map.
     * @param fcc
     * @return
     */
    public FutureResponse sendPeerMap(PeerAddress peerAddress, List<Map<Number160, PeerStatistic>> map, final PeerConnection peerConnection) {
        final Message message = createMessage(peerAddress, RPC.Commands.RELAY.getNr(), Type.REQUEST_3);
        message.keepAlive(true);
        // TODO: neighbor size limit is 256, we might have more here
        message.neighborsSet(new NeighborSet(-1, RelayUtils.flatten(map)));
        final FutureResponse futureResponse = new FutureResponse(message);
		return RelayUtils.sendSingle(peerConnection, futureResponse, peerBean(), connectionBean(), config);
>>>>>>> 6fc22417
    }

    /**
     * Receive a message at the relay server and the relay client
     */
    @Override
    public void handleResponse(final Message message, PeerConnection peerConnection, final boolean sign, Responder responder) throws Exception {
        LOG.debug("Received RPC message {}", message);
        if (message.type() == Type.REQUEST_1 && message.command() == RPC.Commands.RELAY.getNr()) {
        	// The relay peer receives the setup message from the unreachable peer
        	if(message.intList().isEmpty()) {
                throw new IllegalArgumentException("Setup message should contain an integer value specifying the type");
        	}
        	
        	Integer deviceType = message.intAt(0);
        	if(deviceType == RelayType.OPENTCP.ordinal()) {
        		// request from unreachable peer to the relay
        		handleSetupTCP(message, peerConnection, responder);
        	} else if(deviceType == RelayType.ANDROID.ordinal()) {
        		// request from mobile device to the relay
        		handleSetupAndroid(message, peerConnection, responder);
        	} else {
                throw new IllegalArgumentException("Unknown relay type: " + deviceType);
        	}
        } else if (message.type() == Type.REQUEST_2 && message.command() == RPC.Commands.RELAY.getNr()) {
        	// The unreachable peer receives wrapped messages from the relay
            handlePiggyBackedMessage(message, responder);
        } else if (message.type() == Type.REQUEST_3 && message.command() == RPC.Commands.RELAY.getNr()) {
        	// the relay server receives the update of the routing table regularly from the unrachable peer
            handleMap(message, responder);
        } else if(message.type() == Type.REQUEST_4 && message.command() == RPC.Commands.RELAY.getNr()) {
        	// An android unreachable peer requests the buffer
        	handleBufferRequest(message, responder);
        } else if(message.type() == Type.REQUEST_5 && message.command() == RPC.Commands.RELAY.getNr()) {
        	// A late response
        	handleLateResponse(message, peerConnection, sign, responder);
        } else {
            throw new IllegalArgumentException("Message content is wrong");
        }
    }

	public Peer peer() {
        return this.peer;
    }
	
	/**
	 * Convenience method
	 * @return the signature factory
	 */
	private SignatureFactory signatureFactory() {
		return connectionBean().channelServer().channelServerConfiguration().signatureFactory();
	}
	
	/**
	 * Convenience method
	 * @return the dispatcher of this peer
	 */
	private Dispatcher dispatcher() {
		return peer().connectionBean().dispatcher();
	}
	
	/**
	 * @return all unreachable peers currently connected to this relay node
	 */
	public Set<PeerAddress> unreachablePeers() {
		Set<PeerAddress> unreachablePeers = new HashSet<PeerAddress>(forwarders.size());
		for (BaseRelayForwarderRPC forwarder : forwarders.values()) {
			unreachablePeers.add(forwarder.unreachablePeerAddress());
		}
		return unreachablePeers;
	}

    /**
     * Open a TCP connection to the unreachable peer
     */
    private void handleSetupTCP(Message message, final PeerConnection peerConnection, Responder responder) {
        if (peerBean().serverPeerAddress().isRelayed()) {
            // peer is behind a NAT as well -> deny request
        	LOG.warn("I cannot be a relay since I'm relayed as well! {}", message);
            responder.response(createResponseMessage(message, Type.DENIED));
            return;
        }

        // register relay forwarder
        OpenTCPForwarderRPC tcpForwarder = new OpenTCPForwarderRPC(peerConnection, peer, config);
        registerRelayForwarder(tcpForwarder);

        LOG.debug("I'll be your relay! {}", message);
        responder.response(createResponseMessage(message, Type.OK));
    }
    
    /** 
     * An android device is behind a firewall and wants to be relayed 
     */
    private void handleSetupAndroid(Message message, final PeerConnection peerConnection, Responder responder) {
        if(message.bufferList().size() < 2) {
        	LOG.error("Device {} did not send any GCM registration id or the authentication key", peerConnection.remotePeer());
            responder.response(createResponseMessage(message, Type.DENIED));
            return;
        }
        
		String registrationId = MessageUtils.decodeString(message.buffer(0));
		if(registrationId == null) {
			LOG.error("Cannot decode the registrationID from the message");
            responder.response(createResponseMessage(message, Type.DENIED));
            return;
		}
		
		String authenticationKey = MessageUtils.decodeString(message.buffer(1));
		if(authenticationKey == null) {
			LOG.error("Cannot decode the authentication key from the messsage");
			responder.response(createResponseMessage(message, Type.DENIED));
	        return;
		}
		
		Integer mapUpdateInterval = message.intAt(1);
		if(mapUpdateInterval == null) {
			LOG.error("Android device did not send the peer map update interval.");
			responder.response(createResponseMessage(message, Type.DENIED));
	        return;
		}
        
		LOG.debug("Hello Android device! You'll be relayed over GCM. {}", message);
		AndroidForwarderRPC forwarderRPC = new AndroidForwarderRPC(peer, peerConnection.remotePeer(), bufferConfig, authenticationKey, registrationId, mapUpdateInterval);
		registerRelayForwarder(forwarderRPC);
		
        responder.response(createResponseMessage(message, Type.OK));
    }
    
    private void registerRelayForwarder(BaseRelayForwarderRPC forwarder) {
		for (Commands command : RPC.Commands.values()) {
			if(command == RPC.Commands.RCON) {
				// We must register the rconRPC for every unreachable peer that
				// we serve as a relay. Without this registration, no reverse
				// connection setup is possible.
				dispatcher().registerIoHandler(peer.peerID(), forwarder.unreachablePeerId(), rconRPC, command.getNr());
			} else if (command == RPC.Commands.RELAY) {
				// Register this class to handle all relay messages (currently used when a slow message arrives)
				dispatcher().registerIoHandler(peer.peerID(), forwarder.unreachablePeerId(), this, command.getNr());
			} else {
				dispatcher().registerIoHandler(peer.peerID(), forwarder.unreachablePeerId(), forwarder, command.getNr());
			}
		}
		
		peer.peerBean().addPeerStatusListeners(forwarder);
		forwarders.put(forwarder.unreachablePeerId(), forwarder);
	}

    /**
     * The unreachable peer received an envelope message with another message insice (piggypacked)
     */
    private void handlePiggyBackedMessage(Message message, final Responder responderToRelay) throws Exception {
    	// TODO: check if we have right setup
        
        // this contains the real sender
        Collection<PeerSocketAddress> peerSocketAddresses = message.peerSocketAddresses();
        final InetSocketAddress sender;
        if(!peerSocketAddresses.isEmpty()) {
			sender = PeerSocketAddress.createSocketTCP(peerSocketAddresses.iterator().next());
        } else {
        	sender = new InetSocketAddress(0);
        }
        
        Buffer requestBuffer = message.buffer(0);
        Message realMessage = RelayUtils.decodeRelayedMessage(requestBuffer, message.recipientSocket(), sender, signatureFactory());
        realMessage.restoreContentReferences();

        LOG.debug("Received message from relay peer: {}", realMessage);
        
        final Message envelope = createResponseMessage(message, Type.OK);
        final Responder responder = new Responder() {
        	//TODO: add reply leak handler
        	@Override
        	public void response(Message responseMessage) {
        		LOG.debug("Send reply message to relay peer: {}", responseMessage);
        		try {
        			if(responseMessage.sender().isRelayed() && !responseMessage.sender().peerSocketAddresses().isEmpty()) {
        				responseMessage.peerSocketAddresses(responseMessage.sender().peerSocketAddresses());
        			}
        			envelope.buffer(MessageUtils.encodeMessage(responseMessage, signatureFactory()));
                } catch (Exception e) {
                	LOG.error("Cannot piggyback the response", e);
                	failed(Type.EXCEPTION, e.getMessage());
                }
                responderToRelay.response(envelope);
        	}

			@Override
            public void failed(Type type, String reason) {
				responderToRelay.failed(type, reason);
            }

			@Override
            public void responseFireAndForget() {
				responderToRelay.responseFireAndForget();
            }
        };
        
        DispatchHandler dispatchHandler = dispatcher().associatedHandler(realMessage);
        if(dispatchHandler == null) {
        	responder.failed(Type.EXCEPTION, "handler not found, probably not relaying peer anymore");
        } else {
        	dispatchHandler.handleResponse(realMessage, null, false, responder);
        }
    }

    /**
     * Updates the peer map of an unreachable peer on the relay peer, so that
     * the relay peer can respond to neighbor RPC on behalf of the unreachable
     * peer
     * 
     * @param message
     * @param responder
     */
    private void handleMap(Message message, Responder responder) {
    	LOG.debug("Handle foreign map update {}", message);
        Collection<PeerAddress> map = message.neighborsSet(0).neighbors();
        BaseRelayForwarderRPC forwarder = forwarders.get(message.sender().peerId());
        if (forwarder != null) {
        	forwarder.setPeerMap(RelayUtils.unflatten(map, message.sender()));
        } else {
            LOG.error("No forwarder for peer {} found. Need to setup relay first");
        }
        
        Message response = createResponseMessage(message, Type.OK);
        responder.response(response);
    }
    
    /**
     * The relay buffers messages for unreachable peers (like Android devices). They get notified when the buffer is full
     * or request the buffer content by themselves through this request.
     * 
     * @param message
     * @param responder
     */
    private void handleBufferRequest(Message message, Responder responder) {
    	LOG.debug("Handle buffer request of unreachable peer {}", message.sender());
		BaseRelayForwarderRPC forwarderRPC = forwarders.get(message.sender().peerId());
		if(forwarderRPC instanceof AndroidForwarderRPC) {
			AndroidForwarderRPC androidForwarder = (AndroidForwarderRPC) forwarderRPC;
			
			try {
				Message response = createResponseMessage(message, Type.OK);
				// add all buffered messages
				response.buffer(androidForwarder.getBufferedMessages());
				
				LOG.debug("Responding all buffered messages to Android device {}", message.sender());
				responder.response(response);
			} catch(Exception e) {
				LOG.error("Cannot respond with buffered messages.", e);
				responder.response(createResponseMessage(message, Type.EXCEPTION));
			}
		} else {
			responder.failed(Type.EXCEPTION, "This message type is intended for buffering forwarders only");
		}
	}
    
	/**
	 * There are two possibilites for this case:
	 * <ol>
	 * 	<li>This peer did a request which was now finally answered by a slow peer.</li>
	 * 	<li>This is the relay peer of the requester which now receives the late response</li>
	 * </ol>
	 * @param message contains the (piggybacked) response
	 * @param responder
	 * @param peerConnection
	 * @param sign
	 */
	private void handleLateResponse(Message message, PeerConnection peerConnection, boolean sign, Responder responder) {
		if(!message.sender().isSlow() ||  message.bufferList().isEmpty()) {
            throw new IllegalArgumentException("Late response does not come from slow peer or does not contain the buffered message");
    	}
		
		Message realMessage = null;
		try {
			realMessage = RelayUtils.decodeRelayedMessage(message.buffer(0), message.recipientSocket(),
					message.senderSocket(), signatureFactory());
		} catch (Exception e) {
			LOG.error("Cannot decode the late response", e);
			responder.response(createResponseMessage(message, Type.EXCEPTION));
			return;
		}
		
		LOG.debug("Received late response from slow peer: {}", realMessage);
			// only the case when a unreachable peer makes a request to another slow, unreachable peer
			Map<Integer, FutureResponse> pendingRequests = dispatcher().getPendingRequests();
			FutureResponse pendingRequest = pendingRequests.remove(realMessage.messageId());
			if (pendingRequest != null) {
				// we waited for this response, answer it
				pendingRequest.response(realMessage);

				// send ok, not fire and forget - style
				LOG.debug("Successfully answered pending request {} with {}", pendingRequest.request(), realMessage);
				responder.response(createResponseMessage(message, Type.OK, message.recipient()));
			} else {
				// handle Relayed <--> Relayed.
				// This could be a pending message for one of the relayed peers, not for this peer
				BaseRelayForwarderRPC forwarder = forwarders.get(realMessage.recipient().peerId());
				if (forwarder == null) {
					LOG.error("Forwarder for the relayed peer not found. Cannot send late response {}", realMessage);
					responder.response(createResponseMessage(message, Type.NOT_FOUND));
				} else {
					 // because buffer is re-encoded when forwarding it to unreachable
					message.buffer(0).reset();
					forwarder.forwardToUnreachable(message);
				}
			}
	}
}<|MERGE_RESOLUTION|>--- conflicted
+++ resolved
@@ -20,13 +20,9 @@
 import net.tomp2p.peers.Number160;
 import net.tomp2p.peers.PeerAddress;
 import net.tomp2p.peers.PeerSocketAddress;
-<<<<<<< HEAD
 import net.tomp2p.relay.android.AndroidForwarderRPC;
 import net.tomp2p.relay.android.MessageBufferConfiguration;
 import net.tomp2p.relay.tcp.OpenTCPForwarderRPC;
-=======
-import net.tomp2p.peers.PeerStatistic;
->>>>>>> 6fc22417
 import net.tomp2p.rpc.DispatchHandler;
 import net.tomp2p.rpc.RPC;
 import net.tomp2p.rpc.RPC.Commands;
@@ -71,7 +67,6 @@
 	public RelayRPC(Peer peer, RconRPC rconRPC, MessageBufferConfiguration bufferConfig, ConnectionConfiguration config) {
         super(peer.peerBean(), peer.connectionBean());
         this.peer = peer;
-<<<<<<< HEAD
 		this.bufferConfig = bufferConfig;
 		this.config = config;
         this.forwarders = new ConcurrentHashMap<Number160, BaseRelayForwarderRPC>();
@@ -79,31 +74,6 @@
         
         // register this handler
         register(RPC.Commands.RELAY.getNr());
-=======
-		this.rconRPC = rconRPC;
-        config = new DefaultConnectionConfiguration();
-    }
-
-    /**
-     * Send the peer map of an unreachable peer to a relay peer, so that the
-     * relay peer can reply to neighbor requests on behalf of the unreachable
-     * peer.
-     * 
-     * @param peerAddress
-     *            The peer address of the relay peer
-     * @param map
-     *            The unreachable peer's peer map.
-     * @param fcc
-     * @return
-     */
-    public FutureResponse sendPeerMap(PeerAddress peerAddress, List<Map<Number160, PeerStatistic>> map, final PeerConnection peerConnection) {
-        final Message message = createMessage(peerAddress, RPC.Commands.RELAY.getNr(), Type.REQUEST_3);
-        message.keepAlive(true);
-        // TODO: neighbor size limit is 256, we might have more here
-        message.neighborsSet(new NeighborSet(-1, RelayUtils.flatten(map)));
-        final FutureResponse futureResponse = new FutureResponse(message);
-		return RelayUtils.sendSingle(peerConnection, futureResponse, peerBean(), connectionBean(), config);
->>>>>>> 6fc22417
     }
 
     /**
