--- conflicted
+++ resolved
@@ -73,11 +73,7 @@
 	public PeerNAT start() {
 		final NATUtils natUtils = new NATUtils();
 		final RconRPC rconRPC = new RconRPC(peer);
-<<<<<<< HEAD
 		final HolePRPC holePunchRPC = new HolePRPC(peer);
-		final RelayRPC relayRPC = new RelayRPC(peer, rconRPC, holePunchRPC, gcmSenderRPC, bufferConfig, connectionConfiguration);
-=======
-		final HolePunchRPC holePunchRPC = new HolePunchRPC(peer);
 		
 		if(relayServerConfigurations == null) {
 			relayServerConfigurations = new HashMap<RelayType, RelayServerConfig>(0);
@@ -88,7 +84,6 @@
 			}
 		}
 		final RelayRPC relayRPC = new RelayRPC(peer, rconRPC, holePunchRPC, relayServerConfigurations);
->>>>>>> bdc7cdee
 
 		peer.addShutdownListener(new Shutdown() {
 			@Override
@@ -98,14 +93,8 @@
 			}
 		});
 		
-<<<<<<< HEAD
 		peer.peerBean().holePunchInitiator(new HolePInitiatorImpl(peer));
-		
-		return new PeerNAT(peer, natUtils, relayRPC, manualPorts, connectionConfiguration);
-=======
-		peer.peerBean().holePunchInitiator(new HolePunchInitiatorImpl(peer));
 
 		return new PeerNAT(peer, natUtils, relayRPC, manualPorts);
->>>>>>> bdc7cdee
 	}
 }