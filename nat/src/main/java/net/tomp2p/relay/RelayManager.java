--- conflicted
+++ resolved
@@ -214,7 +214,6 @@
         return maxRelays;
     }
 
-<<<<<<< HEAD
     /**
      * Sets up connections to relay peers recursively. If the maximum number of
      * relays is already reached, this method will do nothing.
@@ -228,11 +227,8 @@
      * @param futureDone
      * @return
      */
-    private FutureDone<Void> relaySetupLoop(final FutureDone<Void>[] futures, final LinkedHashSet<PeerAddress> relayCandidates, final ChannelCreator cc,
-=======
     //TODO: use List
-    private FutureDone<Void> relaySetupLoop(final FutureDone[] futureRelayConnections, final LinkedHashSet<PeerAddress> relayCandidates, final ChannelCreator cc,
->>>>>>> 4e1af4e5
+    private FutureDone<Void> relaySetupLoop(final FutureDone[] futures, final LinkedHashSet<PeerAddress> relayCandidates, final ChannelCreator cc,
             final int numberOfRelays, final FutureDone<Void> futureDone) {
 
         try {
@@ -252,14 +248,9 @@
             if (futures[i] == null) {
                 PeerAddress candidate = relayCandidates.iterator().next();
                 relayCandidates.remove(candidate);
-<<<<<<< HEAD
-                futures[i] = relayRPC.setupRelay(candidate, cc);
+                final FuturePeerConnection fpc = peer.createPeerConnection(candidate);
+                futures[i] = relayRPC.setupRelay(cc, fpc);
                 if (futures[i] != null) {
-=======
-                final FuturePeerConnection fpc = peer.createPeerConnection(candidate);
-                futureRelayConnections[i] = relayRPC.setupRelay(cc, fpc);
-                if (futureRelayConnections[i] != null) {
->>>>>>> 4e1af4e5
                     active++;
                 }
             } else if (futures[i] != null) {
@@ -270,12 +261,8 @@
             updatePeerAddress();
             futureDone.setDone();
         }
-
-<<<<<<< HEAD
-        FutureForkJoin<FutureDone<Void>> ffj = new FutureForkJoin<FutureDone<Void>>(new AtomicReferenceArray<FutureDone<Void>>(futures));
-=======
-        FutureForkJoin<FutureDone<PeerConnection>> ffj = new FutureForkJoin<FutureDone<PeerConnection>>(new AtomicReferenceArray<FutureDone<PeerConnection>>(futureRelayConnections));
->>>>>>> 4e1af4e5
+        
+        FutureForkJoin<FutureDone<PeerConnection>> ffj = new FutureForkJoin<FutureDone<PeerConnection>>(new AtomicReferenceArray<FutureDone<PeerConnection>>(futures));
 
         ffj.addListener(new BaseFutureAdapter<FutureForkJoin<FutureDone<PeerConnection>>>() {
             public void operationComplete(FutureForkJoin<FutureDone<PeerConnection>> future) throws Exception {
@@ -287,25 +274,7 @@
                         if (fr.isSuccess()) {
                             logger.debug("Adding peer {} as a relay", relayAddress);
                             relayAddresses.add(relayAddress);
-<<<<<<< HEAD
-                            
-                            FutureDone<Void> closeFuture = fr.futurePeerConnection().getObject().closeFuture();
-                            closeFuture.addListener(new BaseFutureAdapter<FutureDone<Void>>() {
-                                public void operationComplete(FutureDone<Void> future) throws Exception {
-                                    if (!peer.isShutdown()) {
-                                        // peer connection not open
-                                        // anymore -> remove and open a
-                                        // new relay connection
-                                        logger.debug("Relay " + fr.relayAddress() + " failed, setting up a new relay peer");
-                                        removeRelay(fr.relayAddress());
-                                        setupRelays();
-                                        futureDone.setDone();
-                                    }
-                                }
-                            });
-=======
                             addCloseListener(peerConnection);
->>>>>>> 4e1af4e5
                         } else {
                             logger.debug("Peer {} denied relay request", relayAddress);
                         }
@@ -361,11 +330,7 @@
         int nrOfRelays = Math.min(relaySemaphore.availablePermits(), relayCandidates.size());
 
         if (nrOfRelays > 0) {
-<<<<<<< HEAD
-            FutureDone<Void>[] relayConnectionFutures = new FutureDone[nrOfRelays];
-=======
         	FutureDone[] relayConnectionFutures = new FutureDone[nrOfRelays];
->>>>>>> 4e1af4e5
             relaySetupLoop(relayConnectionFutures, relayCandidates, cc, nrOfRelays, fd);
         } else {
             fd.setDone();
