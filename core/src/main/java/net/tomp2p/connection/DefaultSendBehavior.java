package net.tomp2p.connection;

import net.tomp2p.message.Message;
import net.tomp2p.rpc.RPC;

/**
 * Default sending behavior for UDP and TCP messages. Depending whether the
 * recipient is relayed, slow and on the message size, decisions can be made
 * here.
 * 
 * @author Nico Rutishauser
 * 
 */
public class DefaultSendBehavior implements SendBehavior {

	private static final int MTU = 1000;
	
	@Override
	public SendMethod tcpSendBehavior(Message message) {
<<<<<<< HEAD
		if (message.recipient().equals(message.sender())) {
=======
		if(message.recipient().peerId().equals(message.sender().peerId())) {
>>>>>>> a1c78bc0
			// shortcut, just send to yourself
			return SendMethod.SELF;
		}

		if (message.recipient().isRelayed()) {
			if (message.sender().isRelayed()) {
				// reverse connection is not possible because both peers are
				// relayed. Thus send the message to
				// one of the receiver's relay peers
				return SendMethod.RELAY;
			} else if (message.recipient().isSlow()) {
				// the recipient is a slow peer (i.e. a mobile device). Send it
				// to the relay such that this
				// one can handle latency and buffer multiple requests
				return SendMethod.RELAY;
			} else {
				// Messages with small size can be sent over relay, other messages should be sent directly (more efficient)
				if(message.estimateSize() > MTU) {
					return SendMethod.RCON;
				} else {
					return SendMethod.RELAY;
				}
			}
		} else {
			// send directly
			return SendMethod.DIRECT;
		}
	}

	@Override
	public SendMethod udpSendBehavior(Message message) throws UnsupportedOperationException {
<<<<<<< HEAD
		if (message.recipient().equals(message.sender())) {
=======
		if(message.recipient().peerId().equals(message.sender().peerId())) {
>>>>>>> a1c78bc0
			// shortcut, just send to yourself
			return SendMethod.SELF;
		}

		if (message.recipient().isRelayed() && message.sender().isRelayed()
				&& !(message.command() == RPC.Commands.NEIGHBOR.getNr() || message.command() == RPC.Commands.PING.getNr())) {
			return SendMethod.HOLEP;
		} else if (message.recipient().isRelayed()) {
			if (message.command() == RPC.Commands.NEIGHBOR.getNr() || message.command() == RPC.Commands.PING.getNr()) {
				return SendMethod.RELAY;
			} else {
				throw new UnsupportedOperationException(
						"Tried to send UDP message to unreachable peers. Only TCP messages can be sent to unreachable peers");
			}
		} else {
			return SendMethod.DIRECT;
		}
	}
}<|MERGE_RESOLUTION|>--- conflicted
+++ resolved
@@ -17,11 +17,7 @@
 	
 	@Override
 	public SendMethod tcpSendBehavior(Message message) {
-<<<<<<< HEAD
-		if (message.recipient().equals(message.sender())) {
-=======
 		if(message.recipient().peerId().equals(message.sender().peerId())) {
->>>>>>> a1c78bc0
 			// shortcut, just send to yourself
 			return SendMethod.SELF;
 		}
@@ -53,11 +49,7 @@
 
 	@Override
 	public SendMethod udpSendBehavior(Message message) throws UnsupportedOperationException {
-<<<<<<< HEAD
-		if (message.recipient().equals(message.sender())) {
-=======
 		if(message.recipient().peerId().equals(message.sender().peerId())) {
->>>>>>> a1c78bc0
 			// shortcut, just send to yourself
 			return SendMethod.SELF;
 		}
