--- conflicted
+++ resolved
@@ -262,14 +262,8 @@
                                 } else {
                                     // we need to find a relay, because there is a NAT in the way.
                                 	// we cannot use futureResponseTCP.responseMessage().recipient() as this may return also IPv6 addresses
-<<<<<<< HEAD
-                                    
-                                	futureDiscover
-                                            .externalHost("We are most likely behind NAT, try to UPNP, NATPMP or relay {}, {}" + peerAddress, serverAddress.inetAddress(), seenAs.inetAddress());
-=======
                                 	LOG.info("We are most likely behind NAT, try to UPNP, NATPMP or relay. PeerAddress: {}, ServerAddress: {}, Seen as: {}" + peerAddress, serverAddress.inetAddress(), seenAs.inetAddress());
                                     futureDiscover.externalHost("We are most likely behind NAT, try to UPNP, NATPMP or relay. Using peerAddress " + peerAddress, serverAddress.inetAddress(), seenAs.inetAddress());
->>>>>>> bdc7cdee
                                     return;
                                 }
                             }
