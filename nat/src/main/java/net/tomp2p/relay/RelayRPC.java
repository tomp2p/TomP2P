--- conflicted
+++ resolved
@@ -160,126 +160,7 @@
 		return this.peer;
 	}
 
-	private void handleSetup(Message message, final PeerConnection peerConnection, Responder responder) {
-
-		if (peerBean().serverPeerAddress().isRelayed()) {
-			// peer is behind a NAT as well -> deny request
-			responder.response(createResponseMessage(message, Type.DENIED));
-			return;
-		}
-
-		// register relay forwarder and the rconRPC (reverse connection RPC)
-		RelayForwarderRPC.register(peerConnection, peer, this, rconRPC);
-
-		// add close listener for the peer connection
-		peerConnection.closeFuture().addListener(new BaseFutureAdapter<FutureDone<Void>>() {
-			@Override
-			public void operationComplete(FutureDone<Void> future) throws Exception {
-				// unregister relay handler
-				LOG.debug("Unregister the relay for {}", peerConnection.remotePeer().peerId());
-				RelayForwarderRPC.unregister(peer, peerConnection.remotePeer().peerId());
-			}
-		});
-<<<<<<< HEAD
-
-		responder.response(createResponseMessage(message, Type.OK));
-	}
-
-	private void handlePiggyBackMessage(Message message, Responder responderToRelay) throws Exception {
-		// TODO: check if we have right setup
-		Buffer requestBuffer = message.buffer(0);
-		Message realMessage = RelayUtils.decodeMessage(requestBuffer, new InetSocketAddress(0), new InetSocketAddress(0));
-		LOG.debug("Received message from relay peer: {}", realMessage);
-		realMessage.restoreContentReferences();
-		NoDirectResponse responder = new NoDirectResponse();
-		// TODO: Not sure what to do with the peer connection and sign
-		peer.connectionBean().dispatcher().associatedHandler(realMessage).handleResponse(realMessage, null, false, responder);
-		LOG.debug("Send reply message to relay peer: {}", responder.response());
-		Message response = createResponseMessage(message, Type.OK);
-		response.buffer(RelayUtils.encodeMessage(responder.response()));
-		responderToRelay.response(response);
-	}
-
-	/**
-	 * Updates the peer map of an unreachable peer on the relay peer, so that
-	 * the relay peer can respond to neighbor RPC on behalf of the unreachable
-	 * peer
-	 * 
-	 * @param message
-	 * @param responder
-	 */
-	private void handleMap(Message message, Responder responder) {
-		Collection<PeerAddress> map = message.neighborsSet(0).neighbors();
-		RelayForwarderRPC relayForwarderRPC = RelayForwarderRPC.find(peer, message.sender().peerId());
-		if (relayForwarderRPC != null) {
-			relayForwarderRPC.setMap(RelayUtils.unflatten(map, message.sender()));
-		} else {
-			LOG.error("need to call setup relay first");
-		}
-		Message response = createResponseMessage(message, Type.OK);
-		responder.response(response);
-	}
-=======
-        
-        return futureResponse;
-    }
-
-    /**
-     * Set up a relay connection to a peer. If the peer that is asked to act as
-     * relay is relayed itself, the request will be denied.
-     * 
-     * @param channelCreator
-     * @param fpcshall
-     *            FuturePeerConnection to the peer that shall act as a relay.
-     * @return FutureDone with a peer connection to the newly set up relay peer
-     */
-    public FutureDone<PeerConnection> setupRelay(final ChannelCreator channelCreator, FuturePeerConnection fpc) {
-        final FutureDone<PeerConnection> futureDone = new FutureDone<PeerConnection>();
-        final Message message = createMessage(fpc.remotePeer(), RPC.Commands.RELAY.getNr(), Type.REQUEST_1);
-        message.keepAlive(true);
-        final FutureResponse futureResponse = new FutureResponse(message);
-        LOG.debug("Setting up relay connection to peer {}, message {}", fpc.remotePeer(), message);
-
-        fpc.addListener(new BaseFutureAdapter<FuturePeerConnection>() {
-            public void operationComplete(final FuturePeerConnection futurePeerConnection) throws Exception {
-                if (futurePeerConnection.isSuccess()) {
-                	final PeerConnection peerConnection = futurePeerConnection.object();
-                	sendSingle(peerConnection, futureResponse).addListener(new BaseFutureAdapter<FutureResponse>() {
-                        public void operationComplete(FutureResponse future) throws Exception {
-                            if (future.isSuccess()) {
-                                futureDone.done(peerConnection);
-                            } else {
-                                futureDone.failed(future);
-                            }
-                        }
-                    });
-                } else {
-                    futureDone.failed(futurePeerConnection);
-                }
-            }
-        });
-        return futureDone;
-    }
-
-    @Override
-    public void handleResponse(final Message message, PeerConnection peerConnection, final boolean sign, Responder responder) throws Exception {
-        LOG.debug("received RPC message {}", message);
-        if (message.type() == Type.REQUEST_1 && message.command() == RPC.Commands.RELAY.getNr()) {
-            handleSetup(message, peerConnection, responder);
-        } else if (message.type() == Type.REQUEST_2 && message.command() == RPC.Commands.RELAY.getNr()) {
-            handlePiggyBackMessage(message, responder);
-        } else if (message.type() == Type.REQUEST_3 && message.command() == RPC.Commands.RELAY.getNr()) {
-            handleMap(message, responder);
-        } else {
-            throw new IllegalArgumentException("Message content is wrong");
-        }
-    }
-
-    public Peer peer() {
-        return this.peer;
-    }
-
-    private void handleSetup(Message message, final PeerConnection peerConnection, Responder responder) {
+private void handleSetup(Message message, final PeerConnection peerConnection, Responder responder) {
         
         if (peerBean().serverPeerAddress().isRelayed()) {
             // peer is behind a NAT as well -> deny request
@@ -289,7 +170,7 @@
         }
 
         // register relay forwarder
-        RelayForwarderRPC.register(peerConnection, peer, this);
+        RelayForwarderRPC.register(peerConnection, peer, this, rconRPC);
 
         LOG.debug("I'll be your relay! {}", message);
         responder.response(createResponseMessage(message, Type.OK));
@@ -330,5 +211,4 @@
         Message response = createResponseMessage(message, Type.OK);
         responder.response(response);
     }
->>>>>>> aaecbe2b
 }