--- conflicted
+++ resolved
@@ -27,12 +27,8 @@
   <!--  <logger name="net.tomp2p.connection.PeerCreator" level="TRACE"/> -->
     
   <!--  <logger name="net.tomp2p.message.TomP2PDecoderTCP" level="TRACE"/> -->
-<<<<<<< HEAD
-  <!-- <logger name="net.tomp2p.message.Decoder" level="TRACE"/> -->
-=======
   <!--  <logger name="net.tomp2p.message.TomP2PDecoderUDP" level="TRACE"/> -->
   <!--  <logger name="net.tomp2p.message.Decoder" level="TRACE"/> -->
->>>>>>> c9c090b0
   
   <!--  <logger name="net.tomp2p.p2p.DefaultBroadcastHandler" level="TRACE"/> -->
   <!--  <logger name="net.tomp2p.p2p.DefaultTrackerReplication" level="TRACE"/> -->
